[project]
name = "detection_rules"
version = "0.1.0"
description = "Detection Rules is the home for rules used by Elastic Security. This repository is used for the development, maintenance, testing, validation, and release of rules for Elastic Security’s Detection Engine."
readme = "README.md"
requires-python = ">=3.8"
license = {file = "LICENSE.txt"}
keywords = ["Detection Rules", "Continuous Monitoring", "Data Protection", "Elastic", "Elastic Endgame", "Endpoint Security"]
classifiers = [
  "Topic :: Software Development :: Build Tools",
  "Operating System :: OS Independent",
  "Programming Language :: Python :: 3.8",
  "Programming Language :: Python :: 3.9",
  "Programming Language :: Python :: 3.10",
  "Programming Language :: Python :: 3.11",
  "Programming Language :: Python",
  "Topic :: Security",
  "Topic :: Software Development :: Libraries :: Python Modules",
  "Topic :: Software Development :: Libraries",
  "Topic :: Software Development :: Testing",
  "Topic :: Software Development",
  "Topic :: Utilities"
]
dependencies = [
	"antlr4-python3-runtime~=4.9",
<<<<<<< HEAD
=======
	"antlr4-tools==0.2.1",
>>>>>>> 652167bb
  	"Click~=8.1.0",
	"elasticsearch~=8.1",
	"eql==0.9.19",
	"jsl==0.2.4",
	"jsonschema>=3.2.0",
	"marko==2.0.1",
	"marshmallow-dataclass[union]~=8.5.12",
	"marshmallow-jsonschema~=0.12.0",
	"marshmallow-union~=0.1.15",
	"marshmallow~=3.13.0",
	"pywin32 ; platform_system=='Windows'",
	"pytoml==0.1.21",
	"PyYAML~=5.3 ; python_version<='3.9'",
	"PyYAML~=6.0.1 ; python_version>='3.10'",
	"requests~=2.27",
	"toml==0.10.0",
	"typing-inspect==0.8.0",
	"typing-extensions==4.5.0 ; python_version<='3.11'",
	"typing-extensions==4.8.0 ; python_version>='3.12'",
	"XlsxWriter~=1.3.6",
	"semver==3.0.0-dev.4"
]
[project.optional-dependencies]
dev = ["pep8-naming==0.7.0", "PyGithub==1.55", "flake8==3.8.1", "pyflakes==2.2.0", "pytest>=3.6", "pre-commit==2.20.0"]

[project.urls]
"Homepage" = "https://github.com/elastic/detection-rules"
"Bug Reports" = "https://github.com/elastic/detection-rules/issues"
"Research" = "https://www.elastic.co/security-labs"
"Elastic" = "https://www.elastic.co"

[tool.setuptools]
package-data = {"kql" = ["*.g"]}
packages = ["detection_rules",	"kql",	"kibana",	"rta"]

[tool.pytest.ini_options]
filterwarnings = [
	"ignore::DeprecationWarning"
]

[build-system]
requires = ["setuptools", "wheel", "setuptools_scm"]
build-backend = "setuptools.build_meta"<|MERGE_RESOLUTION|>--- conflicted
+++ resolved
@@ -23,10 +23,7 @@
 ]
 dependencies = [
 	"antlr4-python3-runtime~=4.9",
-<<<<<<< HEAD
-=======
 	"antlr4-tools==0.2.1",
->>>>>>> 652167bb
   	"Click~=8.1.0",
 	"elasticsearch~=8.1",
 	"eql==0.9.19",
