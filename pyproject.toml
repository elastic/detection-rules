--- conflicted
+++ resolved
@@ -1,10 +1,6 @@
 [project]
 name = "detection_rules"
-<<<<<<< HEAD
-version = "0.3.18"
-=======
-version = "0.3.19"
->>>>>>> ac541f0b
+version = "0.3.20"
 description = "Detection Rules is the home for rules used by Elastic Security. This repository is used for the development, maintenance, testing, validation, and release of rules for Elastic Security’s Detection Engine."
 readme = "README.md"
 requires-python = ">=3.12"
