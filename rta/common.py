--- conflicted
+++ resolved
@@ -23,15 +23,9 @@
 from typing import Iterable, Optional, Union
 
 
-<<<<<<< HEAD
-to_unicode = type("")
+from http.server import HTTPServer, SimpleHTTPRequestHandler
+
 long_t = type(1 << 63)
-strings = str, type("")
-=======
-from http.server import HTTPServer, SimpleHTTPRequestHandler
-
-long_t = type(1 << 63)
->>>>>>> 0fc8006e
 
 HOSTNAME = socket.gethostname()
 LOCAL_IP = None
@@ -128,16 +122,7 @@
                 filename = os.path.relpath(inspect.getsourcefile(f))
                 func_name = f.__name__
 
-<<<<<<< HEAD
-                log(
-                    "Unsupported OS for {filename}:{func}(). Expected {os}".format(
-                        filename=filename, func=func_name, os="/".join(os_list)
-                    ),
-                    "!",
-                )
-=======
                 log(f"Unsupported OS for {filename}:{func_name}(). Expected {'/'.join(os_list)}", "!")
->>>>>>> 0fc8006e
                 return UNSUPPORTED_RTA
             return f(*args, **kwargs)
 
@@ -165,11 +150,7 @@
         @functools.wraps(f)
         def decorated(*args, **kwargs):
             if len(missing):
-                log(
-                    "Missing dependencies for %s:%s()"
-                    % (f.func_code.co_filename, f.func_code.co_name),
-                    "!",
-                )
+                log("Missing dependencies for %s:%s()" % (f.func_code.co_filename, f.func_code.co_name), "!")
                 for dep in missing:
                     print("    - %s" % os.path.relpath(dep, BASE_DIR))
                 return MISSING_DEPENDENCIES
@@ -200,13 +181,7 @@
 
 def temporary_file_helper(contents, file_name=None):
     if not (file_name and os.path.isabs(file_name)):
-<<<<<<< HEAD
-        file_name = os.path.join(
-            tempfile.gettempdir(), file_name or "temp{:d}".format(hash(contents))
-        )
-=======
         file_name = os.path.join(tempfile.gettempdir(), file_name or "temp{:d}".format(hash(contents)))
->>>>>>> 0fc8006e
 
     with open(file_name, "wb" if isinstance(contents, bytes) else "w") as f:
         f.write(contents)
@@ -221,18 +196,6 @@
 
 
 def execute(
-<<<<<<< HEAD
-    command,
-    hide_log=False,
-    mute=False,
-    timeout=30,
-    wait=True,
-    kill=False,
-    drop=False,
-    stdin=None,
-    shell=False,
-    **kwargs
-=======
     command: Iterable,
     hide_log=False,
     mute=False,
@@ -243,7 +206,6 @@
     stdin: Optional[Union[bytes, str]] = None,
     shell=False,
     **kwargs,
->>>>>>> 0fc8006e
 ):
     """Execute a process and get the output."""
     command_string = command
@@ -255,18 +217,12 @@
         if shell:
             command = command_string
     else:
-        sys.stderr.write(
-            "Deprecation warning! Switch arguments to a list for common.execute()\n\n"
-        )
+        sys.stderr.write("Deprecation warning! Switch arguments to a list for common.execute()\n\n")
 
     if not hide_log:
         print("%s @ %s > %s" % (USER_NAME, HOSTNAME, command_string))
 
-<<<<<<< HEAD
-    if isinstance(stdin, (bytes, str, type(""))):
-=======
     if isinstance(stdin, (bytes, str)):
->>>>>>> 0fc8006e
         stdin, close = temporary_file_helper(stdin)
 
     stdout = subprocess.PIPE
@@ -279,14 +235,7 @@
 
     start = time.time()
 
-    p = subprocess.Popen(
-        command,
-        stdin=stdin or subprocess.PIPE,
-        stdout=stdout,
-        stderr=stderr,
-        shell=shell,
-        **kwargs
-    )
+    p = subprocess.Popen(command, stdin=stdin or subprocess.PIPE, stdout=stdout, stderr=stderr, shell=shell, **kwargs)
 
     if kill:
         delta = 0.5
@@ -391,9 +340,7 @@
 
 def clear_web_cache():
     log("Clearing temporary files", log_type="-")
-    execute(
-        ["RunDll32.exe", "InetCpl.cpl,", "ClearMyTracksByProcess", "8"], hide_log=True
-    )
+    execute(["RunDll32.exe", "InetCpl.cpl,", "ClearMyTracksByProcess", "8"], hide_log=True)
     time.sleep(1)
 
 
@@ -414,11 +361,7 @@
                 pass
 
     def server_thread():
-        log(
-            "Starting web server on http://{ip}:{port:d} for directory {dir}".format(
-                ip=ip, port=port, dir=directory
-            )
-        )
+        log("Starting web server on http://{ip}:{port:d} for directory {dir}".format(ip=ip, port=port, dir=directory))
         os.chdir(directory)
         server.serve_forever()
 
@@ -435,16 +378,7 @@
     target_file = target_file or target_file
     log(
         "Patching bytes %s [%s] --> %s [%s]"
-<<<<<<< HEAD
-        % (
-            source_file,
-            binascii.b2a_hex(old_bytes),
-            target_file,
-            binascii.b2a_hex(new_bytes),
-        )
-=======
         % (source_file, binascii.b2a_hex(old_bytes), target_file, binascii.b2a_hex(new_bytes))
->>>>>>> 0fc8006e
     )
 
     with open(source_file, "rb") as f:
@@ -494,16 +428,7 @@
 
         # log("Checking if %s has remote admin permissions to %s" % (current_user, name))
         dev_null = open(os.devnull, "w")
-<<<<<<< HEAD
-        p = subprocess.Popen(
-            "sc.exe \\\\%s query" % name,
-            stdout=dev_null,
-            stderr=dev_null,
-            stdin=subprocess.PIPE,
-        )
-=======
         p = subprocess.Popen("sc.exe \\\\%s query" % name, stdout=dev_null, stderr=dev_null, stdin=subprocess.PIPE)
->>>>>>> 0fc8006e
         pending[name] = p
 
     if len(pending) > 0:
@@ -521,10 +446,7 @@
                     pending.pop(hostname)
             time.sleep(0.5)
 
-    log(
-        "Unable to find a remote host to pivot to. Using local host %s" % HOSTNAME,
-        log_type="!",
-    )
+    log("Unable to find a remote host to pivot to. Using local host %s" % HOSTNAME, log_type="!")
     return get_ip()
 
 
@@ -583,9 +505,7 @@
     return code
 
 
-def write_reg(
-    hive, key, value, data, data_type=None, restore=True, pause=False, append=False
-):
+def write_reg(hive, key, value, data, data_type=None, restore=True, pause=False, append=False):
     # type: (str, str, str, str|int, str|int|list, bool, bool, bool) -> None
     with temporary_reg(hive, key, value, data, data_type, restore, pause, append):
         pass
@@ -594,11 +514,7 @@
 def read_reg(hive, key, value):  # type: (str, str, str) -> (str, str)
     winreg = get_winreg()
 
-<<<<<<< HEAD
-    if isinstance(hive, strings):
-=======
     if isinstance(hive, str):
->>>>>>> 0fc8006e
         hives = {
             "hklm": winreg.HKEY_LOCAL_MACHINE,
             "hkcu": winreg.HKEY_LOCAL_MACHINE,
@@ -621,17 +537,11 @@
 
 
 @contextlib.contextmanager
-def temporary_reg(
-    hive, key, value, data, data_type="sz", restore=True, pause=False, append=False
-):
+def temporary_reg(hive, key, value, data, data_type="sz", restore=True, pause=False, append=False):
     # type: (str, str, str, str|int, str|int|list, bool, bool, bool) -> None
     winreg = get_winreg()
 
-<<<<<<< HEAD
-    if isinstance(hive, strings):
-=======
     if isinstance(hive, str):
->>>>>>> 0fc8006e
         hives = {
             "hklm": winreg.HKEY_LOCAL_MACHINE,
             "hkcu": winreg.HKEY_CURRENT_USER,
@@ -640,11 +550,7 @@
         }
         hive = hives[hive.lower()]
 
-<<<<<<< HEAD
-    if isinstance(data_type, strings):
-=======
     if isinstance(data_type, str):
->>>>>>> 0fc8006e
         attr = "REG_" + data_type.upper()
         data_type = getattr(winreg, attr)
 
@@ -698,18 +604,8 @@
                 winreg.DeleteValue(hkey, value)
             else:
                 # Otherwise restore the value
-<<<<<<< HEAD
-                data_string = (
-                    ",".join(old_data) if isinstance(old_data, list) else old_data
-                )
-                log(
-                    "Restoring registry %s\\%s -> %s" % (key, value, data_string),
-                    log_type="-",
-                )
-=======
                 data_string = ",".join(old_data) if isinstance(old_data, list) else old_data
                 log("Restoring registry %s\\%s -> %s" % (key, value, data_string), log_type="-")
->>>>>>> 0fc8006e
                 winreg.SetValueEx(hkey, value, 0, old_type, old_data)
 
         hkey.Close()
