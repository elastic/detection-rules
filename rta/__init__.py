--- conflicted
+++ resolved
@@ -5,13 +5,13 @@
 
 import importlib
 from pathlib import Path
-<<<<<<< HEAD
-from typing import Dict, List
+from typing import Dict, List, Optional
 
 from . import common
 
 CURRENT_DIR = Path(__file__).parent.absolute()
 
+CURRENT_DIR = Path(__file__).resolve().parent
 
 def get_available_tests(
     print_list: bool = False, os_filter: str = None
@@ -24,30 +24,6 @@
 
         if file.stem not in ("common", "main") and not file.stem.startswith("_"):
             module = importlib.import_module(f"rta.{file.stem}")
-=======
-from typing import List, Optional
-
-from . import common
-
-CURRENT_DIR = Path(__file__).resolve().parent
-
-
-def get_ttp_list(os_types: Optional[List[str]] = None) -> List[str]:
-    scripts = []
-    if os_types and not isinstance(os_types, (list, tuple)):
-        os_types = [os_types]
-
-    for script in CURRENT_DIR.glob("*.py"):
-        base_name = script.stem
-        if base_name not in ("common", "main") and not base_name.startswith("_"):
-            if os_types:
-                # Import it and skip it if it's not supported
-                importlib.import_module(__name__ + "." + base_name)
-                if not any(base_name in common.OS_MAPPING[os_type] for os_type in os_types):
-                    continue
-
-            scripts.append(str(script))
->>>>>>> 0fc8006e
 
             if os_filter and os_filter not in module.PLATFORMS and os_filter != "all":
                 continue
@@ -68,18 +44,9 @@
         longest_test_name = len(max(test_names, key=len))
         header = f"{'name':{longest_test_name}} | {'platforms':<30}"
 
-<<<<<<< HEAD
         print("Printing available tests")
         print(header)
         print("=" * len(header))
-=======
-def get_ttp_names(os_types: Optional[List[str]] = None) -> List[str]:
-    names = []
-    for script in get_ttp_list(os_types):
-        basename = Path(script).stem
-        names.append(basename)
-    return names
->>>>>>> 0fc8006e
 
         for test in test_metadata:
             print(
