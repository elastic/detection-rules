--- conflicted
+++ resolved
@@ -697,7 +697,6 @@
             self.fail(err_msg)
 
 
-<<<<<<< HEAD
 class TestBuildTimeFields(BaseRuleTest):
     """Test validity of build-time fields."""
 
@@ -724,7 +723,8 @@
 
             if invalids:
                 self.fail(invalids)
-=======
+
+
 class TestRiskScoreMismatch(BaseRuleTest):
     """Test that severity and risk_score fields contain corresponding values"""
 
@@ -746,5 +746,4 @@
             invalid_str = '\n'.join(invalid_list)
             err_msg = 'The following rules have mismatches between Severity and Risk Score field values:\n'
             err_msg += invalid_str
-            self.fail(err_msg)
->>>>>>> b19a0247
+            self.fail(err_msg)