--- conflicted
+++ resolved
@@ -422,7 +422,6 @@
             rule_str = f'{rule_id} - {entry["rule_name"]} ->'
             self.assertIn(rule_id, deprecated_rules, f'{rule_str} is logged in "deprecated_rules.json" but is missing')
 
-<<<<<<< HEAD
     def test_integration(self):
         """Test that rules in integrations folders have matching integration defined."""
         failures = []
@@ -441,7 +440,7 @@
         if failures:
             err_msg = 'The following rules have missing/incorrect integrations or are not in an integrations folder:\n'
             self.fail(err_msg + '\n'.join(failures))
-=======
+
     def test_rule_demotions(self):
         """Test to ensure a locked rule is not dropped to development, only deprecated"""
         versions = load_versions()
@@ -469,7 +468,6 @@
             err_msg = '\n'.join(failures)
             self.fail(f'The following ({len(failures)}) rules have a `min_stack_version` defined but missing comments:'
                       f'\n{err_msg}')
->>>>>>> 89553d84
 
 
 class TestRuleTiming(BaseRuleTest):
