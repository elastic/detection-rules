--- conflicted
+++ resolved
@@ -801,75 +801,6 @@
             self.fail(err_msg)
 
 
-class TestNoteMarkdownPlugins(BaseRuleTest):
-    """Test if a guide containing Osquery Plugin syntax contains the version note."""
-
-    def test_note_has_osquery_warning(self):
-        osquery_note = '> **Note**:\n'
-        osquery_note_pattern = osquery_note + '> This investigation guide uses the [Osquery Markdown Plugin]' \
-            '(https://www.elastic.co/guide/en/security/master/invest-guide-run-osquery.html) introduced in Elastic ' \
-            'Stack version 8.5.0. Older Elastic Stack versions will display unrendered Markdown in this guide.'
-
-<<<<<<< HEAD
-        for rule in self.production_rules.rules:
-            if not rule.contents.get('transform'):
-                continue
-            osquery = rule.contents.transform.get('osquery')
-            if osquery and osquery_note_pattern not in rule.contents.data.note:
-                self.fail(f'{self.rule_str(rule)} Investigation guides using the Osquery Markdown must contain '
-                          f'the following note:\n{osquery_note_pattern}')
-
-    def test_plugin_placeholders_match_entries(self):
-        """Test that the number of plugin entries match their respective placeholders in note."""
-        for rule in self.production_rules.rules:
-            has_transform = rule.contents.get('transform') is not None
-            has_note = rule.contents.data.get('note') is not None
-
-            if has_transform and not has_note:
-                self.fail(f'{self.rule_str(rule)} transformed defined with no note')
-            elif not has_transform:
-                continue
-
-            transform = rule.contents.transform
-            transform_counts = {plugin: len(entries) for plugin, entries in transform.to_dict().items()}
-            note = rule.contents.data.note
-            self.assertIsNotNone(note)
-            note_template = PatchedTemplate(note)
-
-            note_counts = defaultdict(int)
-            for identifier in note_template.get_identifiers():
-                # "$" is used for other things, so this verifies the pattern of a trailing "_" followed by ints
-                if '_' not in identifier:
-                    continue
-                dash_index = identifier.rindex('_')
-                if dash_index == len(identifier) or not identifier[dash_index + 1:].isdigit():
-                    continue
-
-                plugin, _ = identifier.split('_')
-                if plugin in transform_counts:
-                    note_counts[plugin] += 1
-
-            err_msg = f'{self.rule_str(rule)} plugin entry count mismatch between transform and note'
-            self.assertDictEqual(transform_counts, note_counts, err_msg)
-
-        return
-
-    def test_if_plugins_explicitly_defined(self):
-        """Check if plugins are explicitly defined with the pattern in note vs using transform."""
-        for rule in self.production_rules.rules:
-            note = rule.contents.data.get('note')
-            if note is not None:
-                results = re.search(r'(!{osquery|!{insight)', note, re.I | re.M)
-                err_msg = f'{self.rule_str(rule)} investigation guide plugin pattern detected! Use Transform'
-                self.assertIsNone(results, err_msg)
-=======
-        for rule in self.all_rules:
-            if rule.contents.data.note and "!{osquery" in rule.contents.data.note:
-                if osquery_note_pattern not in rule.contents.data.note:
-                    self.fail(f'{self.rule_str(rule)} Investigation guides using the Osquery Markdown must contain '
-                              f'the following note:\n{osquery_note_pattern}')
-
-
 class TestEndpointQuery(BaseRuleTest):
     """Test endpoint-specific rules."""
 
@@ -894,4 +825,65 @@
             # if rule.path.parent.name == 'linux':
             #     err_msg = f'{self.rule_str(rule)} missing required field for linux endpoint rule'
             #     self.assertIn('host.os.platform', fields, err_msg)
->>>>>>> 181b56c6
+
+
+class TestNoteMarkdownPlugins(BaseRuleTest):
+    """Test if a guide containing Osquery Plugin syntax contains the version note."""
+
+    def test_note_has_osquery_warning(self):
+        osquery_note = '> **Note**:\n'
+        osquery_note_pattern = osquery_note + '> This investigation guide uses the [Osquery Markdown Plugin]' \
+                                              '(https://www.elastic.co/guide/en/security/master/invest-guide-run-osquery.html) introduced in Elastic ' \
+                                              'Stack version 8.5.0. Older Elastic Stack versions will display unrendered Markdown in this guide.'
+
+        for rule in self.production_rules.rules:
+            if not rule.contents.get('transform'):
+                continue
+            osquery = rule.contents.transform.get('osquery')
+            if osquery and osquery_note_pattern not in rule.contents.data.note:
+                self.fail(f'{self.rule_str(rule)} Investigation guides using the Osquery Markdown must contain '
+                          f'the following note:\n{osquery_note_pattern}')
+
+def test_plugin_placeholders_match_entries(self):
+        """Test that the number of plugin entries match their respective placeholders in note."""
+        for rule in self.production_rules.rules:
+            has_transform = rule.contents.get('transform') is not None
+            has_note = rule.contents.data.get('note') is not None
+
+            if has_transform and not has_note:
+                self.fail(f'{self.rule_str(rule)} transformed defined with no note')
+            elif not has_transform:
+                continue
+
+            transform = rule.contents.transform
+            transform_counts = {plugin: len(entries) for plugin, entries in transform.to_dict().items()}
+            note = rule.contents.data.note
+            self.assertIsNotNone(note)
+            note_template = PatchedTemplate(note)
+
+            note_counts = defaultdict(int)
+            for identifier in note_template.get_identifiers():
+                # "$" is used for other things, so this verifies the pattern of a trailing "_" followed by ints
+                if '_' not in identifier:
+                    continue
+                dash_index = identifier.rindex('_')
+                if dash_index == len(identifier) or not identifier[dash_index + 1:].isdigit():
+                    continue
+
+                plugin, _ = identifier.split('_')
+                if plugin in transform_counts:
+                    note_counts[plugin] += 1
+
+            err_msg = f'{self.rule_str(rule)} plugin entry count mismatch between transform and note'
+            self.assertDictEqual(transform_counts, note_counts, err_msg)
+
+        return
+
+    def test_if_plugins_explicitly_defined(self):
+        """Check if plugins are explicitly defined with the pattern in note vs using transform."""
+        for rule in self.production_rules.rules:
+            note = rule.contents.data.get('note')
+            if note is not None:
+                results = re.search(r'(!{osquery|!{insight)', note, re.I | re.M)
+                err_msg = f'{self.rule_str(rule)} investigation guide plugin pattern detected! Use Transform'
+                self.assertIsNone(results, err_msg)