--- conflicted
+++ resolved
@@ -28,15 +28,9 @@
                                   ThresholdAlertSuppression, TOMLRuleContents)
 from detection_rules.rule_loader import FILE_PATTERN, RULES_CONFIG
 from detection_rules.rule_validators import EQLValidator, KQLValidator
-<<<<<<< HEAD
-from detection_rules.schemas import definitions, get_stack_schemas
+from detection_rules.schemas import definitions, get_min_supported_stack_version, get_stack_schemas
 from detection_rules.utils import INTEGRATION_RULE_DIR, PatchedTemplate, load_etc_dump
 from detection_rules.version_lock import loaded_version_lock
-=======
-from detection_rules.schemas import definitions, get_min_supported_stack_version, get_stack_schemas
-from detection_rules.utils import INTEGRATION_RULE_DIR, PatchedTemplate, get_path, load_etc_dump
-from detection_rules.version_lock import default_version_lock
->>>>>>> 63e91c2f
 from rta import get_available_tests
 
 from .base import BaseRuleTest
