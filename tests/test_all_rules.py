# Copyright Elasticsearch B.V. and/or licensed to Elasticsearch B.V. under one
# or more contributor license agreements. Licensed under the Elastic License
# 2.0; you may not use this file except in compliance with the Elastic License
# 2.0.

"""Test that all rules have valid metadata and syntax."""
import json
import os
import re
import sys
from collections import defaultdict
from pathlib import Path

import eql
import jsonschema
import pytoml
import toml

import kql
from detection_rules import attack, beats, ecs
<<<<<<< HEAD
from detection_rules.rule import TOMLRule, BaseQueryRuleData
from detection_rules.rule_loader import FILE_PATTERN, find_unneeded_defaults_from_rule
from detection_rules.utils import load_etc_dump
from rta import get_ttp_names
=======
from detection_rules.packaging import load_versions
from detection_rules.rule_loader import FILE_PATTERN, find_unneeded_defaults_from_rule
from detection_rules.utils import get_path, load_etc_dump
from detection_rules.rule import Rule

>>>>>>> cc6711c2
from .base import BaseRuleTest


class TestValidRules(BaseRuleTest):
    """Test that all detection rules load properly without duplicates."""

    def test_schema_and_dupes(self):
        """Ensure that every rule matches the schema and there are no duplicates."""
        self.assertGreaterEqual(len(self.rule_files), 1, 'No rules were loaded from rules directory!')

    def test_all_rule_files(self):
        """Ensure that every rule file can be loaded and validate against schema."""
        for file_name, contents in self.rule_files.items():
            try:
                TOMLRule(file_name, contents)
            except (pytoml.TomlError, toml.TomlDecodeError) as e:
                print("TOML error when parsing rule file \"{}\"".format(os.path.basename(file_name)), file=sys.stderr)
                raise e
            except jsonschema.ValidationError as e:
                print("Schema error when parsing rule file \"{}\"".format(os.path.basename(file_name)), file=sys.stderr)
                raise e

    def test_file_names(self):
        """Test that the file names meet the requirement."""
        file_pattern = FILE_PATTERN

        self.assertIsNone(re.match(file_pattern, 'NotValidRuleFile.toml'),
                          f'Incorrect pattern for verifying rule names: {file_pattern}')
        self.assertIsNone(re.match(file_pattern, 'still_not_a_valid_file_name.not_json'),
                          f'Incorrect pattern for verifying rule names: {file_pattern}')

        for rule_file in self.rule_files.keys():
            self.assertIsNotNone(re.match(file_pattern, os.path.basename(rule_file)),
                                 f'Invalid file name for {rule_file}')

    def test_all_rules_as_rule_schema(self):
        """Ensure that every rule file validates against the rule schema."""
        rules_path = get_path('rules')

        for file_name, contents in self.rule_files.items():
<<<<<<< HEAD
            TOMLRule(file_name, contents)
=======
            rule = Rule(file_name, contents)

            if rule.metadata['maturity'] == 'deprecated':
                continue

            try:
                rule.validate(as_rule=True)
            except jsonschema.ValidationError as exc:
                rule_path = Path(rule.path).relative_to(rules_path)
                exc.message = f'{rule_path} -> {exc}'
                raise exc
>>>>>>> cc6711c2

    def test_all_rule_queries_optimized(self):
        """Ensure that every rule query is in optimized form."""
        for file_name, contents in self.rule_files.items():
            rule = TOMLRule(file_name, contents)

            if contents["rule"].get("langauge") == "kql":
                source = contents["rule"]["query"]
                tree = kql.parse(source, optimize=False)
                optimized = tree.optimize(recursive=True)
                err_message = f'\n{self.rule_str(rule)} Query not optimized for rule\n' \
                              f'Expected: {optimized}\nActual: {source}'
                self.assertEqual(tree, optimized, err_message)

    def test_no_unrequired_defaults(self):
        """Test that values that are not required in the schema are not set with default values."""
        rules_with_hits = {}

        for file_name, contents in self.rule_files.items():
            default_matches = find_unneeded_defaults_from_rule(contents)

            if default_matches:
                rules_with_hits[f'{contents["rule"]["rule_id"]} - {contents["rule"]["name"]}'] = default_matches

        error_msg = f'The following rules have unnecessary default values set: ' \
                    f'\n{json.dumps(rules_with_hits, indent=2)}'
        self.assertDictEqual(rules_with_hits, {}, error_msg)

    def test_production_rules_have_rta(self):
        """Ensure that all production rules have RTAs."""
        mappings = load_etc_dump('rule-mapping.yml')
        ttp_names = get_ttp_names()

        for rule in self.production_rules:
            if isinstance(rule.contents.data, BaseQueryRuleData) and rule.id in mappings:
                matching_rta = mappings[rule.id].get('rta_name')

                self.assertIsNotNone(matching_rta, f'{self.rule_str(rule)} does not have RTAs')

                rta_name, ext = os.path.splitext(matching_rta)
                if rta_name not in ttp_names:
                    self.fail(f'{self.rule_str(rule)} references unknown RTA: {rta_name}')

    def test_duplicate_file_names(self):
        """Test that no file names are duplicated."""
        name_map = defaultdict(list)
        for file_path in self.rule_files:
            base_name = os.path.basename(file_path)
            name_map[base_name].append(file_path)

        duplicates = {name: paths for name, paths in name_map.items() if len(paths) > 1}
        if duplicates:
            self.fail(f"Found duplicated file names {duplicates}")


class TestThreatMappings(BaseRuleTest):
    """Test threat mapping data for rules."""

    def test_technique_deprecations(self):
        """Check for use of any ATT&CK techniques that have been deprecated."""
        replacement_map = attack.techniques_redirect_map
        revoked = list(attack.revoked)
        deprecated = list(attack.deprecated)

        for rule in self.rules:
            revoked_techniques = {}
            threat_mapping = rule.contents.data.threat

            if threat_mapping:
                for entry in threat_mapping:
                    for technique in (entry.technique or []):
                        if technique.id in revoked + deprecated:
                            revoked_techniques[technique.id] = replacement_map.get(technique.id,
                                                                                   'DEPRECATED - DO NOT USE')

            if revoked_techniques:
                old_new_mapping = "\n".join(f'Actual: {k} -> Expected {v}' for k, v in revoked_techniques.items())
                self.fail(f'{self.rule_str(rule)} Using deprecated ATT&CK techniques: \n{old_new_mapping}')

    def test_tactic_to_technique_correlations(self):
        """Ensure rule threat info is properly related to a single tactic and technique."""
        for rule in self.rules:
            threat_mapping = rule.contents.data.threat or []
            if threat_mapping:
                for entry in threat_mapping:
                    tactic = entry.tactic
                    techniques = entry.technique or []

                    mismatched = [t.id for t in techniques if t.id not in attack.matrix[tactic.name]]
                    if mismatched:
                        self.fail(f'mismatched ATT&CK techniques for rule: {self.rule_str(rule)} '
                                  f'{", ".join(mismatched)} not under: {tactic["name"]}')

                    # tactic
                    expected_tactic = attack.tactics_map[tactic.name]
                    self.assertEqual(expected_tactic, tactic.id,
                                     f'ATT&CK tactic mapping error for rule: {self.rule_str(rule)}\n'
                                     f'expected:  {expected_tactic} for {tactic.name}\n'
                                     f'actual: {tactic.id}')

                    tactic_reference_id = tactic.reference.rstrip('/').split('/')[-1]
                    self.assertEqual(tactic.id, tactic_reference_id,
                                     f'ATT&CK tactic mapping error for rule: {self.rule_str(rule)}\n'
                                     f'tactic ID {tactic.id} does not match the reference URL ID '
                                     f'{tactic.reference}')

                    # techniques
                    for technique in techniques:
                        expected_technique = attack.technique_lookup[technique.id]['name']
                        self.assertEqual(expected_technique, technique.name,
                                         f'ATT&CK technique mapping error for rule: {self.rule_str(rule)}\n'
                                         f'expected: {expected_technique} for {technique.id}\n'
                                         f'actual: {technique.name}')

                        technique_reference_id = technique.reference.rstrip('/').split('/')[-1]
                        self.assertEqual(technique.id, technique_reference_id,
                                         f'ATT&CK technique mapping error for rule: {self.rule_str(rule)}\n'
                                         f'technique ID {technique.id} does not match the reference URL ID '
                                         f'{technique.reference}')

                        # sub-techniques
                        sub_techniques = technique.subtechnique or []
                        if sub_techniques:
                            for sub_technique in sub_techniques:
                                expected_sub_technique = attack.technique_lookup[sub_technique.id]['name']
                                self.assertEqual(expected_sub_technique, sub_technique.name,
                                                 f'ATT&CK sub-technique mapping error for rule: {self.rule_str(rule)}\n'
                                                 f'expected: {expected_sub_technique} for {sub_technique.id}\n'
                                                 f'actual: {sub_technique.name}')

                                sub_technique_reference_id = '.'.join(
                                    sub_technique.reference.rstrip('/').split('/')[-2:])
                                self.assertEqual(sub_technique.id, sub_technique_reference_id,
                                                 f'ATT&CK sub-technique mapping error for rule: {self.rule_str(rule)}\n'
                                                 f'sub-technique ID {sub_technique.id} does not match the reference URL ID '  # noqa: E501
                                                 f'{sub_technique.reference}')

    def test_duplicated_tactics(self):
        """Check that a tactic is only defined once."""
        for rule in self.rules:
            threat_mapping = rule.contents.data.threat
            tactics = [t.tactic.name for t in threat_mapping or []]
            duplicates = sorted(set(t for t in tactics if tactics.count(t) > 1))

            if duplicates:
                self.fail(f'{self.rule_str(rule)} duplicate tactics defined for {duplicates}. '
                          f'Flatten to a single entry per tactic')


class TestRuleTags(BaseRuleTest):
    """Test tags data for rules."""

    def test_casing_and_spacing(self):
        """Ensure consistent and expected casing for controlled tags."""
        def normalize(s):
            return ''.join(s.lower().split())

        expected_tags = [
            'APM', 'AWS', 'Asset Visibility', 'Azure', 'Configuration Audit', 'Continuous Monitoring',
            'Data Protection', 'Elastic', 'Elastic Endgame', 'Endpoint Security', 'GCP', 'Identity and Access', 'Linux',
            'Logging', 'ML', 'macOS', 'Monitoring', 'Network', 'Okta', 'Packetbeat', 'Post-Execution', 'SecOps',
            'Windows'
        ]
        expected_case = {normalize(t): t for t in expected_tags}

        for rule in self.rules:
            rule_tags = rule.contents.data.tags

            if rule_tags:
                invalid_tags = {t: expected_case[normalize(t)] for t in rule_tags
                                if normalize(t) in list(expected_case) and t != expected_case[normalize(t)]}

                if invalid_tags:
                    error_msg = f'{self.rule_str(rule)} Invalid casing for expected tags\n'
                    error_msg += f'Actual tags: {", ".join(invalid_tags)}\n'
                    error_msg += f'Expected tags: {", ".join(invalid_tags.values())}'
                    self.fail(error_msg)

    def test_required_tags(self):
        """Test that expected tags are present within rules."""
        # indexes considered; only those with obvious relationships included
        # 'apm-*-transaction*', 'auditbeat-*', 'endgame-*', 'filebeat-*', 'logs-*', 'logs-aws*',
        # 'logs-endpoint.alerts-*', 'logs-endpoint.events.*', 'logs-okta*', 'packetbeat-*', 'winlogbeat-*'

        required_tags_map = {
            'apm-*-transaction*': {'all': ['APM']},
            'auditbeat-*': {'any': ['Windows', 'macOS', 'Linux']},
            'endgame-*': {'all': ['Elastic Endgame']},
            'logs-aws*': {'all': ['AWS']},
            'logs-endpoint.alerts-*': {'all': ['Endpoint Security']},
            'logs-endpoint.events.*': {'any': ['Windows', 'macOS', 'Linux', 'Host']},
            'logs-okta*': {'all': ['Okta']},
            'logs-windows.*': {'all': ['Windows']},
            'packetbeat-*': {'all': ['Network']},
            'winlogbeat-*': {'all': ['Windows']}
        }

        for rule in self.rules:
            rule_tags = rule.contents.data.tags
            error_msg = f'{self.rule_str(rule)} Missing tags:\nActual tags: {", ".join(rule_tags)}'

            consolidated_optional_tags = []
            is_missing_any_tags = False
            missing_required_tags = set()

            if 'Elastic' not in rule_tags:
                missing_required_tags.add('Elastic')

            if isinstance(rule.contents.data, BaseQueryRuleData):
                for index in rule.contents.data.index:
                    expected_tags = required_tags_map.get(index, {})
                    expected_all = expected_tags.get('all', [])
                    expected_any = expected_tags.get('any', [])

                    existing_any_tags = [t for t in rule_tags if t in expected_any]
                    if expected_any:
                        # consolidate optional any tags which are not in use
                        consolidated_optional_tags.extend(t for t in expected_any if t not in existing_any_tags)

                    missing_required_tags.update(set(expected_all).difference(set(rule_tags)))
                    is_missing_any_tags = expected_any and not set(expected_any) & set(existing_any_tags)

            consolidated_optional_tags = [t for t in consolidated_optional_tags if t not in missing_required_tags]
            error_msg += f'\nMissing all of: {", ".join(missing_required_tags)}' if missing_required_tags else ''
            error_msg += f'\nMissing any of: {", " .join(consolidated_optional_tags)}' if is_missing_any_tags else ''

            if missing_required_tags or is_missing_any_tags:
                self.fail(error_msg)

    def test_primary_tactic_as_tag(self):
        from detection_rules.attack import tactics

        invalid = []
        tactics = set(tactics)

        for rule in self.rules:
            rule_tags = rule.contents.data.tags

            if 'Continuous Monitoring' in rule_tags or rule.contents.data.type == 'machine_learning':
                continue

            threat = rule.contents.data.threat
            if threat:
                missing = []
                threat_tactic_names = [e.tactic.name for e in threat]
                primary_tactic = threat_tactic_names[0]

                if 'Threat Detection' not in rule_tags:
                    missing.append('Threat Detection')

                # missing primary tactic
                if primary_tactic not in rule.contents.data.tags:
                    missing.append(primary_tactic)

                # listed tactic that is not in threat mapping
                tag_tactics = set(rule_tags).intersection(tactics)
                missing_from_threat = list(tag_tactics.difference(threat_tactic_names))

                if missing or missing_from_threat:
                    err_msg = self.rule_str(rule)
                    if missing:
                        err_msg += f'\n    expected: {missing}'
                    if missing_from_threat:
                        err_msg += f'\n    unexpected (or missing from threat mapping): {missing_from_threat}'

                    invalid.append(err_msg)

        if invalid:
            err_msg = '\n'.join(invalid)
            self.fail(f'Rules with misaligned tags and tactics:\n{err_msg}')


class TestRuleTimelines(BaseRuleTest):
    """Test timelines in rules are valid."""

    TITLES = {
        'db366523-f1c6-4c1f-8731-6ce5ed9e5717': 'Generic Endpoint Timeline',
        '91832785-286d-4ebe-b884-1a208d111a70': 'Generic Network Timeline',
        '76e52245-7519-4251-91ab-262fb1a1728c': 'Generic Process Timeline'
    }

    def test_timeline_has_title(self):
        """Ensure rules with timelines have a corresponding title."""
        for rule in self.rules:
            timeline_id = rule.contents.data.timeline_id
            timeline_title = rule.contents.data.timeline_title

            if (timeline_title or timeline_id) and not (timeline_title and timeline_id):
                missing_err = f'{self.rule_str(rule)} timeline "title" and "id" required when timelines are defined'
                self.fail(missing_err)

            if timeline_id:
                unknown_id = f'{self.rule_str(rule)} Unknown timeline_id: {timeline_id}.'
                unknown_id += f' replace with {", ".join(self.TITLES)} or update this unit test with acceptable ids'
                self.assertIn(timeline_id, list(self.TITLES), unknown_id)

                unknown_title = f'{self.rule_str(rule)} unknown timeline_title: {timeline_title}'
                unknown_title += f' replace with {", ".join(self.TITLES.values())}'
                unknown_title += ' or update this unit test with acceptable titles'
                self.assertEqual(timeline_title, self.TITLES[timeline_id], )


class TestRuleFiles(BaseRuleTest):
    """Test the expected file names."""

    def test_rule_file_names_by_tactic(self):
        """Test to ensure rule files have the primary tactic prepended to the filename."""
        bad_name_rules = []

        for rule in self.rules:
            rule_path = Path(rule.path).resolve()
            filename = rule_path.name

            if rule_path.parent.name == 'ml':
                continue

            threat = rule.contents.data.threat
            authors = rule.contents.data.author

            if threat and 'Elastic' in authors:
                primary_tactic = threat[0].tactic.name
                tactic_str = primary_tactic.lower().replace(' ', '_')

                if tactic_str != filename[:len(tactic_str)]:
                    bad_name_rules.append(f'{rule.id} - {Path(rule.path).name} -> expected: {tactic_str}')

        if bad_name_rules:
            error_msg = 'filename does not start with the primary tactic - update the tactic or the rule filename'
            rule_err_str = '\n'.join(bad_name_rules)
            self.fail(f'{error_msg}:\n{rule_err_str}')


class TestRuleMetadata(BaseRuleTest):
    """Test the metadata of rules."""

    def test_ecs_and_beats_opt_in_not_latest_only(self):
        """Test that explicitly defined opt-in validation is not only the latest versions to avoid stale tests."""
        for rule in self.rules:
            beats_version = rule.contents.metadata.beats_version
            ecs_versions = rule.contents.metadata.ecs_versions or []
            latest_beats = str(beats.get_max_version())
            latest_ecs = ecs.get_max_version()

            error_msg = f'{self.rule_str(rule)} it is unnecessary to define the current latest beats version: ' \
                        f'{latest_beats}'
            self.assertNotEqual(latest_beats, beats_version, error_msg)

            if len(ecs_versions) == 1:
                error_msg = f'{self.rule_str(rule)} it is unnecessary to define the current latest ecs version if ' \
                            f'only one version is specified: {latest_ecs}'
                self.assertNotIn(latest_ecs, ecs_versions, error_msg)

    def test_updated_date_newer_than_creation(self):
        """Test that the updated_date is newer than the creation date."""
        invalid = []

        for rule in self.rules:
            created = rule.contents.metadata.creation_date.split('/')
            updated = rule.contents.metadata.updated_date.split('/')
            if updated < created:
                invalid.append(rule)

        if invalid:
            rules_str = '\n '.join(self.rule_str(r, trailer=None) for r in invalid)
            err_msg = f'The following rules have an updated_date older than the creation_date\n {rules_str}'
            self.fail(err_msg)

    def test_deprecated_rules(self):
        """Test that deprecated rules are properly handled."""
        versions = load_versions()
        deprecations = load_etc_dump('deprecated_rules.json')
        deprecated_rules = {}

        for rule in self.rules:
            maturity = rule.metadata['maturity']

            if maturity == 'deprecated':
                deprecated_rules[rule.id] = rule
                err_msg = f'{self.rule_str(rule)} cannot be deprecated if it has not been version locked. ' \
                          f'Convert to `development` or delete the rule file instead'
                self.assertIn(rule.id, versions, err_msg)

                rule_path = Path(rule.path).relative_to(get_path('rules'))
                err_msg = f'{self.rule_str(rule)} deprecated rules should be stored in ' \
                          f'"{get_path("rules", "_deprecated")}" folder'
                self.assertEqual('_deprecated', rule_path.parts[0], err_msg)

                err_msg = f'{self.rule_str(rule)} missing deprecation date'
                self.assertIn('deprecation_date', rule.metadata, err_msg)

                err_msg = f'{self.rule_str(rule)} deprecation_date and updated_date should match'
                self.assertEqual(rule.metadata['deprecation_date'], rule.metadata['updated_date'], err_msg)

        missing_rules = sorted(set(versions).difference(set(self.rule_lookup)))
        missing_rule_strings = '\n '.join(f'{r} - {versions[r]["rule_name"]}' for r in missing_rules)
        err_msg = f'Deprecated rules should not be removed, but moved to the rules/_deprecated folder instead. ' \
                  f'The following rules have been version locked and are missing. ' \
                  f'Re-add to the deprecated folder and update maturity to "deprecated": \n {missing_rule_strings}'
        self.assertEqual([], missing_rules, err_msg)

        for rule_id, entry in deprecations.items():
            rule_str = f'{rule_id} - {entry["rule_name"]} ->'
            self.assertIn(rule_id, deprecated_rules, f'{rule_str} is logged in "deprecated_rules.json" but is missing')


class TestTuleTiming(BaseRuleTest):
    """Test rule timing and timestamps."""

    def test_event_override(self):
        """Test that rules have defined an timestamp_override if needed."""
        missing = []

        for rule in self.rules:
            required = False

            if isinstance(rule.contents.data, BaseQueryRuleData) and 'endgame-*' in rule.contents.data.index:
                continue

            if rule.contents.data.type == 'query':
                required = True
            elif rule.contents.data.type == 'eql' and \
                    eql.utils.get_query_type(rule.contents.data.parsed_query) != 'sequence':
                required = True

            if required and rule.contents.data.timestamp_override != 'event.ingested':
                missing.append(rule)

        if missing:
            rules_str = '\n '.join(self.rule_str(r, trailer=None) for r in missing)
            err_msg = f'The following rules should have the `timestamp_override` set to `event.ingested`\n {rules_str}'
            self.fail(err_msg)

    def test_required_lookback(self):
        """Ensure endpoint rules have the proper lookback time."""
        long_indexes = {'logs-endpoint.events.*'}
        missing = []

        for rule in self.rules:
            contents = rule.contents

            if isinstance(contents.data, BaseQueryRuleData):
                if set(getattr(contents.data, "index", None) or []) & long_indexes and not contents.data.from_:
                    missing.append(rule)

        if missing:
            rules_str = '\n '.join(self.rule_str(r, trailer=None) for r in missing)
            err_msg = f'The following rules should have a longer `from` defined, due to indexes used\n {rules_str}'
            self.fail(err_msg)<|MERGE_RESOLUTION|>--- conflicted
+++ resolved
@@ -18,18 +18,11 @@
 
 import kql
 from detection_rules import attack, beats, ecs
-<<<<<<< HEAD
+from detection_rules.packaging import load_versions
 from detection_rules.rule import TOMLRule, BaseQueryRuleData
 from detection_rules.rule_loader import FILE_PATTERN, find_unneeded_defaults_from_rule
-from detection_rules.utils import load_etc_dump
+from detection_rules.utils import get_path, load_etc_dump
 from rta import get_ttp_names
-=======
-from detection_rules.packaging import load_versions
-from detection_rules.rule_loader import FILE_PATTERN, find_unneeded_defaults_from_rule
-from detection_rules.utils import get_path, load_etc_dump
-from detection_rules.rule import Rule
-
->>>>>>> cc6711c2
 from .base import BaseRuleTest
 
 
@@ -64,27 +57,6 @@
         for rule_file in self.rule_files.keys():
             self.assertIsNotNone(re.match(file_pattern, os.path.basename(rule_file)),
                                  f'Invalid file name for {rule_file}')
-
-    def test_all_rules_as_rule_schema(self):
-        """Ensure that every rule file validates against the rule schema."""
-        rules_path = get_path('rules')
-
-        for file_name, contents in self.rule_files.items():
-<<<<<<< HEAD
-            TOMLRule(file_name, contents)
-=======
-            rule = Rule(file_name, contents)
-
-            if rule.metadata['maturity'] == 'deprecated':
-                continue
-
-            try:
-                rule.validate(as_rule=True)
-            except jsonschema.ValidationError as exc:
-                rule_path = Path(rule.path).relative_to(rules_path)
-                exc.message = f'{rule_path} -> {exc}'
-                raise exc
->>>>>>> cc6711c2
 
     def test_all_rule_queries_optimized(self):
         """Ensure that every rule query is in optimized form."""
@@ -459,7 +431,8 @@
         deprecated_rules = {}
 
         for rule in self.rules:
-            maturity = rule.metadata['maturity']
+            meta = rule.contents.metadata
+            maturity = meta.maturity
 
             if maturity == 'deprecated':
                 deprecated_rules[rule.id] = rule
@@ -467,16 +440,16 @@
                           f'Convert to `development` or delete the rule file instead'
                 self.assertIn(rule.id, versions, err_msg)
 
-                rule_path = Path(rule.path).relative_to(get_path('rules'))
+                rule_path = rule.path.relative_to(get_path('rules'))
                 err_msg = f'{self.rule_str(rule)} deprecated rules should be stored in ' \
                           f'"{get_path("rules", "_deprecated")}" folder'
                 self.assertEqual('_deprecated', rule_path.parts[0], err_msg)
 
                 err_msg = f'{self.rule_str(rule)} missing deprecation date'
-                self.assertIn('deprecation_date', rule.metadata, err_msg)
+                self.assertIsNotNone(meta.deprecation_date, err_msg)
 
                 err_msg = f'{self.rule_str(rule)} deprecation_date and updated_date should match'
-                self.assertEqual(rule.metadata['deprecation_date'], rule.metadata['updated_date'], err_msg)
+                self.assertEqual(meta.deprecation_date, meta.updated_date, err_msg)
 
         missing_rules = sorted(set(versions).difference(set(self.rule_lookup)))
         missing_rule_strings = '\n '.join(f'{r} - {versions[r]["rule_name"]}' for r in missing_rules)
