--- conflicted
+++ resolved
@@ -4,11 +4,7 @@
 maturity = "production"
 min_stack_comments = "Breaking change at 8.14.0 for the Windows Integration."
 min_stack_version = "8.14.0"
-<<<<<<< HEAD
-updated_date = "2025/01/10"
-=======
 updated_date = "2025/01/13"
->>>>>>> 74f11dbf
 
 [rule]
 author = ["Elastic"]
@@ -70,40 +66,6 @@
     "function Invoke-Command {"
   )
 '''
-note = """## Triage and analysis
-
-> **Disclaimer**:
-> This investigation guide was created using generative AI technology and has been reviewed to improve its accuracy and relevance. While every effort has been made to ensure its quality, we recommend validating the content and adapting it to suit your specific environment and operational needs.
-
-### Investigating PowerShell Script with Remote Execution Capabilities via WinRM
-
-Windows Remote Management (WinRM) is a protocol that allows for remote management and execution of commands on Windows machines. Adversaries exploit WinRM to move laterally within networks by executing PowerShell scripts remotely. The detection rule identifies suspicious use of PowerShell cmdlets like `Invoke-Command` and `Enter-PSSession` with remote execution intent, excluding benign processes and directories, to flag potential misuse.
-
-### Possible investigation steps
-
-- Review the PowerShell script block text to identify the specific cmdlets and parameters used, focusing on "Invoke-WmiMethod", "Invoke-Command", or "Enter-PSSession" with "ComputerName" to understand the intent and target of the remote execution.
-- Check the user ID associated with the event to determine if it is a legitimate user or potentially compromised account, ensuring it is not "S-1-5-18" which is the SYSTEM account.
-- Investigate the source and destination IP addresses involved in the remote execution to assess if the activity is expected within the network or if it involves unusual or unauthorized systems.
-- Examine the file directory from which the PowerShell script was executed, ensuring it is not from "C:\\\\Program Files\\\\LogicMonitor\\\\Agent\\\\tmp", which is excluded as benign.
-- Correlate the event with other logs and alerts to identify any patterns or additional suspicious activities that might indicate lateral movement or further compromise within the network.
-- Assess the risk and impact of the detected activity by considering the context of the involved systems and users, and determine if immediate containment or further monitoring is necessary.
-
-### False positive analysis
-
-- Legitimate administrative tasks using PowerShell cmdlets like Invoke-Command or Enter-PSSession can trigger alerts. To manage this, create exceptions for known administrative accounts or specific user IDs that regularly perform these tasks.
-- Automated scripts from trusted software, such as monitoring tools, may use these cmdlets for legitimate purposes. Exclude directories associated with these tools, like C:\\Program Files\\LogicMonitor\\Agent\\tmp, to reduce false positives.
-- Scheduled tasks or maintenance scripts that use remote execution for system management can be mistaken for threats. Identify and whitelist these scripts by their file paths or script block text to prevent unnecessary alerts.
-- PowerShell modules that redefine or wrap cmdlets for legitimate use might trigger the rule. Review and exclude specific script block patterns that match these benign redefinitions to avoid false positives.
-
-### Response and remediation
-
-- Immediately isolate the affected host from the network to prevent further lateral movement and potential data exfiltration.
-- Terminate any suspicious PowerShell processes identified by the alert to halt ongoing malicious activities.
-- Conduct a thorough review of the affected system's PowerShell logs and event logs to identify any additional indicators of compromise or related malicious activities.
-- Reset credentials for any accounts that were used in the suspicious PowerShell commands to prevent unauthorized access.
-- Apply security patches and updates to the affected system to mitigate any known vulnerabilities that could be exploited by similar threats.
-- Implement network segmentation to limit the ability of threats to move laterally across the network in the future.
-- Escalate the incident to the security operations center (SOC) or incident response team for further investigation and to determine if additional systems are compromised."""
 
 [[rule.filters]]
 [rule.filters.meta]
