--- conflicted
+++ resolved
@@ -2,16 +2,9 @@
 creation_date = "2023/07/14"
 integration = ["endpoint"]
 maturity = "production"
-<<<<<<< HEAD
 min_stack_comments = "New fields added: required_fields, related_integrations, setup"
 min_stack_version = "8.3.0"
 updated_date = "2023/10/09"
-=======
-min_stack_comments = "Multiple field support in the New Terms rule type was added in Elastic 8.6"
-min_stack_version = "8.6.0"
-updated_date = "2023/09/19"
-bypass_bbr_timing = true
->>>>>>> b4f8fc32
 
 [rule]
 author = ["Elastic"]
@@ -36,12 +29,15 @@
         "Data Source: Elastic Defend"
         ]
 timestamp_override = "event.ingested"
-type = "new_terms"
-
+type = "eql"
 query = '''
-host.os.type:windows and event.category:process and event.type:start and 
-process.parent.executable:"C:\\Windows\\System32\\services.exe" and 
-(process.code_signature.exists:false or process.code_signature.trusted:false)
+process where host.os.type == "windows" and event.type == "start" and
+( 
+  (
+    process.parent.executable : "C:\\Windows\\System32\\services.exe" and
+    (process.code_signature.exists == false or process.code_signature.trusted == false)
+  )
+)
 '''
 
 [[rule.threat]]
@@ -62,7 +58,6 @@
 name = "Execution"
 reference = "https://attack.mitre.org/tactics/TA0002/"
 
-<<<<<<< HEAD
 [[rule.threat]]
 framework = "MITRE ATT&CK"
 [[rule.threat.technique]]
@@ -79,12 +74,3 @@
 id = "TA0005"
 name = "Defense Evasion"
 reference = "https://attack.mitre.org/tactics/TA0005/"
-=======
-[rule.new_terms]
-field = "new_terms_fields"
-value = ["host.id", "process.executable", "user.id"]
-
-[[rule.new_terms.history_window_start]]
-field = "history_window_start"
-value = "now-14d"
->>>>>>> b4f8fc32
