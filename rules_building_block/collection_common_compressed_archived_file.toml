[metadata]
bypass_bbr_timing = true
creation_date = "2023/10/11"
integration = "endpoint"
maturity = "production"
<<<<<<< HEAD
updated_date = "2025/01/10"
=======
updated_date = "2025/01/09"
>>>>>>> c912b785

[rule]
author = ["Elastic"]
building_block_type = "default"
description = """
Detects files being compressed or archived into common formats by unsigned processes. This is a common technique used to
obfuscate files to evade detection or to staging data for exfiltration.
"""
from = "now-9m"
index = ["logs-endpoint.events.file-*"]
language = "eql"
license = "Elastic License v2"
name = "File Compressed or Archived into Common Format by Unsigned Process"
references = ["https://en.wikipedia.org/wiki/List_of_file_signatures"]
risk_score = 21
rule_id = "79124edf-30a8-4d48-95c4-11522cad94b1"
severity = "low"
tags = [
    "Data Source: Elastic Defend",
    "Domain: Endpoint",
    "OS: macOS",
    "OS: Windows",
    "Tactic: Collection",
    "Rule Type: BBR",
]
timestamp_override = "event.ingested"
type = "eql"

query = '''
file where host.os.type == "windows" and event.type in ("creation", "change") and
 process.executable != null and process.code_signature.trusted != true and
 file.Ext.header_bytes : (
                          /* compression formats */
                          "1F9D*",             /* tar zip, tar.z (Lempel-Ziv-Welch algorithm) */
                          "1FA0*",             /* tar zip, tar.z (LZH algorithm) */
                          "425A68*",           /* Bzip2 */
                          "524E4301*",         /* Rob Northen Compression */
                          "524E4302*",         /* Rob Northen Compression */
                          "4C5A4950*",         /* LZIP */
                          "504B0*",            /* ZIP */
                          "526172211A07*",     /* RAR compressed */
                          "44434D0150413330*", /* Windows Update Binary Delta Compression file */
                          "50413330*",         /* Windows Update Binary Delta Compression file */
                          "377ABCAF271C*",     /* 7-Zip */
                          "1F8B*",             /* GZIP */
                          "FD377A585A00*",     /* XZ, tar.xz */
                          "7801*",	           /* zlib: No Compression (no preset dictionary) */
                          "785E*",	           /* zlib: Best speed (no preset dictionary) */
                          "789C*",	           /* zlib: Default Compression (no preset dictionary) */
                          "78DA*", 	           /* zlib: Best Compression (no preset dictionary) */
                          "7820*",	           /* zlib: No Compression (with preset dictionary) */
                          "787D*",	           /* zlib: Best speed (with preset dictionary) */
                          "78BB*",	           /* zlib: Default Compression (with preset dictionary) */
                          "78F9*",	           /* zlib: Best Compression (with preset dictionary) */
                          "62767832*",         /* LZFSE */
                          "28B52FFD*",         /* Zstandard, zst */
                          "5253564B44415441*", /* QuickZip rs compressed archive */
                          "2A2A4143452A2A*",   /* ACE */

                          /* archive formats */
                          "2D686C302D*",       /* lzh */
                          "2D686C352D*",       /* lzh */
                          "303730373037*",     /* cpio */
                          "78617221*",         /* xar */
                          "4F4152*",           /* oar */
                          "49536328*"          /* cab archive */
 )
'''
note = """## Triage and analysis

> **Disclaimer**:
> This investigation guide was generated using generative AI technology and has been reviewed to improve its accuracy and relevance. While every effort has been made to ensure its quality, we recommend validating the content and adapting it to suit your specific environment and operational needs.

### Investigating File Compressed or Archived into Common Format

File compression and archiving are essential for efficient data storage and transfer, using formats like ZIP, RAR, and 7-Zip. However, adversaries exploit these technologies to obfuscate malicious files or stage data for exfiltration. The detection rule identifies suspicious compression activities by monitoring file creation or modification events, excluding trusted processes, and focusing on specific file signatures indicative of compression or archiving.

### Possible investigation steps

- Review the process executable and its code signature details to determine if the process is expected or potentially malicious. Pay attention to processes not listed in the exclusions, such as unknown or untrusted executables.
- Examine the user ID associated with the event to identify if the activity was performed by a legitimate user or an unauthorized account. Investigate any anomalies in user behavior.
- Analyze the file path and name to understand the context of the compressed or archived file. Check if the file location is typical for such activities or if it appears suspicious.
- Investigate the file header bytes to confirm the type of compression or archive format used. This can help identify if the format is commonly used in the environment or if it is unusual.
- Check for any recent changes or creations of similar files on the host to identify patterns or repeated activities that might indicate malicious intent.
- Correlate the event with other security alerts or logs from the same host or user to gather additional context and determine if this is part of a larger attack or data exfiltration attempt.

### False positive analysis

- Trusted applications like Firefox, Wazuh Agent, Microsoft Office, OneDrive, Dropbox, Dell SupportAssist, and IIS may trigger false positives when they perform legitimate compression or archiving activities. Users can mitigate these by ensuring the processes are correctly signed and trusted, and by adding exceptions for these applications in the rule configuration.
- Files with specific extensions or paths, such as those associated with OneDrive logs or IIS temporary compressed files, may be flagged. Users should review these paths and extensions and consider excluding them if they are part of regular, non-malicious operations.
- Regular updates or operations by trusted software, such as Windows Update or Dell SupportAssist, might be misidentified as suspicious. Users should verify the legitimacy of these operations and adjust the rule to exclude these known, safe activities.
- If certain processes are frequently involved in legitimate compression activities, users can add these processes to the exception list, provided they are verified as safe and necessary for business operations.

### Response and remediation

- Isolate the affected system from the network to prevent further data exfiltration or lateral movement by the adversary.
- Terminate any suspicious processes identified in the alert that are not part of the trusted processes list, especially those involved in file compression or archiving.
- Conduct a thorough scan of the isolated system using updated antivirus or endpoint detection and response (EDR) tools to identify and remove any malicious files or software.
- Review and analyze the compressed or archived files identified in the alert to determine if they contain sensitive data or malware, and take appropriate action based on the findings.
- Restore any affected files from a known good backup if they have been altered or corrupted by the malicious activity.
- Escalate the incident to the security operations center (SOC) or incident response team for further investigation and to determine if additional systems are affected.
- Implement additional monitoring and alerting for similar file compression activities across the network to enhance detection and prevent recurrence."""


[[rule.threat]]
framework = "MITRE ATT&CK"
[[rule.threat.technique]]
id = "T1074"
name = "Data Staged"
reference = "https://attack.mitre.org/techniques/T1074/"
[[rule.threat.technique.subtechnique]]
id = "T1074.001"
name = "Local Data Staging"
reference = "https://attack.mitre.org/techniques/T1074/001/"


[[rule.threat.technique]]
id = "T1560"
name = "Archive Collected Data"
reference = "https://attack.mitre.org/techniques/T1560/"
[[rule.threat.technique.subtechnique]]
id = "T1560.001"
name = "Archive via Utility"
reference = "https://attack.mitre.org/techniques/T1560/001/"



[rule.threat.tactic]
id = "TA0009"
name = "Collection"
reference = "https://attack.mitre.org/tactics/TA0009/"
[[rule.threat]]
framework = "MITRE ATT&CK"
[[rule.threat.technique]]
id = "T1132"
name = "Data Encoding"
reference = "https://attack.mitre.org/techniques/T1132/"
[[rule.threat.technique.subtechnique]]
id = "T1132.001"
name = "Standard Encoding"
reference = "https://attack.mitre.org/techniques/T1132/001/"



[rule.threat.tactic]
id = "TA0011"
name = "Command and Control"
reference = "https://attack.mitre.org/tactics/TA0011/"
[[rule.threat]]
framework = "MITRE ATT&CK"
[[rule.threat.technique]]
id = "T1027"
name = "Obfuscated Files or Information"
reference = "https://attack.mitre.org/techniques/T1027/"


[rule.threat.tactic]
id = "TA0005"
name = "Defense Evasion"
reference = "https://attack.mitre.org/tactics/TA0005/"
<|MERGE_RESOLUTION|>--- conflicted
+++ resolved
@@ -3,11 +3,7 @@
 creation_date = "2023/10/11"
 integration = "endpoint"
 maturity = "production"
-<<<<<<< HEAD
 updated_date = "2025/01/10"
-=======
-updated_date = "2025/01/09"
->>>>>>> c912b785
 
 [rule]
 author = ["Elastic"]
