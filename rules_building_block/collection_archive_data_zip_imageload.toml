--- conflicted
+++ resolved
@@ -21,11 +21,7 @@
 risk_score = 21
 rule_id = "d197478e-39f0-4347-a22f-ba654718b148"
 severity = "low"
-<<<<<<< HEAD
-tags = ["Domain: Endpoint", "OS: Windows", "Use Case: Threat Detection", "Tactic: Collection", "Data Source: Elastic Endgame", "Rule Type: BBR", "Data Source: Elastic Defend"]
-=======
 tags = ["Domain: Endpoint", "OS: Windows", "Use Case: Threat Detection", "Tactic: Collection", "Data Source: Elastic Defend", "Rule Type: BBR"]
->>>>>>> 6115a68a
 timestamp_override = "event.ingested"
 type = "eql"
 building_block_type = "default"
