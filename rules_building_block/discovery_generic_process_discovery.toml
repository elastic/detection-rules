--- conflicted
+++ resolved
@@ -3,11 +3,7 @@
 creation_date = "2023/07/13"
 integration = ["endpoint", "windows", "system"]
 maturity = "production"
-<<<<<<< HEAD
-updated_date = "2025/12/17"
-=======
 updated_date = "2025/03/20"
->>>>>>> 6ac69db7
 
 [rule]
 author = ["Elastic"]
@@ -44,12 +40,9 @@
 type = "eql"
 
 query = '''
-<<<<<<< HEAD
 process where host.os.type == "windows" and event.type == "start" and
   not user.id in ("S-1-5-18", "S-1-5-19", "S-1-5-20") and process.parent.executable != null and
-=======
 process where host.os.type == "windows" and event.type == "start" and process.args != null and
->>>>>>> 6ac69db7
   (
    process.name :("PsList.exe", "qprocess.exe") or
 
