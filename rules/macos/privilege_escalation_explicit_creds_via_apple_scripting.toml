--- conflicted
+++ resolved
@@ -6,22 +6,19 @@
 [rule]
 author = ["Elastic"]
 description = """
-Identifies execution of the security_authtrampoline process via the Apple Scripting Interpreter (osascript). This occurs when programs use AuthorizationExecute-WithPrivileges from the Security.framework to run another program with root privileges. It should not be run by itself, as this is a sign of execution with explicit logon credentials.
+Identifies execution of the security_authtrampoline process via the Apple Scripting Interpreter (osascript). This occurs
+when programs use AuthorizationExecute-WithPrivileges from the Security.framework to run another program with root
+privileges. It should not be run by itself, as this is a sign of execution with explicit logon credentials.
 """
 from = "now-9m"
 index = ["auditbeat-*", "logs-endpoint.events.*"]
 language = "eql"
 license = "Elastic License"
-<<<<<<< HEAD
 name = "Execution with Explicit Credentials via Apple Scripting"
 references = [
     "https://objectivebythesea.com/v2/talks/OBTS_v2_Thomas.pdf",
     "https://www.manpagez.com/man/8/security_authtrampoline/",
 ]
-=======
-name = "AppleScript Execution via Explicit Credentials"
-references = ["https://objectivebythesea.com/v2/talks/OBTS_v2_Thomas.pdf"]
->>>>>>> 405e1e76
 risk_score = 47
 rule_id = "f0eb70e9-71e9-40cd-813f-bf8e8c812cb1"
 severity = "medium"
@@ -58,4 +55,4 @@
 [rule.threat.tactic]
 id = "TA0002"
 name = "Execution"
-reference = "https://attack.mitre.org/tactics/TA0002/"+reference = "https://attack.mitre.org/tactics/TA0002/"
