[metadata]
creation_date = "2020/01/04"
maturity = "production"
updated_date = "2022/07/13"

[rule]
author = ["Elastic"]
description = """
Identifies the execution of a process with arguments pointing to known browser files that store passwords and cookies.
Adversaries may acquire credentials from web browsers by reading files specific to the target browser.
"""
from = "now-9m"
index = ["auditbeat-*", "logs-endpoint.events.*"]
language = "eql"
license = "Elastic License v2"
name = "Access of Stored Browser Credentials"
note = """## Setup

If enabling an EQL rule on a non-elastic-agent index (such as beats) for versions <8.2, events will not define `event.ingested` and default fallback for EQL rules was not added until 8.2, so you will need to add a custom pipeline to populate `event.ingested` to @timestamp for this rule to work.
"""
references = ["https://securelist.com/calisto-trojan-for-macos/86543/"]
risk_score = 73
rule_id = "20457e4f-d1de-4b92-ae69-142e27a4342a"
severity = "high"
tags = ["Elastic", "Host", "macOS", "Threat Detection", "Credential Access"]
timestamp_override = "event.ingested"
type = "eql"

query = '''
process where event.type in ("start", "process_started") and
  process.args :
    (
      "/Users/*/Library/Application Support/Google/Chrome/Default/Login Data",
      "/Users/*/Library/Application Support/Google/Chrome/Default/Cookies",
<<<<<<< HEAD
      "/Users/*/Library/Application Support/Google/Chrome/Profile*/Cookies",
=======
>>>>>>> a5275149
      "/Users/*/Library/Cookies*",
      "/Users/*/Library/Application Support/Firefox/Profiles/*.default/cookies.sqlite",
      "/Users/*/Library/Application Support/Firefox/Profiles/*.default/key*.db",
      "/Users/*/Library/Application Support/Firefox/Profiles/*.default/logins.json",
      "Login Data",
      "Cookies.binarycookies",
      "key4.db",
      "key3.db",
      "logins.json",
      "cookies.sqlite"
    )
'''


[[rule.threat]]
framework = "MITRE ATT&CK"
[[rule.threat.technique]]
id = "T1539"
name = "Steal Web Session Cookie"
reference = "https://attack.mitre.org/techniques/T1539/"

[[rule.threat.technique]]
id = "T1555"
name = "Credentials from Password Stores"
reference = "https://attack.mitre.org/techniques/T1555/"
[[rule.threat.technique.subtechnique]]
id = "T1555.003"
name = "Credentials from Web Browsers"
reference = "https://attack.mitre.org/techniques/T1555/003/"



[rule.threat.tactic]
id = "TA0006"
name = "Credential Access"
reference = "https://attack.mitre.org/tactics/TA0006/"
<|MERGE_RESOLUTION|>--- conflicted
+++ resolved
@@ -32,10 +32,7 @@
     (
       "/Users/*/Library/Application Support/Google/Chrome/Default/Login Data",
       "/Users/*/Library/Application Support/Google/Chrome/Default/Cookies",
-<<<<<<< HEAD
       "/Users/*/Library/Application Support/Google/Chrome/Profile*/Cookies",
-=======
->>>>>>> a5275149
       "/Users/*/Library/Cookies*",
       "/Users/*/Library/Application Support/Firefox/Profiles/*.default/cookies.sqlite",
       "/Users/*/Library/Application Support/Firefox/Profiles/*.default/key*.db",
