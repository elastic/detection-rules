--- conflicted
+++ resolved
@@ -2,11 +2,7 @@
 creation_date = "2020/01/07"
 integration = ["endpoint", "windows"]
 maturity = "production"
-<<<<<<< HEAD
 updated_date = "2025/09/01"
-=======
-updated_date = "2025/08/29"
->>>>>>> b2bc6021
 
 [rule]
 author = ["Elastic"]
