--- conflicted
+++ resolved
@@ -4,11 +4,7 @@
 maturity = "production"
 min_stack_comments = "New fields added: required_fields, related_integrations, setup"
 min_stack_version = "8.3.0"
-<<<<<<< HEAD
-updated_date = "2022/12/19"
-=======
 updated_date = "2022/12/28"
->>>>>>> 2372602c
 
 [rule]
 author = ["Elastic"]
@@ -77,9 +73,6 @@
 risk_score = 73
 rule_id = "bfeaf89b-a2a7-48a3-817f-e41829dc61ee"
 severity = "high"
-<<<<<<< HEAD
-tags = ["Elastic", "Host", "Windows", "Threat Detection", "Persistence", "Privilege Escalation", "Investigation Guide", "Elastic Endgame"]
-=======
 tags = [
     "Elastic",
     "Host",
@@ -88,8 +81,8 @@
     "Persistence",
     "Privilege Escalation",
     "Investigation Guide",
+    "Elastic Endgame"
 ]
->>>>>>> 2372602c
 timestamp_override = "event.ingested"
 type = "eql"
 
@@ -100,14 +93,9 @@
   /* compatible with Elastic Endpoint Library Events */
   (dll.name : ("wlbsctrl.dll", "wbemcomn.dll", "WptsExtensions.dll", "Tsmsisrv.dll", "TSVIPSrv.dll", "Msfte.dll",
                "wow64log.dll", "WindowsCoreDeviceInfo.dll", "Ualapi.dll", "wlanhlp.dll", "phoneinfo.dll", "EdgeGdi.dll",
-<<<<<<< HEAD
-               "cdpsgshims.dll", "windowsperformancerecordercontrol.dll", "diagtrack_win.dll")
-   and (dll.code_signature.trusted != true or dll.code_signature.exists != true)) or
-=======
                "cdpsgshims.dll", "windowsperformancerecordercontrol.dll", "diagtrack_win.dll", "oci.dll", "TPPCOIPW32.dll", 
                "tpgenlic.dll", "thinmon.dll", "fxsst.dll", "msTracer.dll")
-   and (dll.code_signature.trusted == false or dll.code_signature.exists == false)) or
->>>>>>> 2372602c
+   and (dll.code_signature.trusted != true or dll.code_signature.exists != true)) or
 
   /* compatible with Sysmon EventID 7 - Image Load */
   (file.name : ("wlbsctrl.dll", "wbemcomn.dll", "WptsExtensions.dll", "Tsmsisrv.dll", "TSVIPSrv.dll", "Msfte.dll",
