--- conflicted
+++ resolved
@@ -4,7 +4,7 @@
 maturity = "production"
 min_stack_comments = "New fields added: required_fields, related_integrations, setup"
 min_stack_version = "8.3.0"
-updated_date = "2023/02/22"
+updated_date = "2023/03/06"
 
 [rule]
 author = ["Elastic"]
@@ -87,13 +87,8 @@
 type = "eql"
 
 query = '''
-<<<<<<< HEAD
-any where
+any where host.os.type == "windows" and
  (event.category : ("driver", "library") or (event.category == "process" and event.action : "Image loaded*")) and
-=======
-any where host.os.type == "windows" and
- (event.category == "library" or (event.category == "process" and event.action : "Image loaded*")) and
->>>>>>> 114d6e60
  (
   /* compatible with Elastic Endpoint Library Events */
   (dll.name : ("wlbsctrl.dll", "wbemcomn.dll", "WptsExtensions.dll", "Tsmsisrv.dll", "TSVIPSrv.dll", "Msfte.dll",
