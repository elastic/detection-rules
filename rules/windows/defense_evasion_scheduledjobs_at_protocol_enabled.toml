[metadata]
creation_date = "2020/11/23"
maturity = "production"
<<<<<<< HEAD
updated_date = "2020/01/28"
=======
updated_date = "2020/12/09"
>>>>>>> 70ca8713

[rule]
author = ["Elastic"]
description = """
Identifies attempts to enable the Windows scheduled tasks AT command via the registry. Attackers may use this method to
move laterally or persist locally. The AT command has been deprecated since Windows 8 and Windows Server 2012, but still
exists for backwards compatibility.
"""
from = "now-9m"
index = ["winlogbeat-*", "logs-endpoint.events.*", "logs-windows.*"]
language = "eql"
license = "Elastic License"
name = "Scheduled Tasks AT Command Enabled"
references = ["https://docs.microsoft.com/en-us/windows/win32/cimwin32prov/win32-scheduledjob"]
risk_score = 47
rule_id = "9aa0e1f6-52ce-42e1-abb3-09657cee2698"
severity = "medium"
tags = ["Elastic", "Host", "Windows", "Threat Detection", "Defense Evasion"]
type = "eql"

query = '''
registry where 
 registry.path : "HKLM\\SOFTWARE\\Microsoft\\Windows NT\\CurrentVersion\\Schedule\\Configuration\\EnableAt" and registry.data.strings == "1"
'''


[[rule.threat]]
framework = "MITRE ATT&CK"
[[rule.threat.technique]]
id = "T1562"
name = "Impair Defenses"
reference = "https://attack.mitre.org/techniques/T1562/"
[[rule.threat.technique.subtechnique]]
id = "T1562.001"
name = "Disable or Modify Tools"
reference = "https://attack.mitre.org/techniques/T1562/001/"


[rule.threat.tactic]
id = "TA0005"
name = "Defense Evasion"
reference = "https://attack.mitre.org/tactics/TA0005/"
<|MERGE_RESOLUTION|>--- conflicted
+++ resolved
@@ -1,11 +1,7 @@
 [metadata]
 creation_date = "2020/11/23"
 maturity = "production"
-<<<<<<< HEAD
-updated_date = "2020/01/28"
-=======
 updated_date = "2020/12/09"
->>>>>>> 70ca8713
 
 [rule]
 author = ["Elastic"]
@@ -15,7 +11,7 @@
 exists for backwards compatibility.
 """
 from = "now-9m"
-index = ["winlogbeat-*", "logs-endpoint.events.*", "logs-windows.*"]
+index = ["winlogbeat-*", "logs-endpoint.events.*"]
 language = "eql"
 license = "Elastic License"
 name = "Scheduled Tasks AT Command Enabled"
