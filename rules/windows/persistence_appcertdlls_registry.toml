[metadata]
creation_date = "2020/11/18"
maturity = "production"
<<<<<<< HEAD
updated_date = "2020/01/28"
=======
updated_date = "2020/12/09"
>>>>>>> 70ca8713

[rule]
author = ["Elastic"]
description = """
Detects attempts to maintain persistence by creating registry keys using AppCert DLLs. AppCert DLLs are loaded by every
process using the common API functions to create processes.
"""
index = ["winlogbeat-*", "logs-endpoint.events.*", "logs-windows.*"]
language = "eql"
license = "Elastic License"
name = "Registry Persistence via AppCert DLL"
risk_score = 47
rule_id = "513f0ffd-b317-4b9c-9494-92ce861f22c7"
severity = "medium"
tags = ["Elastic", "Host", "Windows", "Threat Detection", "Persistence"]
type = "eql"

query = '''
registry where
/* uncomment once stable length(bytes_written_string) > 0 and */
  registry.path : "HKLM\\SYSTEM\\ControlSet*\\Control\\Session Manager\\AppCertDLLs\\*"
'''


[[rule.threat]]
framework = "MITRE ATT&CK"
[[rule.threat.technique]]
id = "T1546"
name = "Event Triggered Execution"
reference = "https://attack.mitre.org/techniques/T1546/"
[[rule.threat.technique.subtechnique]]
id = "T1546.009"
name = "AppCert DLLs"
reference = "https://attack.mitre.org/techniques/T1546/009/"


[rule.threat.tactic]
id = "TA0003"
name = "Persistence"
reference = "https://attack.mitre.org/tactics/TA0003/"
<|MERGE_RESOLUTION|>--- conflicted
+++ resolved
@@ -1,11 +1,7 @@
 [metadata]
 creation_date = "2020/11/18"
 maturity = "production"
-<<<<<<< HEAD
-updated_date = "2020/01/28"
-=======
 updated_date = "2020/12/09"
->>>>>>> 70ca8713
 
 [rule]
 author = ["Elastic"]
@@ -13,7 +9,7 @@
 Detects attempts to maintain persistence by creating registry keys using AppCert DLLs. AppCert DLLs are loaded by every
 process using the common API functions to create processes.
 """
-index = ["winlogbeat-*", "logs-endpoint.events.*", "logs-windows.*"]
+index = ["winlogbeat-*", "logs-endpoint.events.*"]
 language = "eql"
 license = "Elastic License"
 name = "Registry Persistence via AppCert DLL"
