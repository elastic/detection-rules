[metadata]
creation_date = "2020/02/18"
ecs_version = ["1.6.0"]
maturity = "production"
<<<<<<< HEAD
updated_date = "2020/10/28"
=======
updated_date = "2020/10/27"
>>>>>>> 580db2c1

[rule]
author = ["Elastic"]
description = """
Compiled HTML files (.chm) are commonly distributed as part of the Microsoft HTML Help system. Adversaries may conceal
malicious code in a CHM file and deliver it to a victim for execution. CHM content is loaded by the HTML Help executable
program (hh.exe).
"""
from = "now-9m"
index = ["winlogbeat-*", "logs-endpoint.events.*"]
language = "eql"
license = "Elastic License"
name = "Network Connection via Compiled HTML File"
risk_score = 21
rule_id = "b29ee2be-bf99-446c-ab1a-2dc0183394b8"
severity = "low"
tags = ["Elastic", "Host", "Windows", "Threat Detection", "Execution"]
<<<<<<< HEAD
type = "eql"
=======
timeline_id = "76e52245-7519-4251-91ab-262fb1a1728c"
type = "query"
>>>>>>> 580db2c1

query = '''
sequence by process.entity_id
  [process where process.name : "hh.exe" and event.type == "start"]
  [network where process.name : "hh.exe" and
     destination.ip not in ("10.0.0.0/8", "172.16.0.0/12", "192.168.0.0/16")]
'''


[[rule.threat]]
framework = "MITRE ATT&CK"
[[rule.threat.technique]]
id = "T1223"
name = "Compiled HTML File"
reference = "https://attack.mitre.org/techniques/T1223/"


[rule.threat.tactic]
id = "TA0002"
name = "Execution"
reference = "https://attack.mitre.org/tactics/TA0002/"
[[rule.threat]]
framework = "MITRE ATT&CK"
[[rule.threat.technique]]
id = "T1223"
name = "Compiled HTML File"
reference = "https://attack.mitre.org/techniques/T1223/"


[rule.threat.tactic]
id = "TA0005"
name = "Defense Evasion"
reference = "https://attack.mitre.org/tactics/TA0005/"
<|MERGE_RESOLUTION|>--- conflicted
+++ resolved
@@ -2,11 +2,7 @@
 creation_date = "2020/02/18"
 ecs_version = ["1.6.0"]
 maturity = "production"
-<<<<<<< HEAD
 updated_date = "2020/10/28"
-=======
-updated_date = "2020/10/27"
->>>>>>> 580db2c1
 
 [rule]
 author = ["Elastic"]
@@ -24,12 +20,8 @@
 rule_id = "b29ee2be-bf99-446c-ab1a-2dc0183394b8"
 severity = "low"
 tags = ["Elastic", "Host", "Windows", "Threat Detection", "Execution"]
-<<<<<<< HEAD
+timeline_id = "76e52245-7519-4251-91ab-262fb1a1728c"
 type = "eql"
-=======
-timeline_id = "76e52245-7519-4251-91ab-262fb1a1728c"
-type = "query"
->>>>>>> 580db2c1
 
 query = '''
 sequence by process.entity_id
