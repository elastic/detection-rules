[metadata]
creation_date = "2020/02/18"
maturity = "production"
updated_date = "2021/04/14"

[rule]
author = ["Elastic"]
description = """
Identifies attempts to clear or disable Windows event log stores using Windows wevetutil command. This is often done by
attackers in an attempt to evade detection or destroy forensic evidence on a system.
"""
from = "now-9m"
index = ["winlogbeat-*", "logs-endpoint.events.*", "logs-windows.*"]
language = "eql"
license = "Elastic License v2"
name = "Clearing Windows Event Logs"
risk_score = 21
rule_id = "d331bbe2-6db4-4941-80a5-8270db72eb61"
severity = "low"
tags = ["Elastic", "Host", "Windows", "Threat Detection", "Defense Evasion"]
timestamp_override = "event.ingested"
type = "eql"

query = '''
process where event.type in ("process_started", "start") and
  (process.name : "wevtutil.exe" or process.pe.original_file_name == "wevtutil.exe") and
    process.args : ("/e:false", "cl", "clear-log") or
<<<<<<< HEAD
  process.name : "powershell.exe" and process.args : ("Clear-EventLog","Remove-Item","*ConsoleHost*history*")
=======
  process.name : "powershell.exe" and process.args : "Clear-EventLog"
>>>>>>> 93b8038d
'''


[[rule.threat]]
framework = "MITRE ATT&CK"
[[rule.threat.technique]]
id = "T1070"
reference = "https://attack.mitre.org/techniques/T1070/"
name = "Indicator Removal on Host"


[rule.threat.tactic]
id = "TA0005"
reference = "https://attack.mitre.org/tactics/TA0005/"
name = "Defense Evasion"
<|MERGE_RESOLUTION|>--- conflicted
+++ resolved
@@ -25,11 +25,7 @@
 process where event.type in ("process_started", "start") and
   (process.name : "wevtutil.exe" or process.pe.original_file_name == "wevtutil.exe") and
     process.args : ("/e:false", "cl", "clear-log") or
-<<<<<<< HEAD
   process.name : "powershell.exe" and process.args : ("Clear-EventLog","Remove-Item","*ConsoleHost*history*")
-=======
-  process.name : "powershell.exe" and process.args : "Clear-EventLog"
->>>>>>> 93b8038d
 '''
 
 
