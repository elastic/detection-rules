--- conflicted
+++ resolved
@@ -2,11 +2,8 @@
 creation_date = "2020/02/18"
 ecs_version = ["1.6.0"]
 maturity = "production"
-<<<<<<< HEAD
 updated_date = "2020/11/30"
-=======
-updated_date = "2020/11/03"
->>>>>>> 0fe12d25
+
 
 [rule]
 author = ["Elastic"]
