--- conflicted
+++ resolved
@@ -4,10 +4,6 @@
 updated_date = "2022/11/04"
 min_stack_comments = "New fields added: required_fields, related_integrations, setup"
 min_stack_version = "8.3.0"
-<<<<<<< HEAD
-=======
-updated_date = "2022/11/07"
->>>>>>> 0bf7dd15
 
 [rule]
 author = ["Elastic"]
