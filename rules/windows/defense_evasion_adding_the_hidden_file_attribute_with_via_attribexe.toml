--- conflicted
+++ resolved
@@ -1,17 +1,13 @@
 [metadata]
 creation_date = "2020/02/18"
 maturity = "production"
-<<<<<<< HEAD
-updated_date = "2020/01/28"
-=======
 updated_date = "2020/12/17"
->>>>>>> 70ca8713
 
 [rule]
 author = ["Elastic"]
 description = "Adversaries can add the 'hidden' attribute to files to hide them from the user in an attempt to evade detection."
 from = "now-9m"
-index = ["winlogbeat-*", "logs-endpoint.events.*", "logs-windows.*"]
+index = ["winlogbeat-*", "logs-endpoint.events.*"]
 language = "kuery"
 license = "Elastic License"
 name = "Adding Hidden File Attribute via Attrib"
