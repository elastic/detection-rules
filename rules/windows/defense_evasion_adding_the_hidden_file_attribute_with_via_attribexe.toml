--- conflicted
+++ resolved
@@ -4,10 +4,7 @@
 maturity = "production"
 min_stack_comments = "New fields added: required_fields, related_integrations, setup"
 min_stack_version = "8.3.0"
-<<<<<<< HEAD
 updated_date = "2023/00/00"
-=======
-updated_date = "2023/05/18"
 
 [transform]
 [[transform.osquery]]
@@ -33,7 +30,6 @@
 services.path FROM services JOIN authenticode ON services.path = authenticode.path OR services.module_path =
 authenticode.path JOIN hash ON services.path = hash.path WHERE authenticode.result != 'trusted'
 """
->>>>>>> dc05f1d8
 
 [rule]
 author = ["Elastic"]
@@ -99,11 +95,7 @@
 risk_score = 21
 rule_id = "4630d948-40d4-4cef-ac69-4002e29bc3db"
 severity = "low"
-<<<<<<< HEAD
-tags = ["Domain: Endpoint", "OS: Windows", "Use Case: Threat Detection", "Tactic: Defense Evasion", "Data Source: Elastic Endgame"]
-=======
-tags = ["Elastic", "Host", "Windows", "Threat Detection", "Defense Evasion", "Elastic Endgame", "Investigation Guide"]
->>>>>>> dc05f1d8
+tags = ["Domain: Endpoint", "OS: Windows", "Use Case: Threat Detection", "Tactic: Defense Evasion", "Data Source: Elastic Endgame", "Resources: Investigation Guide"]
 timeline_id = "e70679c2-6cde-4510-9764-4823df18f7db"
 timeline_title = "Comprehensive Process Timeline"
 timestamp_override = "event.ingested"
