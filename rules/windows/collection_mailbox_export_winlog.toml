[metadata]
creation_date = "2023/01/11"
integration = ["windows"]
maturity = "production"
<<<<<<< HEAD
min_stack_comments = "KQL handles backslash and ? characters differently in 8.12+."
min_stack_version = "8.12.0"
updated_date = "2024/03/12"
=======
min_stack_comments = "New fields added: required_fields, related_integrations, setup"
min_stack_version = "8.3.0"
updated_date = "2024/03/08"
>>>>>>> f5254f3b

[rule]
author = ["Elastic"]
description = """
Identifies the use of the Exchange PowerShell cmdlet, New-MailBoxExportRequest, to export the contents of a primary mailbox or archive to a .pst file. Adversaries may target user email to collect sensitive information.
"""
false_positives = ["Legitimate exchange system administration activity."]
from = "now-9m"
index = ["winlogbeat-*", "logs-windows.powershell*"]
language = "kuery"
license = "Elastic License v2"
name = "Exchange Mailbox Export via PowerShell"
note = """## Triage and analysis

### Investigating Exchange Mailbox Export via PowerShell

The `New-MailBoxExportRequest` cmdlet is used to begin the process of exporting contents of a primary mailbox or archive to a .pst file. Note that this is done on a per-mailbox basis and this cmdlet is available only in on-premises Exchange.
Attackers can abuse this functionality in preparation for exfiltrating contents, which is likely to contain sensitive and strategic data.

#### Possible investigation steps

- Investigate the process execution chain (parent process tree) for unknown processes. Examine their executable files for prevalence, whether they are located in expected locations, and if they are signed with valid digital signatures.
- Investigate other alerts associated with the user/host during the past 48 hours.
- Investigate the export operation:
  - Identify the user account that performed the action and whether it should perform this kind of action.
  - Contact the account owner and confirm whether they are aware of this activity.
  - Check if this operation was approved and performed according to the organization's change management policy.
  - Retrieve the operation status and use the `Get-MailboxExportRequest` cmdlet to review previous requests.
  - By default, no group in Exchange has the privilege to import or export mailboxes. Investigate administrators that assigned the "Mailbox Import Export" privilege for abnormal activity.
- Investigate if there is a significant quantity of export requests in the alert timeframe. This operation is done on a per-mailbox basis and can be part of a mass export.
- If the operation was completed successfully:
  - Check if the file is on the path specified in the command.
  - Investigate if the file was compressed, archived, or retrieved by the attacker for exfiltration.

### False positive analysis

- This mechanism can be used legitimately. Analysts can dismiss the alert if the administrator is aware of the activity and it is done with proper approval.

### Response and remediation

- Initiate the incident response process based on the outcome of the triage.
- If the involved host is not the Exchange server, isolate the host to prevent further post-compromise behavior.
- Use the `Remove-MailboxExportRequest` cmdlet to remove fully or partially completed export requests.
- Prioritize cases that involve personally identifiable information (PII) or other classified data.
- Investigate credential exposure on systems compromised or used by the attacker to ensure all compromised accounts are identified. Reset passwords for these accounts and other potentially compromised credentials, such as email, business systems, and web services.
- Review the privileges of users with the "Mailbox Import Export" privilege to ensure that the least privilege principle is being followed.
- Run a full antimalware scan. This may reveal additional artifacts left in the system, persistence mechanisms, and malware components.
- Determine the initial vector abused by the attacker and take action to prevent reinfection through the same vector.
- Using the incident response data, update logging and audit policies to improve the mean time to detect (MTTD) and the mean time to respond (MTTR).
"""
references = [
    "https://www.volexity.com/blog/2020/12/14/dark-halo-leverages-solarwinds-compromise-to-breach-organizations/",
    "https://docs.microsoft.com/en-us/powershell/module/exchange/new-mailboxexportrequest?view=exchange-ps",
    "https://www.elastic.co/security-labs/siestagraph-new-implant-uncovered-in-asean-member-foreign-ministry",
]
risk_score = 47
rule_id = "54a81f68-5f2a-421e-8eed-f888278bb712"
severity = "medium"
tags = ["Domain: Endpoint", "OS: Windows", "Use Case: Threat Detection", "Tactic: Collection", "Resources: Investigation Guide", "Data Source: PowerShell Logs"]
timestamp_override = "event.ingested"
type = "query"

query = '''
event.category:process and host.os.type:windows and
  powershell.file.script_block_text : "New-MailboxExportRequest"
'''

[[rule.filters]]
[rule.filters.meta]
negate = true
[rule.filters.query.wildcard."file.path"]
"case_insensitive" = true
"value" = "?:\\\\Users\\\\*\\\\AppData\\\\Roaming\\\\Microsoft\\\\Exchange\\\\RemotePowerShell\\\\*"

[[rule.filters]]
[rule.filters.meta]
negate = true
[rule.filters.query.wildcard."file.path"]
"case_insensitive" = true
"value" = "?:\\\\Users\\\\*\\\\AppData\\\\Local\\\\Temp\\\\tmp_????????.???\\\\tmp_????????.???.ps?1"

[[rule.filters]]
[rule.filters.meta]
negate = true
[rule.filters.query.wildcard."file.path"]
"case_insensitive" = true
"value" = "?:\\\\Windows\\\\TEMP\\\\tmp_????????.???\\\\tmp_????????.???.ps?1"

[[rule.threat]]
framework = "MITRE ATT&CK"
[[rule.threat.technique]]
id = "T1005"
name = "Data from Local System"
reference = "https://attack.mitre.org/techniques/T1005/"

[[rule.threat.technique]]
id = "T1114"
name = "Email Collection"
reference = "https://attack.mitre.org/techniques/T1114/"

[[rule.threat.technique.subtechnique]]
id = "T1114.001"
name = "Local Email Collection"
reference = "https://attack.mitre.org/techniques/T1114/001/"

[[rule.threat.technique.subtechnique]]
id = "T1114.002"
name = "Remote Email Collection"
reference = "https://attack.mitre.org/techniques/T1114/002/"


[rule.threat.tactic]
id = "TA0009"
name = "Collection"
reference = "https://attack.mitre.org/tactics/TA0009/"<|MERGE_RESOLUTION|>--- conflicted
+++ resolved
@@ -2,15 +2,9 @@
 creation_date = "2023/01/11"
 integration = ["windows"]
 maturity = "production"
-<<<<<<< HEAD
 min_stack_comments = "KQL handles backslash and ? characters differently in 8.12+."
 min_stack_version = "8.12.0"
 updated_date = "2024/03/12"
-=======
-min_stack_comments = "New fields added: required_fields, related_integrations, setup"
-min_stack_version = "8.3.0"
-updated_date = "2024/03/08"
->>>>>>> f5254f3b
 
 [rule]
 author = ["Elastic"]
