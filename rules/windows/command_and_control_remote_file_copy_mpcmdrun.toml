--- conflicted
+++ resolved
@@ -1,11 +1,7 @@
 [metadata]
 creation_date = "2020/09/03"
 maturity = "production"
-<<<<<<< HEAD
 updated_date = "2020/02/16"
-=======
-updated_date = "2020/01/28"
->>>>>>> 69f82a77
 
 [rule]
 author = ["Elastic"]
