--- conflicted
+++ resolved
@@ -14,7 +14,6 @@
 language = "eql"
 license = "Elastic License v2"
 name = "Bypass UAC via Event Viewer"
-<<<<<<< HEAD
 note = """## Triage and analysis
 
 ### Investigating Bypass UAC via Event Viewer
@@ -76,9 +75,6 @@
 mean time to respond (MTTR).
 
 ## Setup
-=======
-note = """## Setup
->>>>>>> 9cefd88b
 
 If enabling an EQL rule on a non-elastic-agent index (such as beats) for versions <8.2, events will not define `event.ingested` and default fallback for EQL rules was not added until 8.2, so you will need to add a custom pipeline to populate `event.ingested` to @timestamp for this rule to work.
 """
