[metadata]
creation_date = "2020/11/16"
integration = ["endpoint", "windows"]
maturity = "production"
<<<<<<< HEAD
updated_date = "2023/01/30"
=======
updated_date = "2023/01/31"
>>>>>>> fd0120d9
min_stack_comments = "New fields added: required_fields, related_integrations, setup"
min_stack_version = "8.3.0"

[rule]
author = ["Elastic"]
description = """
Identifies remote execution of Windows services over remote procedure call (RPC). This could be indicative of lateral
movement, but will be noisy if commonly done by administrators."
"""
from = "now-9m"
index = ["logs-endpoint.events.*", "winlogbeat-*", "logs-windows.*"]
language = "eql"
license = "Elastic License v2"
name = "Remotely Started Services via RPC"
note = """## Triage and analysis

### Investigating Remotely Started Services via RPC

The Service Control Manager Remote Protocol is a client/server protocol used for configuring and controlling service programs running on a remote computer. A remote service management session begins with the client initiating the connection request to the server. If the server grants the request, the connection is established. The client can then make multiple requests to modify, query the configuration, or start and stop services on the server by using the same session until the session is terminated.

This rule detects the remote creation or start of a service by correlating a `services.exe` network connection and the spawn of a child process.

> **Note**:
> This investigation guide uses the [Osquery Markdown Plugin](https://www.elastic.co/guide/en/security/master/invest-guide-run-osquery.html) introduced in Elastic Stack version 8.5.0. Older Elastic Stack versions will display unrendered Markdown in this guide.

#### Possible investigation steps

- Review login events (e.g., 4624) in the alert timeframe to identify the account used to perform this action. Use the `source.address` field to help identify the source system.
- Review network events from the source system using the source port identified on the alert and try to identify the program used to initiate the action.
- Investigate the process execution chain (parent process tree) for unknown processes. Examine their executable files for prevalence, whether they are located in expected locations, and if they are signed with valid digital signatures.
- Investigate any abnormal behavior by the subject process such as network connections, registry or file modifications, and any spawned child processes.
- Investigate other alerts associated with the user/host during the past 48 hours.
- Validate if the activity is not related to planned patches, updates, network administrator activity, or legitimate software installations.
- Examine the host for derived artifacts that indicates suspicious activities:
  - Analyze the process executable using a private sandboxed analysis system.
  - Observe and collect information about the following activities in both the sandbox and the alert subject host:
    - Attempts to contact external domains and addresses.
      - Use the Elastic Defend network events to determine domains and addresses contacted by the subject process by filtering by the process' `process.entity_id`.
      - Examine the DNS cache for suspicious or anomalous entries.
        - !{osquery{"query":"SELECT * FROM dns_cache", "label":"Osquery - Retrieve DNS Cache"}}
    - Use the Elastic Defend registry events to examine registry keys accessed, modified, or created by the related processes in the process tree.
    - Examine the host services for suspicious or anomalous entries.
      - !{osquery{"query":"SELECT description, display_name, name, path, pid, service_type, start_type, status, user_account FROM services","label":"Osquery - Retrieve All Services"}}
      - !{osquery{"query":"SELECT description, display_name, name, path, pid, service_type, start_type, status, user_account FROM services WHERE NOT (user_account LIKE '%LocalSystem' OR user_account LIKE '%LocalService' OR user_account LIKE '%NetworkService' OR user_account == null)","label":"Osquery - Retrieve Services Running on User Accounts"}}
      - !{osquery{"query":"SELECT concat('https://www.virustotal.com/gui/file/', sha1) AS VtLink, name, description, start_type, status, pid, services.path FROM services JOIN authenticode ON services.path = authenticode.path OR services.module_path = authenticode.path JOIN hash ON services.path = hash.path WHERE authenticode.result != 'trusted'","label":"Osquery - Retrieve Service Unsigned Executables with Virustotal Link"}}
  - Retrieve the files' SHA-256 hash values using the PowerShell `Get-FileHash` cmdlet and search for the existence and reputation of the hashes in resources like VirusTotal, Hybrid-Analysis, CISCO Talos, Any.run, etc.
- Investigate potentially compromised accounts. Analysts can do this by searching for login events (for example, 4624) to the target host after the registry modification.


### False positive analysis

- Remote management software like SCCM may trigger this rule. If noisy on your environment, consider adding exceptions.

### Response and remediation

- Initiate the incident response process based on the outcome of the triage.
- Isolate the involved hosts to prevent further post-compromise behavior.
- If the triage identified malware, search the environment for additional compromised hosts.
  - Implement temporary network rules, procedures, and segmentation to contain the malware.
  - Stop suspicious processes.
  - Immediately block the identified indicators of compromise (IoCs).
  - Inspect the affected systems for additional malware backdoors like reverse shells, reverse proxies, or droppers that attackers could use to reinfect the system.
- Remove and block malicious artifacts identified during triage.
- Investigate credential exposure on systems compromised or used by the attacker to ensure all compromised accounts are identified. Reset passwords for these accounts and other potentially compromised credentials, such as email, business systems, and web services.
- Run a full antimalware scan. This may reveal additional artifacts left in the system, persistence mechanisms, and malware components.
- Determine the initial vector abused by the attacker and take action to prevent reinfection through the same vector.
- Using the incident response data, update logging and audit policies to improve the mean time to detect (MTTD) and the mean time to respond (MTTR).
"""
references = [
    "https://docs.microsoft.com/en-us/openspecs/windows_protocols/ms-scmr/705b624a-13de-43cc-b8a2-99573da3635f",
]
risk_score = 47
rule_id = "aa9a274d-6b53-424d-ac5e-cb8ca4251650"
severity = "medium"
tags = ["Elastic", "Host", "Windows", "Threat Detection", "Lateral Movement", "Investigation Guide"]
type = "eql"

query = '''
sequence with maxspan=1s
   [network where process.name : "services.exe" and
      network.direction : ("incoming", "ingress") and network.transport == "tcp" and
      source.port >= 49152 and destination.port >= 49152 and source.ip != "127.0.0.1" and source.ip != "::1"
   ] by host.id, process.entity_id

   [process where event.type == "start" and process.parent.name : "services.exe" and
       not (process.executable : "?:\\Windows\\System32\\svchost.exe" and process.args : "tiledatamodelsvc") and
       not (process.executable : "?:\\Windows\\System32\\msiexec.exe" and process.args : "/V") and
       not process.executable :
               ("?:\\Windows\\ADCR_Agent\\adcrsvc.exe",
                "?:\\Windows\\System32\\VSSVC.exe",
                "?:\\Windows\\servicing\\TrustedInstaller.exe",
                "?:\\Windows\\System32\\svchost.exe",
                "?:\\Program Files (x86)\\*.exe",
                "?:\\Program Files\\*.exe",
                "?:\\Windows\\PSEXESVC.EXE",
                "?:\\Windows\\System32\\sppsvc.exe",
                "?:\\Windows\\System32\\wbem\\WmiApSrv.exe",
                "?:\\WINDOWS\\RemoteAuditService.exe",
                "?:\\Windows\\VeeamVssSupport\\VeeamGuestHelper.exe",
                "?:\\Windows\\VeeamLogShipper\\VeeamLogShipper.exe",
                "?:\\Windows\\CAInvokerService.exe",
                "?:\\Windows\\System32\\upfc.exe",
                "?:\\Windows\\AdminArsenal\\PDQ*.exe",
                "?:\\Windows\\System32\\vds.exe",
                "?:\\Windows\\Veeam\\Backup\\VeeamDeploymentSvc.exe",
                "?:\\Windows\\ProPatches\\Scheduler\\STSchedEx.exe",
                "?:\\Windows\\System32\\certsrv.exe",
                "?:\\Windows\\eset-remote-install-service.exe",
                "?:\\Pella Corporation\\Pella Order Management\\GPAutoSvc.exe",
                "?:\\Pella Corporation\\OSCToGPAutoService\\OSCToGPAutoSvc.exe",
                "?:\\Pella Corporation\\Pella Order Management\\GPAutoSvc.exe",
                "?:\\Windows\\SysWOW64\\NwxExeSvc\\NwxExeSvc.exe",
                "?:\\Windows\\System32\\taskhostex.exe")
   ] by host.id, process.parent.entity_id
'''


[[rule.threat]]
framework = "MITRE ATT&CK"
[[rule.threat.technique]]
id = "T1021"
name = "Remote Services"
reference = "https://attack.mitre.org/techniques/T1021/"


[rule.threat.tactic]
id = "TA0008"
name = "Lateral Movement"
reference = "https://attack.mitre.org/tactics/TA0008/"
<|MERGE_RESOLUTION|>--- conflicted
+++ resolved
@@ -2,11 +2,7 @@
 creation_date = "2020/11/16"
 integration = ["endpoint", "windows"]
 maturity = "production"
-<<<<<<< HEAD
-updated_date = "2023/01/30"
-=======
-updated_date = "2023/01/31"
->>>>>>> fd0120d9
+updated_date = "2023/02/27"
 min_stack_comments = "New fields added: required_fields, related_integrations, setup"
 min_stack_version = "8.3.0"
 
