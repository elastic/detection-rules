--- conflicted
+++ resolved
@@ -1,13 +1,9 @@
 [metadata]
 creation_date = "2020/11/16"
 maturity = "production"
-<<<<<<< HEAD
-updated_date = "2022/08/10"
-=======
 min_stack_comments = "New fields added: required_fields, related_integrations, setup"
 min_stack_version = "8.3.0"
-updated_date = "2022/08/24"
->>>>>>> 273c589b
+updated_date = "2022/09/15"
 
 [rule]
 author = ["Elastic"]
@@ -33,13 +29,8 @@
       source.port >= 49152 and destination.port >= 49152 and source.ip != "127.0.0.1" and source.ip != "::1"
    ] by host.id, process.entity_id
 
-<<<<<<< HEAD
    [process where event.type == "start" and process.parent.name : "services.exe" and 
-       not (process.name : "svchost.exe" and process.args : "tiledatamodelsvc") and 
-=======
-   [process where event.type in ("start", "process_started") and process.parent.name : "services.exe" and
        not (process.name : "svchost.exe" and process.args : "tiledatamodelsvc") and
->>>>>>> 273c589b
        not (process.name : "msiexec.exe" and process.args : "/V") and
        not process.executable :
                ("?:\\Windows\\ADCR_Agent\\adcrsvc.exe",
