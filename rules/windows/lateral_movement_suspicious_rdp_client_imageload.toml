[metadata]
creation_date = "2020/11/19"
maturity = "production"
<<<<<<< HEAD
updated_date = "2021/01/20"
=======
updated_date = "2020/01/28"
>>>>>>> fd05341e

[rule]
author = ["Elastic"]
description = """
Identifies suspicious Image Loading of the Remote Desktop Services ActiveX Client (mstscax), this may indicate the
presence of RDP lateral movement capability.
"""
from = "now-9m"
index = ["logs-endpoint.events.*", "winlogbeat-*", "logs-windows.*"]
language = "eql"
license = "Elastic License"
name = "Suspicious RDP ActiveX Client Loaded"
references = ["https://posts.specterops.io/revisiting-remote-desktop-lateral-movement-8fb905cb46c3"]
risk_score = 47
rule_id = "71c5cb27-eca5-4151-bb47-64bc3f883270"
severity = "medium"
tags = ["Elastic", "Host", "Windows", "Threat Detection", "Lateral Movement"]
type = "eql"

query = '''
library where dll.name : "mstscax.dll" and
   /* depending on noise in your env add here extra paths  */
  process.executable :
    (
    "C:\\Windows\\*",
    "C:\\Users\\Public\\*",
    "C:\\Users\\Default\\*",
    "C:\\Intel\\*",
    "C:\\PerfLogs\\*",
    "C:\\ProgramData\\*",
    "\\Device\\Mup\\*",
    "\\\\*"
    ) and
    /* add here FPs */
  not process.executable : ("C:\\Windows\\System32\\mstsc.exe", "C:\\Windows\\SysWOW64\\mstsc.exe")
'''


[[rule.threat]]
framework = "MITRE ATT&CK"
[[rule.threat.technique]]
id = "T1021"
name = "Remote Services"
reference = "https://attack.mitre.org/techniques/T1021/"


[rule.threat.tactic]
id = "TA0008"
name = "Lateral Movement"
reference = "https://attack.mitre.org/tactics/TA0008/"
<|MERGE_RESOLUTION|>--- conflicted
+++ resolved
@@ -1,11 +1,7 @@
 [metadata]
 creation_date = "2020/11/19"
 maturity = "production"
-<<<<<<< HEAD
-updated_date = "2021/01/20"
-=======
 updated_date = "2020/01/28"
->>>>>>> fd05341e
 
 [rule]
 author = ["Elastic"]
@@ -55,4 +51,4 @@
 [rule.threat.tactic]
 id = "TA0008"
 name = "Lateral Movement"
-reference = "https://attack.mitre.org/tactics/TA0008/"
+reference = "https://attack.mitre.org/tactics/TA0008/"