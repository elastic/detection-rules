[metadata]
creation_date = "2020/11/19"
maturity = "production"
updated_date = "2020/01/28"

[rule]
author = ["Elastic"]
description = """
Identifies suspicious Image Loading of the Remote Desktop Services ActiveX Client (mstscax), this may indicate the
presence of RDP lateral movement capability.
"""
from = "now-9m"
index = ["logs-endpoint.events.*", "winlogbeat-*", "logs-windows.*"]
language = "eql"
license = "Elastic License"
name = "Suspicious RDP ActiveX Client Loaded"
references = ["https://posts.specterops.io/revisiting-remote-desktop-lateral-movement-8fb905cb46c3"]
risk_score = 47
rule_id = "71c5cb27-eca5-4151-bb47-64bc3f883270"
severity = "medium"
tags = ["Elastic", "Host", "Windows", "Threat Detection", "Lateral Movement"]
type = "eql"

query = '''
<<<<<<< HEAD
library where file.name : "mstscax.dll" and
   /* depending on noise in your env add here extra paths  */
   process.executable :
       (
        "C:\\Windows\\*",
        "C:\\Users\\Public\\*",
        "C:\\Users\\Default\\*",
        "C:\\Intel\\*",
        "C:\\PerfLogs\\*",
        "C:\\ProgramData\\*",
        "\\Device\\Mup\\*",
        "\\\\*"
        ) and
   /* add FPs here */
   not process.executable :
       (
        "C:\\Windows\\System32\\mstsc.exe",
        "C:\\Windows\\SysWOW64\\mstsc.exe"
        )
=======
library where dll.name : "mstscax.dll" and
   /* depending on noise in your env add here extra paths  */
  process.executable :
    (
    "C:\\Windows\\*",
    "C:\\Users\\Public\\*",
    "C:\\Users\\Default\\*",
    "C:\\Intel\\*",
    "C:\\PerfLogs\\*",
    "C:\\ProgramData\\*",
    "\\Device\\Mup\\*",
    "\\\\*"
    ) and
    /* add here FPs */
  not process.executable : ("C:\\Windows\\System32\\mstsc.exe", "C:\\Windows\\SysWOW64\\mstsc.exe")
>>>>>>> 37ccdad0
'''


[[rule.threat]]
framework = "MITRE ATT&CK"
[[rule.threat.technique]]
id = "T1021"
name = "Remote Services"
reference = "https://attack.mitre.org/techniques/T1021/"


[rule.threat.tactic]
id = "TA0008"
name = "Lateral Movement"
reference = "https://attack.mitre.org/tactics/TA0008/"<|MERGE_RESOLUTION|>--- conflicted
+++ resolved
@@ -22,27 +22,6 @@
 type = "eql"
 
 query = '''
-<<<<<<< HEAD
-library where file.name : "mstscax.dll" and
-   /* depending on noise in your env add here extra paths  */
-   process.executable :
-       (
-        "C:\\Windows\\*",
-        "C:\\Users\\Public\\*",
-        "C:\\Users\\Default\\*",
-        "C:\\Intel\\*",
-        "C:\\PerfLogs\\*",
-        "C:\\ProgramData\\*",
-        "\\Device\\Mup\\*",
-        "\\\\*"
-        ) and
-   /* add FPs here */
-   not process.executable :
-       (
-        "C:\\Windows\\System32\\mstsc.exe",
-        "C:\\Windows\\SysWOW64\\mstsc.exe"
-        )
-=======
 library where dll.name : "mstscax.dll" and
    /* depending on noise in your env add here extra paths  */
   process.executable :
@@ -58,7 +37,6 @@
     ) and
     /* add here FPs */
   not process.executable : ("C:\\Windows\\System32\\mstsc.exe", "C:\\Windows\\SysWOW64\\mstsc.exe")
->>>>>>> 37ccdad0
 '''
 
 
