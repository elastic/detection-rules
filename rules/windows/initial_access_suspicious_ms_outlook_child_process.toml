--- conflicted
+++ resolved
@@ -4,11 +4,7 @@
 maturity = "production"
 min_stack_comments = "New fields added: required_fields, related_integrations, setup"
 min_stack_version = "8.3.0"
-<<<<<<< HEAD
-updated_date = "2022/11/28"
-=======
 updated_date = "2022/12/14"
->>>>>>> 896a25bc
 
 [rule]
 author = ["Elastic"]
