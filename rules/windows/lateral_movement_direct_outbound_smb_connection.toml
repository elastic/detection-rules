--- conflicted
+++ resolved
@@ -2,13 +2,10 @@
 creation_date = "2020/02/18"
 integration = ["endpoint"]
 maturity = "production"
-<<<<<<< HEAD
 min_stack_comments = "New fields added: required_fields, related_integrations, setup"
 min_stack_version = "8.3.0"
 updated_date = "2024/08/07"
-=======
-updated_date = "2024/05/21"
->>>>>>> ff3d5172
+
 
 [transform]
 [[transform.osquery]]
