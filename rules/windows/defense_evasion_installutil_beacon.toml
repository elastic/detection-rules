--- conflicted
+++ resolved
@@ -1,11 +1,7 @@
 [metadata]
 creation_date = "2020/09/02"
 maturity = "production"
-<<<<<<< HEAD
-updated_date = "2020/01/28"
-=======
 updated_date = "2020/12/09"
->>>>>>> 70ca8713
 
 [rule]
 author = ["Elastic"]
@@ -14,7 +10,7 @@
 often leveraged by adversaries to execute code and evade detection.
 """
 from = "now-9m"
-index = ["logs-endpoint.events.*", "winlogbeat-*", "logs-windows.*"]
+index = ["logs-endpoint.events.*", "winlogbeat-*"]
 language = "eql"
 license = "Elastic License"
 name = "InstallUtil Process Making Network Connections"
