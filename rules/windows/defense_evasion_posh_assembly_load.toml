--- conflicted
+++ resolved
@@ -4,11 +4,7 @@
 maturity = "production"
 min_stack_comments = "Breaking change at 8.14.0 for the Windows Integration."
 min_stack_version = "8.14.0"
-<<<<<<< HEAD
 updated_date = "2025/02/03"
-=======
-updated_date = "2025/01/31"
->>>>>>> 8f73b888
 
 [transform]
 [[transform.osquery]]
