--- conflicted
+++ resolved
@@ -4,11 +4,7 @@
 maturity = "production"
 min_stack_comments = "New fields added: required_fields, related_integrations, setup"
 min_stack_version = "8.3.0"
-<<<<<<< HEAD
-updated_date = "2022/11/28"
-=======
 updated_date = "2022/12/21"
->>>>>>> 896a25bc
 
 [rule]
 author = ["Elastic"]
@@ -24,14 +20,7 @@
 
 ### Investigating Group Policy Abuse for Privilege Addition
 
-<<<<<<< HEAD
 Group Policy Objects (GPOs) can be used to add rights and/or modify Group Membership on GPOs by changing the contents of an INF file named GptTmpl.inf, which is responsible for storing every setting under the Security Settings container in the GPO. This file is unique for each GPO, and only exists if the GPO contains security settings. Example Path: "\\\\DC.com\\SysVol\\DC.com\\Policies\\{PolicyGUID}\\Machine\\Microsoft\\Windows NT\\SecEdit\\GptTmpl.inf"
-=======
-Group Policy Objects (GPOs) can be used to add rights and/or modify Group Membership on GPOs by changing the contents of an INF
-file named GptTmpl.inf, which is responsible for storing every setting under the Security Settings container in the GPO.
-This file is unique for each GPO, and only exists if the GPO contains security settings.
-Example Path: "\\DC.com\\SysVol\\DC.com\\Policies\\{PolicyGUID}\\Machine\\Microsoft\\Windows NT\\SecEdit\\GptTmpl.inf"
->>>>>>> 896a25bc
 
 #### Possible investigation steps
 
