--- conflicted
+++ resolved
@@ -1,11 +1,7 @@
 [metadata]
 creation_date = "2021/02/01"
 maturity = "production"
-<<<<<<< HEAD
 updated_date = "2022/08/03"
-=======
-updated_date = "2022/07/22"
->>>>>>> cb2ca45d
 
 [rule]
 author = ["Elastic"]
