[metadata]
creation_date = "2020/09/02"
ecs_version = ["1.6.0"]
maturity = "production"
<<<<<<< HEAD
updated_date = "2020/10/22"
=======
updated_date = "2020/10/26"
>>>>>>> 2065af89

[rule]
author = ["Elastic"]
description = """
Identifies network activity from unexpected system applications. This may indicate adversarial activity as these
applications are often leveraged by adversaries to execute code and evade detection.
"""
from = "now-9m"
index = ["logs-endpoint.events.*", "winlogbeat-*"]
language = "eql"
license = "Elastic License"
name = "Unusual Network Activity from a Windows System Binary"
risk_score = 21
rule_id = "1fe3b299-fbb5-4657-a937-1d746f2c711a"
severity = "medium"
tags = ["Elastic", "Host", "Windows", "Threat Detection", "Defense Evasion"]
type = "eql"

query = '''
sequence by process.entity_id with maxspan=5m
  [process where event.type in ("start", "process_started") and

     /* known applocker bypasses */
     (process.name : "bginfo.exe" or
      process.name : "cdb.exe" or
      process.name : "control.exe" or
      process.name : "cmstp.exe" or
      process.name : "csi.exe" or
      process.name : "dnx.exe" or
      process.name : "fsi.exe" or
      process.name : "ieexec.exe" or
      process.name : "iexpress.exe" or
      process.name : "installutil.exe" or
      process.name : "Microsoft.Workflow.Compiler.exe" or
      process.name : "MSBuild.exe" or
      process.name : "msdt.exe" or
      process.name : "mshta.exe" or
      process.name : "msiexec.exe" or
      process.name : "msxsl.exe" or
      process.name : "odbcconf.exe" or
      process.name : "rcsi.exe" or
      process.name : "regsvr32.exe" or
      process.name : "xwizard.exe")]
  [network where event.type == "connection" and
     (process.name : "bginfo.exe" or
      process.name : "cdb.exe" or
      process.name : "control.exe" or
      process.name : "cmstp.exe" or
      process.name : "csi.exe" or
      process.name : "dnx.exe" or
      process.name : "fsi.exe" or
      process.name : "ieexec.exe" or
      process.name : "iexpress.exe" or
      process.name : "installutil.exe" or
      process.name : "Microsoft.Workflow.Compiler.exe" or
      process.name : "MSBuild.exe" or
      process.name : "msdt.exe" or
      process.name : "mshta.exe" or
      process.name : "msiexec.exe" or
      process.name : "msxsl.exe" or
      process.name : "odbcconf.exe" or
      process.name : "rcsi.exe" or
      process.name : "regsvr32.exe" or
      process.name : "xwizard.exe")]
'''


[[rule.threat]]
framework = "MITRE ATT&CK"
[[rule.threat.technique]]
id = "T1127"
name = "Trusted Developer Utilities Proxy Execution"
reference = "https://attack.mitre.org/techniques/T1127/"


[rule.threat.tactic]
id = "TA0005"
name = "Defense Evasion"
reference = "https://attack.mitre.org/tactics/TA0005/"
<|MERGE_RESOLUTION|>--- conflicted
+++ resolved
@@ -2,11 +2,7 @@
 creation_date = "2020/09/02"
 ecs_version = ["1.6.0"]
 maturity = "production"
-<<<<<<< HEAD
-updated_date = "2020/10/22"
-=======
 updated_date = "2020/10/26"
->>>>>>> 2065af89
 
 [rule]
 author = ["Elastic"]
@@ -23,6 +19,7 @@
 rule_id = "1fe3b299-fbb5-4657-a937-1d746f2c711a"
 severity = "medium"
 tags = ["Elastic", "Host", "Windows", "Threat Detection", "Defense Evasion"]
+timeline_id = "76e52245-7519-4251-91ab-262fb1a1728c"
 type = "eql"
 
 query = '''
@@ -85,4 +82,4 @@
 [rule.threat.tactic]
 id = "TA0005"
 name = "Defense Evasion"
-reference = "https://attack.mitre.org/tactics/TA0005/"
+reference = "https://attack.mitre.org/tactics/TA0005/"