[metadata]
creation_date = "2020/09/02"
integration = ["endpoint", "windows"]
maturity = "production"
<<<<<<< HEAD
updated_date = "2025/02/03"
=======
updated_date = "2025/01/31"
>>>>>>> 8f73b888
min_stack_version = "8.14.0"
min_stack_comments = "Breaking change at 8.14.0 for the Windows Integration."

[transform]
[[transform.osquery]]
label = "Osquery - Retrieve DNS Cache"
query = "SELECT * FROM dns_cache"

[[transform.osquery]]
label = "Osquery - Retrieve All Services"
query = "SELECT description, display_name, name, path, pid, service_type, start_type, status, user_account FROM services"

[[transform.osquery]]
label = "Osquery - Retrieve Services Running on User Accounts"
query = """
SELECT description, display_name, name, path, pid, service_type, start_type, status, user_account FROM services WHERE
NOT (user_account LIKE '%LocalSystem' OR user_account LIKE '%LocalService' OR user_account LIKE '%NetworkService' OR
user_account == null)
"""

[[transform.osquery]]
label = "Osquery - Retrieve Service Unsigned Executables with Virustotal Link"
query = """
SELECT concat('https://www.virustotal.com/gui/file/', sha1) AS VtLink, name, description, start_type, status, pid,
services.path FROM services JOIN authenticode ON services.path = authenticode.path OR services.module_path =
authenticode.path JOIN hash ON services.path = hash.path WHERE authenticode.result != 'trusted'
"""


[rule]
author = ["Elastic"]
description = """
Identifies network activity from unexpected system applications. This may indicate adversarial activity as these
applications are often leveraged by adversaries to execute code and evade detection.
"""
from = "now-9m"
index = [
    "logs-endpoint.events.process-*",
    "logs-endpoint.events.network-*",
    "winlogbeat-*",
    "logs-windows.sysmon_operational-*",
]
language = "eql"
license = "Elastic License v2"
name = "Unusual Network Activity from a Windows System Binary"
note = """## Triage and analysis

### Investigating Unusual Network Activity from a Windows System Binary

Attackers can abuse certain trusted developer utilities to proxy the execution of malicious payloads. Since these utilities are usually signed, they can bypass the security controls that were put in place to prevent or detect direct execution.

This rule identifies network connections established by trusted developer utilities, which can indicate abuse to execute payloads or process masquerading.

> **Note**:
> This investigation guide uses the [Osquery Markdown Plugin](https://www.elastic.co/guide/en/security/current/invest-guide-run-osquery.html) introduced in Elastic Stack version 8.5.0. Older Elastic Stack versions will display unrendered Markdown in this guide.

#### Possible investigation steps

- Investigate the process execution chain (parent process tree) for unknown processes. Examine their executable files for prevalence, whether they are located in expected locations, and if they are signed with valid digital signatures.
- Investigate abnormal behaviors observed by the subject process, such as registry or file modifications, and any spawned child processes.
- Investigate other alerts associated with the user/host during the past 48 hours.
- Examine the host for derived artifacts that indicate suspicious activities:
  - Analyze the process executable using a private sandboxed analysis system.
  - Observe and collect information about the following activities in both the sandbox and the alert subject host:
    - Attempts to contact external domains and addresses.
      - Use the Elastic Defend network events to determine domains and addresses contacted by the subject process by filtering by the process' `process.entity_id`.
      - Examine the DNS cache for suspicious or anomalous entries.
        - $osquery_0
    - Use the Elastic Defend registry events to examine registry keys accessed, modified, or created by the related processes in the process tree.
    - Examine the host services for suspicious or anomalous entries.
      - $osquery_1
      - $osquery_2
      - $osquery_3
  - Retrieve the files' SHA-256 hash values using the PowerShell `Get-FileHash` cmdlet and search for the existence and reputation of the hashes in resources like VirusTotal, Hybrid-Analysis, CISCO Talos, Any.run, etc.

### False positive analysis

- As trusted developer utilities have dual-use purposes, alerts derived from this rule are not essentially malicious. If these utilities are contacting internal or known trusted domains, review their security and consider creating exceptions if the domain is safe.

### Response and remediation

- Initiate the incident response process based on the outcome of the triage.
- Isolate the involved host to prevent further post-compromise behavior.
- Investigate credential exposure on systems compromised or used by the attacker to ensure all compromised accounts are identified. Reset passwords for these accounts and other potentially compromised credentials, such as email, business systems, and web services.
- If the triage identified malware, search the environment for additional compromised hosts.
  - Implement temporary network rules, procedures, and segmentation to contain the malware.
  - Stop suspicious processes.
  - Immediately block the identified indicators of compromise (IoCs).
  - Inspect the affected systems for additional malware backdoors like reverse shells, reverse proxies, or droppers that attackers could use to reinfect the system.
- Remove and block malicious artifacts identified during triage.
- Run a full antimalware scan. This may reveal additional artifacts left in the system, persistence mechanisms, and malware components.
- Determine the initial vector abused by the attacker and take action to prevent reinfection through the same vector.
  - If the malicious file was delivered via phishing:
    - Block the email sender from sending future emails.
    - Block the malicious web pages.
    - Remove emails from the sender from mailboxes.
    - Consider improvements to the security awareness program.
- Using the incident response data, update logging and audit policies to improve the mean time to detect (MTTD) and the mean time to respond (MTTR).
"""
risk_score = 47
rule_id = "1fe3b299-fbb5-4657-a937-1d746f2c711a"
severity = "medium"
tags = [
    "Domain: Endpoint",
    "OS: Windows",
    "Use Case: Threat Detection",
    "Tactic: Defense Evasion",
    "Resources: Investigation Guide",
    "Data Source: Elastic Defend",
    "Data Source: Sysmon",
]
type = "eql"

query = '''
sequence by process.entity_id with maxspan=5m
  [process where host.os.type == "windows" and event.type == "start" and

     /* known applocker bypasses */
     (process.name : "bginfo.exe" or
      process.name : "cdb.exe" or
      process.name : "control.exe" or
      process.name : "cmstp.exe" or
      process.name : "csi.exe" or
      process.name : "dnx.exe" or
      process.name : "fsi.exe" or
      process.name : "ieexec.exe" or
      process.name : "iexpress.exe" or
      process.name : "installutil.exe" or
      process.name : "Microsoft.Workflow.Compiler.exe" or
      process.name : "MSBuild.exe" or
      process.name : "msdt.exe" or
      process.name : "mshta.exe" or
      process.name : "wscript.exe" or
      process.name : "msiexec.exe" or
      process.name : "msxsl.exe" or
      process.name : "odbcconf.exe" or
      process.name : "rcsi.exe" or
      process.name : "regsvr32.exe" or
      process.name : "xwizard.exe")]
  [network where
     (process.name : "bginfo.exe" or
      process.name : "cdb.exe" or
      process.name : "control.exe" or
      process.name : "cmstp.exe" or
      process.name : "csi.exe" or
      process.name : "dnx.exe" or
      process.name : "fsi.exe" or
      process.name : "ieexec.exe" or
      process.name : "iexpress.exe" or
      process.name : "installutil.exe" or
      process.name : "Microsoft.Workflow.Compiler.exe" or
      (
        process.name : "msbuild.exe" and
          destination.ip != "127.0.0.1"
      ) or
      process.name : "msdt.exe" or
      process.name : "mshta.exe" or
      (
        process.name : "msiexec.exe" and not
        dns.question.name : (
           "ocsp.digicert.com", "ocsp.verisign.com", "ocsp.comodoca.com", "ocsp.entrust.net", "ocsp.usertrust.com",
           "ocsp.godaddy.com", "ocsp.camerfirma.com", "ocsp.globalsign.com", "ocsp.sectigo.com", "*.local"
        ) and
        /* Localhost, DigiCert and Comodo CA IP addresses */
        not cidrmatch(destination.ip, "127.0.0.1", "192.229.211.108/32", "192.229.221.95/32",
                      "152.195.38.76/32", "104.18.14.101/32")
      ) or
      process.name : "msxsl.exe" or
      process.name : "odbcconf.exe" or
      process.name : "rcsi.exe" or
      process.name : "regsvr32.exe" or
      process.name : "xwizard.exe") and 
      
      not dns.question.name : ("localhost", "setup.officetimeline.com", "us.deployment.endpoint.ingress.rapid7.com", 
        "ctldl.windowsupdate.com", "crl?.digicert.com", "ocsp.digicert.com", "addon-cms-asl.eu.goskope.com", "crls.ssl.com", 
        "evcs-ocsp.ws.symantec.com", "s.symcd.com", "s?.symcb.com", "crl.verisign.com", "oneocsp.microsoft.com", "crl.verisign.com", 
        "aka.ms", "crl.comodoca.com", "acroipm2.adobe.com", "sv.symcd.com") and 

      /* host query itself */
      not startswith~(dns.question.name, host.name)
      ]
'''


[[rule.threat]]
framework = "MITRE ATT&CK"
[[rule.threat.technique]]
id = "T1036"
name = "Masquerading"
reference = "https://attack.mitre.org/techniques/T1036/"
[[rule.threat.technique.subtechnique]]
id = "T1036.005"
name = "Match Legitimate Name or Location"
reference = "https://attack.mitre.org/techniques/T1036/005/"


[[rule.threat.technique]]
id = "T1127"
name = "Trusted Developer Utilities Proxy Execution"
reference = "https://attack.mitre.org/techniques/T1127/"
[[rule.threat.technique.subtechnique]]
id = "T1127.001"
name = "MSBuild"
reference = "https://attack.mitre.org/techniques/T1127/001/"

[[rule.threat.technique.subtechnique]]
id = "T1218.005"
name = "Mshta"
reference = "https://attack.mitre.org/techniques/T1218/005/"



[rule.threat.tactic]
id = "TA0005"
name = "Defense Evasion"
reference = "https://attack.mitre.org/tactics/TA0005/"
<|MERGE_RESOLUTION|>--- conflicted
+++ resolved
@@ -2,11 +2,7 @@
 creation_date = "2020/09/02"
 integration = ["endpoint", "windows"]
 maturity = "production"
-<<<<<<< HEAD
 updated_date = "2025/02/03"
-=======
-updated_date = "2025/01/31"
->>>>>>> 8f73b888
 min_stack_version = "8.14.0"
 min_stack_comments = "Breaking change at 8.14.0 for the Windows Integration."
 
