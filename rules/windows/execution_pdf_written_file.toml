--- conflicted
+++ resolved
@@ -3,11 +3,7 @@
 maturity = "production"
 min_stack_comments = "New fields added: required_fields, related_integrations, setup"
 min_stack_version = "8.3.0"
-<<<<<<< HEAD
-updated_date = "2022/00/00"
-=======
-updated_date = "2022/09/20"
->>>>>>> 1b6355ee
+updated_date = "2022/09/27"
 
 [rule]
 author = ["Elastic"]
