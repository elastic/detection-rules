[metadata]
creation_date = "2020/11/19"
maturity = "production"
<<<<<<< HEAD
updated_date = "2020/01/28"
=======
updated_date = "2020/12/09"
>>>>>>> 70ca8713

[rule]
author = ["Elastic"]
description = """
Identifies execution of suspicious persistent programs (scripts, rundll32, etc.) by looking at process lineage and
command line usage.
"""
index = ["winlogbeat-*", "logs-endpoint.events.*", "logs-windows.*"]
language = "eql"
license = "Elastic License"
name = "Execution of Persistent Suspicious Program"
risk_score = 47
rule_id = "e7125cea-9fe1-42a5-9a05-b0792cf86f5a"
severity = "medium"
tags = ["Elastic", "Host", "Windows", "Threat Detection", "Persistence"]
type = "eql"

query = '''
/* userinit followed by explorer followed by early child process of explorer (unlikely to be launched interactively) within 1m */
sequence by host.id, user.name with maxspan=1m
  [process where event.type in ("start", "process_started") and process.name : "userinit.exe" and process.parent.name : "winlogon.exe"]
  [process where event.type in ("start", "process_started") and process.name : "explorer.exe"]
  [process where event.type in ("start", "process_started") and process.parent.name : "explorer.exe" and
   /* add suspicious programs here */
   process.pe.original_file_name in ("cscript.exe",
                                     "wscript.exe",
                                     "PowerShell.EXE",
                                     "MSHTA.EXE",
                                     "RUNDLL32.EXE",
                                     "REGSVR32.EXE",
                                     "RegAsm.exe",
                                     "MSBuild.exe",
                                     "InstallUtil.exe") and
    /* add potential suspicious paths here */
    process.args : ("C:\\Users\\*", "C:\\ProgramData\\*", "C:\\Windows\\Temp\\*", "C:\\Windows\\Tasks\\*", "C:\\PerfLogs\\*", "C:\\Intel\\*")
   ]
'''


[[rule.threat]]
framework = "MITRE ATT&CK"
[[rule.threat.technique]]
id = "T1547"
name = "Boot or Logon Autostart Execution"
reference = "https://attack.mitre.org/techniques/T1547/"
[[rule.threat.technique.subtechnique]]
id = "T1547.001"
name = "Registry Run Keys / Startup Folder"
reference = "https://attack.mitre.org/techniques/T1547/001/"


[rule.threat.tactic]
id = "TA0003"
name = "Persistence"
reference = "https://attack.mitre.org/tactics/TA0003/"
<|MERGE_RESOLUTION|>--- conflicted
+++ resolved
@@ -1,11 +1,7 @@
 [metadata]
 creation_date = "2020/11/19"
 maturity = "production"
-<<<<<<< HEAD
-updated_date = "2020/01/28"
-=======
 updated_date = "2020/12/09"
->>>>>>> 70ca8713
 
 [rule]
 author = ["Elastic"]
@@ -13,7 +9,7 @@
 Identifies execution of suspicious persistent programs (scripts, rundll32, etc.) by looking at process lineage and
 command line usage.
 """
-index = ["winlogbeat-*", "logs-endpoint.events.*", "logs-windows.*"]
+index = ["winlogbeat-*", "logs-endpoint.events.*"]
 language = "eql"
 license = "Elastic License"
 name = "Execution of Persistent Suspicious Program"
