[metadata]
creation_date = "2022/07/03"
integration = ["endpoint"]
maturity = "production"
min_stack_comments = "New fields added: required_fields, related_integrations, setup"
min_stack_version = "8.3.0"
updated_date = "2024/04/01"

[rule]
author = ["Elastic"]
description = """
Identifies the execution of a browser process to open an HTML file with high entropy and size. Adversaries may smuggle
data and files past content filters by hiding malicious payloads inside of seemingly benign HTML files.
"""
from = "now-9m"
index = ["logs-endpoint.events.*"]
language = "eql"
license = "Elastic License v2"
name = "Suspicious HTML File Creation"
note = "This rule may have a low to medium performance impact due variety of file paths potentially matching each EQL sequence."
risk_score = 47
rule_id = "f0493cb4-9b15-43a9-9359-68c23a7f2cf3"
<<<<<<< HEAD
setup = """If enabling an EQL rule on a non-elastic-agent index (such as beats) for versions <8.2,
=======
setup = """## Setup

If enabling an EQL rule on a non-elastic-agent index (such as beats) for versions <8.2,
>>>>>>> 400a8462
events will not define `event.ingested` and default fallback for EQL rules was not added until version 8.2.
Hence for this rule to work effectively, users will need to add a custom ingest pipeline to populate
`event.ingested` to @timestamp.
For more details on adding a custom ingest pipeline refer - https://www.elastic.co/guide/en/fleet/current/data-streams-pipeline-tutorial.html
"""
severity = "medium"
tags = [
    "Domain: Endpoint",
    "OS: Windows",
    "Use Case: Threat Detection",
    "Tactic: Initial Access",
    "Data Source: Elastic Defend",
]
type = "eql"

query = '''
sequence by user.id with maxspan=2m

 [file where host.os.type == "windows" and event.action in ("creation", "rename") and

  /* Check for HTML files with high entropy and size */
  file.extension : ("htm", "html") and ((file.Ext.entropy >= 5 and file.size >= 150000) or file.size >= 1000000) and

  /* Check for file paths in common download and temporary directories */
  file.path : (
    "?:\\Users\\*\\Downloads\\*",
    "?:\\Users\\*\\Content.Outlook\\*",
    "?:\\Users\\*\\AppData\\Local\\Temp\\Temp?_*",
    "?:\\Users\\*\\AppData\\Local\\Temp\\7z*",
    "?:\\Users\\*\\AppData\\Local\\Temp\\Rar$*")]
 [process where host.os.type == "windows" and event.action == "start" and
  (
   /* Check for browser processes opening HTML files with single argument */
   (process.name in ("chrome.exe", "msedge.exe", "brave.exe", "whale.exe", "browser.exe", "dragon.exe", "vivaldi.exe", "opera.exe")
    and process.args == "--single-argument") or

   /* Optionally, check for browser processes opening HTML files with two arguments */
   (process.name == "iexplore.exe" and process.args_count == 2) or

   /* Optionally, check for browser processes opening HTML files with URL argument */
   (process.name in ("firefox.exe", "waterfox.exe") and process.args == "-url")
  )
  /* Check for file paths in common download and temporary directories targeted in the process arguments */
  and process.args : ("?:\\Users\\*\\Downloads\\*.htm*",
                      "?:\\Users\\*\\Content.Outlook\\*.htm*",
                      "?:\\Users\\*\\AppData\\Local\\Temp\\Temp?_*.htm*",
                      "?:\\Users\\*\\AppData\\Local\\Temp\\7z*.htm*",
                      "?:\\Users\\*\\AppData\\Local\\Temp\\Rar$*.htm*")]
'''


[[rule.threat]]
framework = "MITRE ATT&CK"
[[rule.threat.technique]]
id = "T1566"
name = "Phishing"
reference = "https://attack.mitre.org/techniques/T1566/"
[[rule.threat.technique.subtechnique]]
id = "T1566.001"
name = "Spearphishing Attachment"
reference = "https://attack.mitre.org/techniques/T1566/001/"

[[rule.threat.technique.subtechnique]]
id = "T1566.002"
name = "Spearphishing Link"
reference = "https://attack.mitre.org/techniques/T1566/002/"



[rule.threat.tactic]
id = "TA0001"
name = "Initial Access"
reference = "https://attack.mitre.org/tactics/TA0001/"
[[rule.threat]]
framework = "MITRE ATT&CK"
[[rule.threat.technique]]
id = "T1027"
name = "Obfuscated Files or Information"
reference = "https://attack.mitre.org/techniques/T1027/"
[[rule.threat.technique.subtechnique]]
id = "T1027.006"
name = "HTML Smuggling"
reference = "https://attack.mitre.org/techniques/T1027/006/"



[rule.threat.tactic]
id = "TA0005"
name = "Defense Evasion"
reference = "https://attack.mitre.org/tactics/TA0005/"
<|MERGE_RESOLUTION|>--- conflicted
+++ resolved
@@ -20,13 +20,9 @@
 note = "This rule may have a low to medium performance impact due variety of file paths potentially matching each EQL sequence."
 risk_score = 47
 rule_id = "f0493cb4-9b15-43a9-9359-68c23a7f2cf3"
-<<<<<<< HEAD
-setup = """If enabling an EQL rule on a non-elastic-agent index (such as beats) for versions <8.2,
-=======
 setup = """## Setup
 
 If enabling an EQL rule on a non-elastic-agent index (such as beats) for versions <8.2,
->>>>>>> 400a8462
 events will not define `event.ingested` and default fallback for EQL rules was not added until version 8.2.
 Hence for this rule to work effectively, users will need to add a custom ingest pipeline to populate
 `event.ingested` to @timestamp.
