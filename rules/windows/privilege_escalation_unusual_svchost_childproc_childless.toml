[metadata]
creation_date = "2020/10/13"
maturity = "production"
<<<<<<< HEAD
updated_date = "2020/01/28"
=======
updated_date = "2020/12/09"
>>>>>>> 70ca8713

[rule]
author = ["Elastic"]
description = """
Identifies unusual child processes of Service Host (svchost.exe) that traditionally do not spawn any child processes.
This may indicate a code injection or an equivalent form of exploitation.
"""
false_positives = ["Changes to Windows services or a rarely executed child process."]
from = "now-9m"
index = ["logs-endpoint.events.*", "winlogbeat-*", "logs-windows.*"]
language = "eql"
license = "Elastic License"
name = "Unusual Service Host Child Process - Childless Service"
risk_score = 47
rule_id = "6a8ab9cc-4023-4d17-b5df-1a3e16882ce7"
severity = "medium"
tags = ["Elastic", "Host", "Windows", "Threat Detection", "Defense Evasion"]
type = "eql"

query = '''
process where event.type in ("start", "process_started") and
     process.parent.name : "svchost.exe" and

     /* based on svchost service arguments -s svcname where the service is known to be childless */

    process.parent.args : ("WdiSystemHost","LicenseManager",
      "StorSvc","CDPSvc","cdbhsvc","BthAvctpSvc","SstpSvc","WdiServiceHost",
      "imgsvc","TrkWks","WpnService","IKEEXT","PolicyAgent","CryptSvc",
      "netprofm","ProfSvc","StateRepository","camsvc","LanmanWorkstation",
      "NlaSvc","EventLog","hidserv","DisplayEnhancementService","ShellHWDetection",
      "AppHostSvc","fhsvc","CscService","PushToInstall") and

      /* unknown FPs can be added here */

     not process.name : ("WerFault.exe","WerFaultSecure.exe","wermgr.exe")
'''


[[rule.threat]]
framework = "MITRE ATT&CK"
[[rule.threat.technique]]
id = "T1055"
name = "Process Injection"
reference = "https://attack.mitre.org/techniques/T1055/"
[[rule.threat.technique.subtechnique]]
id = "T1055.012"
name = "Process Hollowing"
reference = "https://attack.mitre.org/techniques/T1055/012/"

[rule.threat.tactic]
id = "TA0004"
name = "Privilege Escalation"
reference = "https://attack.mitre.org/tactics/TA0004/"


[[rule.threat]]
framework = "MITRE ATT&CK"
[[rule.threat.technique]]
id = "T1055"
name = "Process Injection"
reference = "https://attack.mitre.org/techniques/T1055/"


[rule.threat.tactic]
id = "TA0005"
name = "Defense Evasion"
reference = "https://attack.mitre.org/tactics/TA0005/"
<|MERGE_RESOLUTION|>--- conflicted
+++ resolved
@@ -1,21 +1,17 @@
 [metadata]
 creation_date = "2020/10/13"
 maturity = "production"
-<<<<<<< HEAD
-updated_date = "2020/01/28"
-=======
 updated_date = "2020/12/09"
->>>>>>> 70ca8713
 
 [rule]
 author = ["Elastic"]
 description = """
-Identifies unusual child processes of Service Host (svchost.exe) that traditionally do not spawn any child processes.
-This may indicate a code injection or an equivalent form of exploitation.
+Identifies unusual child processes of Service Host (svchost.exe) that traditionally do not spawn any child processes. This may indicate
+a code injection or an equivalent form of exploitation.
 """
 false_positives = ["Changes to Windows services or a rarely executed child process."]
 from = "now-9m"
-index = ["logs-endpoint.events.*", "winlogbeat-*", "logs-windows.*"]
+index = ["logs-endpoint.events.*", "winlogbeat-*"]
 language = "eql"
 license = "Elastic License"
 name = "Unusual Service Host Child Process - Childless Service"
@@ -72,4 +68,4 @@
 [rule.threat.tactic]
 id = "TA0005"
 name = "Defense Evasion"
-reference = "https://attack.mitre.org/tactics/TA0005/"
+reference = "https://attack.mitre.org/tactics/TA0005/"