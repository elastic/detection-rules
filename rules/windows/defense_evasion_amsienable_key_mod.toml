[metadata]
creation_date = "2021/06/01"
maturity = "production"
<<<<<<< HEAD
updated_date = "2022/03/31"
=======
updated_date = "2022/03/07"
>>>>>>> e1b4a0d8

[rule]
author = ["Elastic"]
description = """
<<<<<<< HEAD
Identifies when JScript tries to query the AmsiEnable registry key from the HKEY_USERS registry hive before initializing
Antimalware Scan Interface (AMSI). If this key is set to 0, AMSI is not enabled for the JScript process. An adversary
can modify this key to disable AMSI protections.
=======
Identifies modifications of the AmsiEnable registry key to 0, which disables the Antimalware Scan Interface (AMSI). An
adversary can modify this key to disable AMSI protections.
>>>>>>> e1b4a0d8
"""
from = "now-9m"
index = ["winlogbeat-*", "logs-endpoint.events.*", "logs-windows.*"]
language = "eql"
license = "Elastic License v2"
name = "Modification of AmsiEnable Registry Key"
<<<<<<< HEAD
note = """## Config

If enabling an EQL rule on a non-elastic-agent index (such as beats) for versions <8.2, events will not define `event.ingested` and default fallback for EQL rules was not added until 8.2, so you will need to add a custom pipeline to populate `event.ingested` to @timestamp for this rule to work.
=======
note = """## Triage and analysis

### Investigating Modification of AmsiEnable Registry Key

The Windows Antimalware Scan Interface (AMSI) is a versatile interface standard that allows your applications and
services to integrate with any antimalware product that's present on a machine. AMSI provides integration with multiple
Windows components, ranging from User Account Control (UAC) to VBA Macros.

Since AMSI is widely used across security products for increased visibility, attackers can disable it to evade
detections that rely on it.

This rule monitors the modifications to the Software\\Microsoft\\Windows Script\\Settings\\AmsiEnable registry key.

#### Possible investigation steps

- Identify the user that performed the action.
- Check whether this user should be doing this kind of activity.
- Investigate program execution chain (parent process tree).
- Investigate other alerts related to the user/host in the last 48 hours.
- Investigate the execution of scripts and macros after the registry modification.
- Retrieve script/office files:
  - Use a sandboxed malware analysis system to perform analysis.
    - Observe attempts to contact external domains and addresses.
  - Use the PowerShell Get-FileHash cmdlet to get the SHA-256 hash value of the file.
    - Search for the existence of this file in resources like VirusTotal, Hybrid-Analysis, CISCO Talos, Any.run, etc.
- Use process name, command line, and file hash to search for occurrences on other hosts.

### False positive analysis

- This modification should not happen legitimately. Any potential benign true positive (B-TP) should be mapped and
monitored by the security team, as these modifications expose the host to malware infections.

### Related rules

- Microsoft Windows Defender Tampering - fe794edd-487f-4a90-b285-3ee54f2af2d3

### Response and remediation

- Initiate the incident response process based on the outcome of the triage.
- Isolate the involved hosts to prevent further post-compromise behavior.
- If malware was found, implement temporary network rules, procedures, and segmentation required to contain it.
- Delete or set the key to its default value.
>>>>>>> e1b4a0d8
"""
references = [
    "https://hackinparis.com/data/slides/2019/talks/HIP2019-Dominic_Chell-Cracking_The_Perimeter_With_Sharpshooter.pdf",
    "https://docs.microsoft.com/en-us/windows/win32/amsi/antimalware-scan-interface-portal",
]
risk_score = 73
rule_id = "f874315d-5188-4b4a-8521-d1c73093a7e4"
severity = "high"
tags = ["Elastic", "Host", "Windows", "Threat Detection", "Defense Evasion"]
timestamp_override = "event.ingested"
type = "eql"

query = '''
registry where event.type in ("creation", "change") and
  registry.path : (
    "HKEY_USERS\\*\\Software\\Microsoft\\Windows Script\\Settings\\AmsiEnable",
    "HKU\\*\\Software\\Microsoft\\Windows Script\\Settings\\AmsiEnable"
  ) and
  registry.data.strings: ("0", "0x00000000")
'''


[[rule.threat]]
framework = "MITRE ATT&CK"
[[rule.threat.technique]]
id = "T1562"
name = "Impair Defenses"
reference = "https://attack.mitre.org/techniques/T1562/"
[[rule.threat.technique.subtechnique]]
id = "T1562.001"
name = "Disable or Modify Tools"
reference = "https://attack.mitre.org/techniques/T1562/001/"



[rule.threat.tactic]
id = "TA0005"
name = "Defense Evasion"
reference = "https://attack.mitre.org/tactics/TA0005/"
<|MERGE_RESOLUTION|>--- conflicted
+++ resolved
@@ -1,34 +1,19 @@
 [metadata]
 creation_date = "2021/06/01"
 maturity = "production"
-<<<<<<< HEAD
 updated_date = "2022/03/31"
-=======
-updated_date = "2022/03/07"
->>>>>>> e1b4a0d8
 
 [rule]
 author = ["Elastic"]
 description = """
-<<<<<<< HEAD
-Identifies when JScript tries to query the AmsiEnable registry key from the HKEY_USERS registry hive before initializing
-Antimalware Scan Interface (AMSI). If this key is set to 0, AMSI is not enabled for the JScript process. An adversary
-can modify this key to disable AMSI protections.
-=======
 Identifies modifications of the AmsiEnable registry key to 0, which disables the Antimalware Scan Interface (AMSI). An
 adversary can modify this key to disable AMSI protections.
->>>>>>> e1b4a0d8
 """
 from = "now-9m"
 index = ["winlogbeat-*", "logs-endpoint.events.*", "logs-windows.*"]
 language = "eql"
 license = "Elastic License v2"
 name = "Modification of AmsiEnable Registry Key"
-<<<<<<< HEAD
-note = """## Config
-
-If enabling an EQL rule on a non-elastic-agent index (such as beats) for versions <8.2, events will not define `event.ingested` and default fallback for EQL rules was not added until 8.2, so you will need to add a custom pipeline to populate `event.ingested` to @timestamp for this rule to work.
-=======
 note = """## Triage and analysis
 
 ### Investigating Modification of AmsiEnable Registry Key
@@ -71,7 +56,11 @@
 - Isolate the involved hosts to prevent further post-compromise behavior.
 - If malware was found, implement temporary network rules, procedures, and segmentation required to contain it.
 - Delete or set the key to its default value.
->>>>>>> e1b4a0d8
+
+
+## Config
+
+If enabling an EQL rule on a non-elastic-agent index (such as beats) for versions <8.2, events will not define `event.ingested` and default fallback for EQL rules was not added until 8.2, so you will need to add a custom pipeline to populate `event.ingested` to @timestamp for this rule to work.
 """
 references = [
     "https://hackinparis.com/data/slides/2019/talks/HIP2019-Dominic_Chell-Cracking_The_Perimeter_With_Sharpshooter.pdf",
