[metadata]
creation_date = "2020/11/18"
integration = ["endpoint", "windows"]
maturity = "production"
min_stack_comments = "New fields added: required_fields, related_integrations, setup"
min_stack_version = "8.3.0"
<<<<<<< HEAD
updated_date = "2022/12/19"
=======
updated_date = "2023/02/22"
>>>>>>> 114d6e60

[rule]
author = ["Elastic"]
description = """
Identifies registry modifications related to the Windows Security Support Provider (SSP) configuration. Adversaries may
abuse this to establish persistence in an environment.
"""
from = "now-9m"
index = ["winlogbeat-*", "logs-endpoint.events.*", "logs-windows.*", "endgame-*"]
language = "eql"
license = "Elastic License v2"
name = "Installation of Security Support Provider"
note = """## Setup

If enabling an EQL rule on a non-elastic-agent index (such as beats) for versions <8.2, events will not define `event.ingested` and default fallback for EQL rules was not added until 8.2, so you will need to add a custom pipeline to populate `event.ingested` to @timestamp for this rule to work.
"""
risk_score = 47
rule_id = "e86da94d-e54b-4fb5-b96c-cecff87e8787"
severity = "medium"
tags = ["Elastic", "Host", "Windows", "Threat Detection", "Persistence", "Elastic Endgame"]
timestamp_override = "event.ingested"
type = "eql"

query = '''
<<<<<<< HEAD
registry where
   registry.path : (
      "HKLM\\SYSTEM\\*ControlSet*\\Control\\Lsa\\Security Packages*",
      "HKLM\\SYSTEM\\*ControlSet*\\Control\\Lsa\\OSConfig\\Security Packages*",
      "\\REGISTRY\\MACHINE\\SYSTEM\\*ControlSet*\\Control\\Lsa\\Security Packages*",
      "\\REGISTRY\\MACHINE\\SYSTEM\\*ControlSet*\\Control\\Lsa\\OSConfig\\Security Packages*"
   ) and
=======
registry where host.os.type == "windows" and
   registry.path : ("HKLM\\SYSTEM\\*ControlSet*\\Control\\Lsa\\Security Packages*",
                    "HKLM\\SYSTEM\\*ControlSet*\\Control\\Lsa\\OSConfig\\Security Packages*") and
>>>>>>> 114d6e60
   not process.executable : ("C:\\Windows\\System32\\msiexec.exe", "C:\\Windows\\SysWOW64\\msiexec.exe")
'''


[[rule.threat]]
framework = "MITRE ATT&CK"
[[rule.threat.technique]]
id = "T1547"
name = "Boot or Logon Autostart Execution"
reference = "https://attack.mitre.org/techniques/T1547/"
[[rule.threat.technique.subtechnique]]
id = "T1547.005"
name = "Security Support Provider"
reference = "https://attack.mitre.org/techniques/T1547/005/"



[rule.threat.tactic]
id = "TA0003"
name = "Persistence"
reference = "https://attack.mitre.org/tactics/TA0003/"
<|MERGE_RESOLUTION|>--- conflicted
+++ resolved
@@ -4,11 +4,7 @@
 maturity = "production"
 min_stack_comments = "New fields added: required_fields, related_integrations, setup"
 min_stack_version = "8.3.0"
-<<<<<<< HEAD
-updated_date = "2022/12/19"
-=======
-updated_date = "2023/02/22"
->>>>>>> 114d6e60
+updated_date = "2023/03/06"
 
 [rule]
 author = ["Elastic"]
@@ -33,19 +29,13 @@
 type = "eql"
 
 query = '''
-<<<<<<< HEAD
-registry where
+registry where host.os.type == "windows" and
    registry.path : (
       "HKLM\\SYSTEM\\*ControlSet*\\Control\\Lsa\\Security Packages*",
       "HKLM\\SYSTEM\\*ControlSet*\\Control\\Lsa\\OSConfig\\Security Packages*",
       "\\REGISTRY\\MACHINE\\SYSTEM\\*ControlSet*\\Control\\Lsa\\Security Packages*",
       "\\REGISTRY\\MACHINE\\SYSTEM\\*ControlSet*\\Control\\Lsa\\OSConfig\\Security Packages*"
    ) and
-=======
-registry where host.os.type == "windows" and
-   registry.path : ("HKLM\\SYSTEM\\*ControlSet*\\Control\\Lsa\\Security Packages*",
-                    "HKLM\\SYSTEM\\*ControlSet*\\Control\\Lsa\\OSConfig\\Security Packages*") and
->>>>>>> 114d6e60
    not process.executable : ("C:\\Windows\\System32\\msiexec.exe", "C:\\Windows\\SysWOW64\\msiexec.exe")
 '''
 
