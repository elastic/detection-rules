[metadata]
creation_date = "2022/08/17"
integration = ["windows"]
maturity = "production"
min_stack_comments = "New fields added: required_fields, related_integrations, setup"
min_stack_version = "8.3.0"
<<<<<<< HEAD
updated_date = "2023/09/13"

[transform]
[[transform.osquery]]
label = "Osquery - Retrieve DNS Cache"
query = "SELECT * FROM dns_cache"

[[transform.osquery]]
label = "Osquery - Retrieve All Services"
query = "SELECT description, display_name, name, path, pid, service_type, start_type, status, user_account FROM services"

[[transform.osquery]]
label = "Osquery - Retrieve Services Running on User Accounts"
query = """
SELECT description, display_name, name, path, pid, service_type, start_type, status, user_account FROM services WHERE
NOT (user_account LIKE '%LocalSystem' OR user_account LIKE '%LocalService' OR user_account LIKE '%NetworkService' OR
user_account == null)
"""

[[transform.osquery]]
label = "Osquery - Retrieve Service Unsigned Executables with Virustotal Link"
query = """
SELECT concat('https://www.virustotal.com/gui/file/', sha1) AS VtLink, name, description, start_type, status, pid,
services.path FROM services JOIN authenticode ON services.path = authenticode.path OR services.module_path =
authenticode.path JOIN hash ON services.path = hash.path WHERE authenticode.result != 'trusted'
"""
=======
updated_date = "2023/10/23"
>>>>>>> f53f46ef

[rule]
author = ["Elastic"]
description = """
Detects scripts that contain PowerShell functions, structures, or Windows API functions related to token
impersonation/theft. Attackers may duplicate then impersonate another user's token to escalate privileges and bypass
access controls.
"""
from = "now-9m"
index = ["winlogbeat-*", "logs-windows.*"]
language = "kuery"
license = "Elastic License v2"
name = "PowerShell Script with Token Impersonation Capabilities"
<<<<<<< HEAD
note = """## Triage and analysis

### Investigating PowerShell Script with Token Impersonation Capabilities

PowerShell is one of the main tools system administrators use for automation, report routines, and other tasks. This makes it available for use in various environments, and creates an attractive way for attackers to execute code.

Adversaries can abuse PowerShell to perform token impersonation, which involves duplicating and impersonating another user's token to escalate privileges and bypass access controls. This rule identifies scripts containing PowerShell functions, structures, or Windows API functions related to token impersonation/theft.

> **Note**:
> This investigation guide uses the [Osquery Markdown Plugin](https://www.elastic.co/guide/en/security/master/invest-guide-run-osquery.html) introduced in Elastic Stack version 8.5.0. Older Elastic Stack versions will display unrendered Markdown in this guide.

### Possible investigation steps

- Examine the script content that triggered the detection; look for suspicious DLL imports, collection or exfiltration capabilities, suspicious functions, encoded or compressed data, and other potentially malicious characteristics.
- Investigate the script execution chain (parent process tree) for unknown processes. Examine their executable files for prevalence, whether they are located in expected locations, and if they are signed with valid digital signatures.
- Investigate other alerts associated with the user/host during the past 48 hours.
- Examine PowerShell process creation and script block logs to identify command line arguments or hardcoded information that can indicate which user was the target of the impersonation.
- Investigate any abnormal behavior by the subject process (PowerShell), such as network connections, registry or file modifications, and any spawned child processes.
- Evaluate whether the user needs to use PowerShell to complete tasks.
- Examine the host for derived artifacts that indicate suspicious activities:
  - Analyze the script using a private sandboxed analysis system.
  - Observe and collect information about the following activities in both the sandbox and the alert subject host:
    - Attempts to contact external domains and addresses.
      - Use the Elastic Defend network events to determine domains and addresses contacted by the subject process by filtering by the process' `process.entity_id`.
      - Examine the DNS cache for suspicious or anomalous entries.
        - $osquery_0
    - Use the Elastic Defend registry events to examine registry keys accessed, modified, or created by the related processes in the process tree.
    - Examine the host services for suspicious or anomalous entries.
      - $osquery_1
      - $osquery_2
      - $osquery_3
  - Retrieve the files' SHA-256 hash values using the PowerShell `Get-FileHash` cmdlet and search for the existence and reputation of the hashes in resources like VirusTotal, Hybrid-Analysis, CISCO Talos, Any.run, etc.
- Investigate potentially compromised accounts. Analysts can do this by searching for login events (for example, 4624) to the target host after the registry modification.

### False positive analysis

- Regular users should not need to impersonate other users, which makes false positives unlikely. In the case of authorized benign true positives (B-TPs), exceptions can be added.

### Related Rules

- PowerShell PSReflect Script - 56f2e9b5-4803-4e44-a0a4-a52dc79d57fe
- Potential Process Injection via PowerShell - 2e29e96a-b67c-455a-afe4-de6183431d0d

### Response and Remediation

- Initiate the incident response process based on the outcome of the triage.
- Isolate the involved hosts to prevent further post-compromise behavior.
- If the triage identified malware, search the environment for additional compromised hosts.
  - Implement temporary network rules, procedures, and segmentation to contain the malware.
  - Stop suspicious processes.
  - Immediately block the identified indicators of compromise (IoCs).
  - Inspect the affected systems for additional malware backdoors like reverse shells, reverse proxies, or droppers that attackers could use to reinfect the system.
- Remove and block malicious artifacts identified during triage.
- Restrict PowerShell usage outside of IT and engineering business units using GPOs, AppLocker, Intune, or similar software.
- Run a full antimalware scan. This may reveal additional artifacts left in the system, persistence mechanisms, and malware components.
- Determine the initial vector abused by the attacker and take action to prevent reinfection through the same vector.
- Using the incident response data, update logging and audit policies to improve the mean time to detect (MTTD) and the mean time to respond (MTTR).

## Setup
=======
references = [
    "https://github.com/decoder-it/psgetsystem",
    "https://github.com/PowerShellMafia/PowerSploit/blob/master/Privesc/Get-System.ps1",
    "https://github.com/EmpireProject/Empire/blob/master/data/module_source/privesc/Invoke-MS16032.ps1",
    "https://github.com/atc-project/atc-data/blob/master/docs/Logging_Policies/LP_0109_windows_powershell_script_block_log.md",
]
risk_score = 47
rule_id = "11dd9713-0ec6-4110-9707-32daae1ee68c"
setup = """
>>>>>>> f53f46ef

The 'PowerShell Script Block Logging' logging policy must be configured (Enable).

Steps to implement the logging policy with with Advanced Audit Configuration:

```
Computer Configuration >
Administrative Templates >
Windows PowerShell >
Turn on PowerShell Script Block Logging (Enable)
```

Steps to implement the logging policy via registry:

```
reg add "hklm\\SOFTWARE\\Policies\\Microsoft\\Windows\\PowerShell\\ScriptBlockLogging" /v EnableScriptBlockLogging /t REG_DWORD /d 1
```
"""
severity = "medium"
tags = ["Domain: Endpoint", "OS: Windows", "Use Case: Threat Detection", "Tactic: Privilege Escalation", "Data Source: PowerShell Logs"]
timestamp_override = "event.ingested"
type = "query"

query = '''
event.category:process and host.os.type:windows and
  powershell.file.script_block_text:(
    "Invoke-TokenManipulation" or
    "ImpersonateNamedPipeClient" or
    "NtImpersonateThread" or
    (
      "STARTUPINFOEX" and
      "UpdateProcThreadAttribute"
    ) or
    (
      "AdjustTokenPrivileges" and
      "SeDebugPrivilege"
    ) or
    (
      ("DuplicateToken" or
      "DuplicateTokenEx") and
      ("SetThreadToken" or
      "ImpersonateLoggedOnUser" or
      "CreateProcessWithTokenW" or
      "CreatePRocessAsUserW" or
      "CreateProcessAsUserA")
    ) 
  ) and
  not (
    user.id:("S-1-5-18" or "S-1-5-19" or "S-1-5-20") and
    file.directory: "C:\\ProgramData\\Microsoft\\Windows Defender Advanced Threat Protection\\Downloads"
  ) and
  not powershell.file.script_block_text : (
    "sentinelbreakpoints" and "Set-PSBreakpoint" and "PowerSploitIndicators"
  )
'''


[[rule.threat]]
framework = "MITRE ATT&CK"
[[rule.threat.technique]]
id = "T1134"
name = "Access Token Manipulation"
reference = "https://attack.mitre.org/techniques/T1134/"
[[rule.threat.technique.subtechnique]]
id = "T1134.001"
name = "Token Impersonation/Theft"
reference = "https://attack.mitre.org/techniques/T1134/001/"



[rule.threat.tactic]
id = "TA0004"
name = "Privilege Escalation"
reference = "https://attack.mitre.org/tactics/TA0004/"
[[rule.threat]]
framework = "MITRE ATT&CK"
[[rule.threat.technique]]
id = "T1059"
name = "Command and Scripting Interpreter"
reference = "https://attack.mitre.org/techniques/T1059/"
[[rule.threat.technique.subtechnique]]
id = "T1059.001"
name = "PowerShell"
reference = "https://attack.mitre.org/techniques/T1059/001/"


[[rule.threat.technique]]
id = "T1106"
name = "Native API"
reference = "https://attack.mitre.org/techniques/T1106/"


[rule.threat.tactic]
id = "TA0002"
name = "Execution"
reference = "https://attack.mitre.org/tactics/TA0002/"
<|MERGE_RESOLUTION|>--- conflicted
+++ resolved
@@ -4,8 +4,7 @@
 maturity = "production"
 min_stack_comments = "New fields added: required_fields, related_integrations, setup"
 min_stack_version = "8.3.0"
-<<<<<<< HEAD
-updated_date = "2023/09/13"
+updated_date = "2023/11/14"
 
 [transform]
 [[transform.osquery]]
@@ -31,9 +30,6 @@
 services.path FROM services JOIN authenticode ON services.path = authenticode.path OR services.module_path =
 authenticode.path JOIN hash ON services.path = hash.path WHERE authenticode.result != 'trusted'
 """
-=======
-updated_date = "2023/10/23"
->>>>>>> f53f46ef
 
 [rule]
 author = ["Elastic"]
@@ -47,7 +43,6 @@
 language = "kuery"
 license = "Elastic License v2"
 name = "PowerShell Script with Token Impersonation Capabilities"
-<<<<<<< HEAD
 note = """## Triage and analysis
 
 ### Investigating PowerShell Script with Token Impersonation Capabilities
@@ -107,17 +102,6 @@
 - Using the incident response data, update logging and audit policies to improve the mean time to detect (MTTD) and the mean time to respond (MTTR).
 
 ## Setup
-=======
-references = [
-    "https://github.com/decoder-it/psgetsystem",
-    "https://github.com/PowerShellMafia/PowerSploit/blob/master/Privesc/Get-System.ps1",
-    "https://github.com/EmpireProject/Empire/blob/master/data/module_source/privesc/Invoke-MS16032.ps1",
-    "https://github.com/atc-project/atc-data/blob/master/docs/Logging_Policies/LP_0109_windows_powershell_script_block_log.md",
-]
-risk_score = 47
-rule_id = "11dd9713-0ec6-4110-9707-32daae1ee68c"
-setup = """
->>>>>>> f53f46ef
 
 The 'PowerShell Script Block Logging' logging policy must be configured (Enable).
 
