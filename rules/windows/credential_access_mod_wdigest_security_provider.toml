--- conflicted
+++ resolved
@@ -1,11 +1,7 @@
 [metadata]
 creation_date = "2021/01/19"
 maturity = "production"
-<<<<<<< HEAD
 updated_date = "2022/03/31"
-=======
-updated_date = "2022/03/07"
->>>>>>> e1b4a0d8
 
 [rule]
 author = ["Elastic"]
@@ -20,11 +16,6 @@
 language = "eql"
 license = "Elastic License v2"
 name = "Modification of WDigest Security Provider"
-<<<<<<< HEAD
-note = """## Config
-
-If enabling an EQL rule on a non-elastic-agent index (such as beats) for versions <8.2, events will not define `event.ingested` and default fallback for EQL rules was not added until 8.2, so you will need to add a custom pipeline to populate `event.ingested` to @timestamp for this rule to work.
-=======
 note = """## Triage and analysis.
 
 ### Investigating Modification of WDigest Security Provider
@@ -71,7 +62,11 @@
 - Disable user account’s ability to log in remotely.
 - Reset the password for the user account and other potentially compromised accounts (email, services, CRMs, etc.).
 - Reimage the host operating system and restore compromised files to clean versions.
->>>>>>> e1b4a0d8
+
+
+## Config
+
+If enabling an EQL rule on a non-elastic-agent index (such as beats) for versions <8.2, events will not define `event.ingested` and default fallback for EQL rules was not added until 8.2, so you will need to add a custom pipeline to populate `event.ingested` to @timestamp for this rule to work.
 """
 references = [
     "https://www.csoonline.com/article/3438824/how-to-detect-and-halt-credential-theft-via-windows-wdigest.html",
