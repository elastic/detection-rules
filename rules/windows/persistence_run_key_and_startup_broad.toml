--- conflicted
+++ resolved
@@ -1,11 +1,8 @@
 [metadata]
 creation_date = "2020/11/18"
 maturity = "production"
-<<<<<<< HEAD
 updated_date = "2021/04/07"
-=======
-updated_date = "2021/03/15"
->>>>>>> 1354d805
+
 
 [rule]
 author = ["Elastic"]
