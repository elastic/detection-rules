[metadata]
creation_date = "2020/11/18"
maturity = "production"
<<<<<<< HEAD
updated_date = "2020/01/28"
=======
updated_date = "2020/12/09"
>>>>>>> 70ca8713

[rule]
author = ["Elastic"]
description = """
Identifies run key or startup key registry modifications. In order to survive reboots and other system interrupts,
attackers will modify run keys within the registry or leverage startup folder items as a form of persistence.
"""
index = ["winlogbeat-*", "logs-endpoint.events.*", "logs-windows.*"]
language = "eql"
license = "Elastic License"
name = "Startup or Run Key Registry Modification"
risk_score = 21
rule_id = "97fc44d3-8dae-4019-ae83-298c3015600f"
severity = "low"
tags = ["Elastic", "Host", "Windows", "Threat Detection", "Persistence"]
type = "eql"

query = '''
/* uncomment length once stable */
registry where /* length(registry.data.strings) > 0 and */
 registry.path : (
     /* Machine Hive */
     "HKLM\\Software\\Microsoft\\Windows\\CurrentVersion\\Run\\*", 
     "HKLM\\Software\\Microsoft\\Windows\\CurrentVersion\\RunOnce\\*", 
     "HKLM\\Software\\Microsoft\\Windows\\CurrentVersion\\RunOnceEx\\*", 
     "HKLM\\Software\\Microsoft\\Windows\\CurrentVersion\\Explorer\\User Shell Folders\\*", 
     "HKLM\\Software\\Microsoft\\Windows\\CurrentVersion\\Explorer\\Shell Folders\\*", 
     "HKLM\\Software\\Microsoft\\Windows\\CurrentVersion\\Policies\\Explorer\\Run\\*", 
     "HKLM\\Software\\Microsoft\\Windows NT\\CurrentVersion\\Winlogon\\Shell\\*",   
     /* Users Hive */
     "HKEY_USERS\\*\\Software\\Microsoft\\Windows\\CurrentVersion\\Run\\*", 
     "HKEY_USERS\\*\\Software\\Microsoft\\Windows\\CurrentVersion\\RunOnce\\*", 
     "HKEY_USERS\\*\\Software\\Microsoft\\Windows\\CurrentVersion\\RunOnceEx\\*", 
     "HKEY_USERS\\*\\Software\\Microsoft\\Windows\\CurrentVersion\\Explorer\\User Shell Folders\\*", 
     "HKEY_USERS\\*\\Software\\Microsoft\\Windows\\CurrentVersion\\Explorer\\Shell Folders\\*", 
     "HKEY_USERS\\*\\Software\\Microsoft\\Windows\\CurrentVersion\\Policies\\Explorer\\Run\\*", 
     "HKEY_USERS\\*\\Software\\Microsoft\\Windows NT\\CurrentVersion\\Winlogon\\Shell\\*"
     ) and
  /* add here common legit changes without making too restrictive as this is one of the most abused AESPs */
  not registry.data.strings : "ctfmon.exe /n" and
  not (registry.value : "Application Restart #*" and process.name : "csrss.exe") and
  user.domain != "NT AUTHORITY" and
  not registry.data.strings : ("C:\\Program Files\\*.exe", "C:\\Program Files (x86)\\*.exe") and
  not process.executable : ("C:\\Windows\\System32\\msiexec.exe", "C:\\Windows\\SysWOW64\\msiexec.exe")
'''


[[rule.threat]]
framework = "MITRE ATT&CK"
[[rule.threat.technique]]
id = "T1547"
name = "Boot or Logon Autostart Execution"
reference = "https://attack.mitre.org/techniques/T1547/"
[[rule.threat.technique.subtechnique]]
id = "T1547.001"
name = "Registry Run Keys / Startup Folder"
reference = "https://attack.mitre.org/techniques/T1547/001/"


[rule.threat.tactic]
id = "TA0003"
name = "Persistence"
reference = "https://attack.mitre.org/tactics/TA0003/"
<|MERGE_RESOLUTION|>--- conflicted
+++ resolved
@@ -1,11 +1,7 @@
 [metadata]
 creation_date = "2020/11/18"
 maturity = "production"
-<<<<<<< HEAD
-updated_date = "2020/01/28"
-=======
 updated_date = "2020/12/09"
->>>>>>> 70ca8713
 
 [rule]
 author = ["Elastic"]
@@ -13,7 +9,7 @@
 Identifies run key or startup key registry modifications. In order to survive reboots and other system interrupts,
 attackers will modify run keys within the registry or leverage startup folder items as a form of persistence.
 """
-index = ["winlogbeat-*", "logs-endpoint.events.*", "logs-windows.*"]
+index = ["winlogbeat-*", "logs-endpoint.events.*"]
 language = "eql"
 license = "Elastic License"
 name = "Startup or Run Key Registry Modification"
