[metadata]
creation_date = "2020/08/31"
maturity = "production"
<<<<<<< HEAD
updated_date = "2020/02/16"
=======
updated_date = "2020/01/28"
>>>>>>> 4e6ff388

[rule]
author = ["Elastic"]
description = "Identifies a suspicious Conhost child process which may be an indication of code injection activity."
from = "now-9m"
index = ["winlogbeat-*", "logs-endpoint.events.*", "logs-windows.*"]
language = "kuery"
license = "Elastic License"
name = "Suspicious Process from Conhost"
references = [
    "https://modexp.wordpress.com/2018/09/12/process-injection-user-data/",
    "https://github.com/sbousseaden/EVTX-ATTACK-SAMPLES/blob/master/Defense%20Evasion/evasion_codeinj_odzhan_conhost_sysmon_10_1.evtx",
]
risk_score = 73
rule_id = "28896382-7d4f-4d50-9b72-67091901fd26"
severity = "high"
tags = ["Elastic", "Host", "Windows", "Threat Detection", "Defense Evasion"]
timestamp_override = "event.ingested"
type = "query"

query = '''
event.category:process and event.type:(start or process_started) and
  process.parent.name:conhost.exe and 
  not process.executable:("C:\Windows\splwow64.exe" or "C:\Windows\System32\WerFault.exe" or "C:\\Windows\System32\conhost.exe")
'''


[[rule.threat]]
framework = "MITRE ATT&CK"
[[rule.threat.technique]]
id = "T1055"
name = "Process Injection"
reference = "https://attack.mitre.org/techniques/T1055/"


[rule.threat.tactic]
id = "TA0005"
name = "Defense Evasion"
reference = "https://attack.mitre.org/tactics/TA0005/"<|MERGE_RESOLUTION|>--- conflicted
+++ resolved
@@ -1,11 +1,7 @@
 [metadata]
 creation_date = "2020/08/31"
 maturity = "production"
-<<<<<<< HEAD
 updated_date = "2020/02/16"
-=======
-updated_date = "2020/01/28"
->>>>>>> 4e6ff388
 
 [rule]
 author = ["Elastic"]
@@ -28,7 +24,7 @@
 
 query = '''
 event.category:process and event.type:(start or process_started) and
-  process.parent.name:conhost.exe and 
+  process.parent.name:conhost.exe and
   not process.executable:("C:\Windows\splwow64.exe" or "C:\Windows\System32\WerFault.exe" or "C:\\Windows\System32\conhost.exe")
 '''
 
