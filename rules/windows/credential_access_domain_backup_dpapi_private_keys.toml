--- conflicted
+++ resolved
@@ -2,11 +2,7 @@
 creation_date = "2020/08/13"
 ecs_version = ["1.6.0"]
 maturity = "production"
-<<<<<<< HEAD
-updated_date = "2020/10/22"
-=======
 updated_date = "2020/10/26"
->>>>>>> 2065af89
 
 [rule]
 author = ["Elastic"]
@@ -28,6 +24,7 @@
 rule_id = "b83a7e96-2eb3-4edf-8346-427b6858d3bd"
 severity = "high"
 tags = ["Elastic", "Host", "Windows", "Threat Detection", "Credential Access"]
+timeline_id = "76e52245-7519-4251-91ab-262fb1a1728c"
 type = "query"
 
 query = '''
@@ -47,4 +44,4 @@
 [rule.threat.tactic]
 id = "TA0006"
 name = "Credential Access"
-reference = "https://attack.mitre.org/tactics/TA0006/"
+reference = "https://attack.mitre.org/tactics/TA0006/"