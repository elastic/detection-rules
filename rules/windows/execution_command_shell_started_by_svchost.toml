--- conflicted
+++ resolved
@@ -1,11 +1,7 @@
 [metadata]
 creation_date = "2020/02/18"
 maturity = "production"
-<<<<<<< HEAD
 updated_date = "2022/03/31"
-=======
-updated_date = "2022/03/28"
->>>>>>> e1b4a0d8
 
 [rule]
 author = ["Elastic"]
