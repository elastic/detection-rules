[metadata]
creation_date = "2020/02/18"
maturity = "production"
<<<<<<< HEAD
updated_date = "2022/09/20"
=======
updated_date = "2022/09/13"
>>>>>>> ec04a394
min_stack_comments = "New fields added: required_fields, related_integrations, setup"
min_stack_version = "8.3.0"

[rule]
author = ["Elastic"]
description = "Identifies a suspicious parent child process relationship with cmd.exe descending from svchost.exe"
from = "now-9m"
index = ["winlogbeat-*", "logs-endpoint.events.*", "logs-windows.*"]
language = "eql"
license = "Elastic License v2"
name = "Svchost spawning Cmd"
note = """## Triage and analysis

### Investigating Svchost spawning Cmd

The Service Host process (SvcHost) is a system process that can host one, or multiple, Windows services in the Windows
NT family of operating systems. Note that `Svchost.exe` is reserved for use by the operating system and should not be
used by non-Windows services.

This rule looks for the creation of the `cmd.exe` process with `svchost.exe` as its parent process. This is an unusual
behavior that can indicate the masquerading of a malicious process as `svchost.exe` or exploitation for privilege
escalation.

#### Possible investigation steps

- Investigate the process execution chain (parent process tree) for unknown processes. Examine their executable files
for prevalence, whether they are located in expected locations, and if they are signed with valid digital signatures.
- Investigate other alerts associated with the user/host during the past 48 hours.
- Investigate any abnormal behavior by the subject process such as network connections, registry or file modifications,
and any spawned child processes.
- Retrieve the process executable and determine if it is malicious:
  - Use a private sandboxed malware analysis system to perform analysis.
    - Observe and collect information about the following activities:
      - Attempts to contact external domains and addresses.
      - File and registry access, modification, and creation activities.
      - Service creation and launch activities.
      - Scheduled task creation.
  - Use the PowerShell Get-FileHash cmdlet to get the files' SHA-256 hash values.
    - Search for the existence and reputation of the hashes in resources like VirusTotal, Hybrid-Analysis, CISCO Talos, Any.run, etc.

### False positive analysis

- This activity is unlikely to happen legitimately. Benign true positives (B-TPs) can be added as exceptions if necessary.

### Response and remediation

- Initiate the incident response process based on the outcome of the triage.
- Isolate the involved host to prevent further post-compromise behavior.
- If the triage identified malware, search the environment for additional compromised hosts.
  - Implement temporary network rules, procedures, and segmentation to contain the malware.
  - Stop suspicious processes.
  - Immediately block the identified indicators of compromise (IoCs).
  - Inspect the affected systems for additional malware backdoors like reverse shells, reverse proxies, or droppers that
  attackers could use to reinfect the system.
- Remove and block malicious artifacts identified during triage.
- Run a full antimalware scan. This may reveal additional artifacts left in the system, persistence mechanisms, and
malware components.
- Determine the initial vector abused by the attacker and take action to prevent reinfection through the same vector.
- Using the incident response data, update logging and audit policies to improve the mean time to detect (MTTD) and the
mean time to respond (MTTR).

## Setup

If enabling an EQL rule on a non-elastic-agent index (such as beats) for versions <8.2, events will not define `event.ingested` and default fallback for EQL rules was not added until 8.2, so you will need to add a custom pipeline to populate `event.ingested` to @timestamp for this rule to work.
"""
references = [
  "https://nasbench.medium.com/demystifying-the-svchost-exe-process-and-its-command-line-options-508e9114e747"
]
risk_score = 21
rule_id = "fd7a6052-58fa-4397-93c3-4795249ccfa2"
severity = "low"
tags = ["Elastic", "Host", "Windows", "Threat Detection", "Execution", "has_guide"]
timeline_id = "e70679c2-6cde-4510-9764-4823df18f7db"
timeline_title = "Comprehensive Process Timeline"
timestamp_override = "event.ingested"
type = "eql"

query = '''
process where event.type == "start" and

  process.parent.name : "svchost.exe" and process.name : "cmd.exe" and

  not process.args :
         ("??:\\Program Files\\Npcap\\CheckStatus.bat?",
          "?:\\Program Files\\Npcap\\CheckStatus.bat",
          "\\system32\\cleanmgr.exe",
          "?:\\Windows\\system32\\silcollector.cmd",
          "\\system32\\AppHostRegistrationVerifier.exe",
          "\\system32\\ServerManagerLauncher.exe",
          "dir",
          "?:\\Program Files\\*",
          "?:\\Program Files (x86)\\*",
          "?:\\Windows\\LSDeployment\\Lspush.exe",
          "(x86)\\FMAuditOnsite\\watchdog.bat",
          "?:\\ProgramData\\chocolatey\\bin\\choco-upgrade-all.bat",
          "Files\\Npcap\\CheckStatus.bat") and

   /* very noisy pattern - bat or cmd script executed via scheduled tasks */
  not (process.parent.args : "netsvcs" and process.args : ("?:\\*.bat", "?:\\*.cmd"))
'''


[[rule.threat]]
framework = "MITRE ATT&CK"
[[rule.threat.technique]]
id = "T1059"
name = "Command and Scripting Interpreter"
reference = "https://attack.mitre.org/techniques/T1059/"


[rule.threat.tactic]
id = "TA0002"
name = "Execution"
reference = "https://attack.mitre.org/tactics/TA0002/"
<|MERGE_RESOLUTION|>--- conflicted
+++ resolved
@@ -1,11 +1,7 @@
 [metadata]
 creation_date = "2020/02/18"
 maturity = "production"
-<<<<<<< HEAD
 updated_date = "2022/09/20"
-=======
-updated_date = "2022/09/13"
->>>>>>> ec04a394
 min_stack_comments = "New fields added: required_fields, related_integrations, setup"
 min_stack_version = "8.3.0"
 
