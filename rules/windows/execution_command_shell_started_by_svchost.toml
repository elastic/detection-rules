--- conflicted
+++ resolved
@@ -1,13 +1,9 @@
 [metadata]
 creation_date = "2020/02/18"
 maturity = "production"
-<<<<<<< HEAD
 updated_date = "2022/03/31"
 min_stack_comments = "Comprehensive timeline templates only available in 8.2+"
 min_stack_version = "8.2"
-=======
-updated_date = "2022/03/28"
->>>>>>> e72031a7
 
 [rule]
 author = ["Elastic"]
