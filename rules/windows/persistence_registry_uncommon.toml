[metadata]
creation_date = "2020/11/18"
maturity = "production"
<<<<<<< HEAD
updated_date = "2020/01/28"
=======
updated_date = "2020/12/17"
>>>>>>> 70ca8713

[rule]
author = ["Elastic"]
description = """
Detects changes to registry persistence keys that are uncommonly used or modified by legitimate programs. This could be
an indication of an adversary's attempt to persist in a stealthy manner.
"""
index = ["winlogbeat-*", "logs-endpoint.events.*", "logs-windows.*"]
language = "eql"
license = "Elastic License"
name = "Uncommon Registry Persistence Change"
references = ["https://www.microsoftpressstore.com/articles/article.aspx?p=2762082&seqNum=2"]
risk_score = 47
rule_id = "54902e45-3467-49a4-8abc-529f2c8cfb80"
severity = "medium"
tags = ["Elastic", "Host", "Windows", "Threat Detection", "Persistence"]
type = "eql"

query = '''
registry where
  /* uncomment once stable length(registry.data.strings) > 0 and */
 registry.path : (
      "HKLM\\SOFTWARE\\Microsoft\\Windows NT\\CurrentVersion\\Terminal Server\\Install\\SOFTWARE\\Microsoft\\Windows\\CurrentVersion\\Run\\*",
      "HKLM\\SOFTWARE\\Microsoft\\Windows NT\\CurrentVersion\\Terminal Server\\Install\\SOFTWARE\\Microsoft\\Windows\\CurrentVersion\\Runonce\\*",
      "HKEY_USERS\\*\\SOFTWARE\\Microsoft\\Windows NT\\CurrentVersion\\Windows\\Load",
      "HKEY_USERS\\*\\SOFTWARE\\Microsoft\\Windows NT\\CurrentVersion\\Windows\\Run",
      "HKLM\\SOFTWARE\\Microsoft\\Windows NT\\CurrentVersion\\Windows\\IconServiceLib",
      "HKLM\\SOFTWARE\\Microsoft\\Windows NT\\CurrentVersion\\Winlogon\\Shell",
      "HKEY_USERS\\*\\SOFTWARE\\Microsoft\\Windows NT\\CurrentVersion\\Winlogon\\Shell",
      "HKLM\\SOFTWARE\\Microsoft\\Windows NT\\CurrentVersion\\Winlogon\\AppSetup",
      "HKLM\\SOFTWARE\\Microsoft\\Windows NT\\CurrentVersion\\Winlogon\\Taskman",
      "HKLM\\SOFTWARE\\Microsoft\\Windows NT\\CurrentVersion\\Winlogon\\Userinit",
      "HKLM\\SOFTWARE\\Microsoft\\Windows NT\\CurrentVersion\\Winlogon\\VmApplet",
      "HKLM\\SOFTWARE\\Microsoft\\Windows\\CurrentVersion\\Policies\\Explorer\\Run\\*",
      "HKLM\\SOFTWARE\\Microsoft\\Windows\\CurrentVersion\\Policies\\System\\Shell",
      "HKLM\\SOFTWARE\\Policies\\Microsoft\\Windows\\System\\Scripts\\Logoff\\Script",
      "HKLM\\SOFTWARE\\Policies\\Microsoft\\Windows\\System\\Scripts\\Logon\\Script",
      "HKLM\\SOFTWARE\\Policies\\Microsoft\\Windows\\System\\Scripts\\Shutdown\\Script",
      "HKLM\\SOFTWARE\\Policies\\Microsoft\\Windows\\System\\Scripts\\Startup\\Script",
      "HKEY_USERS\\*\\SOFTWARE\\Microsoft\\Windows\\CurrentVersion\\Policies\\Explorer\\Run\\*",
      "HKEY_USERS\\*\\SOFTWARE\\Microsoft\\Windows\\CurrentVersion\\Policies\\System\\Shell",
      "HKEY_USERS\\*\\SOFTWARE\\Policies\\Microsoft\\Windows\\System\\Scripts\\Logoff\\Script",
      "HKEY_USERS\\*\\SOFTWARE\\Policies\\Microsoft\\Windows\\System\\Scripts\\Logon\\Script",
      "HKEY_USERS\\*\\SOFTWARE\\Policies\\Microsoft\\Windows\\System\\Scripts\\Shutdown\\Script",
      "HKEY_USERS\\*\\SOFTWARE\\Policies\\Microsoft\\Windows\\System\\Scripts\\Startup\\Script",
      "HKLM\\SOFTWARE\\Microsoft\\Active Setup\\Installed Components\\*\\ShellComponent",
      "HKLM\\SOFTWARE\\Microsoft\\Windows CE Services\\AutoStartOnConnect\\MicrosoftActiveSync",
      "HKLM\\SOFTWARE\\Microsoft\\Windows CE Services\\AutoStartOnDisconnect\\MicrosoftActiveSync",
      "HKLM\\SOFTWARE\\Microsoft\\Ctf\\LangBarAddin\\*\\FilePath",
      "HKLM\\SOFTWARE\\Microsoft\\Internet Explorer\\Extensions\\*\\Exec",
      "HKLM\\SOFTWARE\\Microsoft\\Internet Explorer\\Extensions\\*\\Script",
      "HKLM\\SOFTWARE\\Microsoft\\Command Processor\\Autorun",
      "HKEY_USERS\\*\\SOFTWARE\\Microsoft\\Ctf\\LangBarAddin\\*\\FilePath",
      "HKEY_USERS\\*\\SOFTWARE\\Microsoft\\Internet Explorer\\Extensions\\*\\Exec",
      "HKEY_USERS\\*\\SOFTWARE\\Microsoft\\Internet Explorer\\Extensions\\*\\Script",
      "HKEY_USERS\\*\\SOFTWARE\\Microsoft\\Command Processor\\Autorun",
      "HKLM\\SOFTWARE\\Microsoft\\Windows NT\\CurrentVersion\\Image File Execution Options\\*\\VerifierDlls",
      "HKLM\\SOFTWARE\\Microsoft\\Windows NT\\CurrentVersion\\Winlogon\\GpExtensions\\*\\DllName",
      "HKLM\\SYSTEM\\ControlSet*\\Control\\SafeBoot\\AlternateShell",
      "HKLM\\SYSTEM\\ControlSet*\\Control\\Terminal Server\\Wds\\rdpwd\\StartupPrograms",
      "HKLM\\SYSTEM\\ControlSet*\\Control\\Terminal Server\\WinStations\\RDP-Tcp\\InitialProgram",
      "HKLM\\SYSTEM\\ControlSet*\\Control\\Session Manager\\BootExecute",
      "HKLM\\SYSTEM\\ControlSet*\\Control\\Session Manager\\SetupExecute",
      "HKLM\\SYSTEM\\ControlSet*\\Control\\Session Manager\\Execute",
      "HKLM\\SYSTEM\\ControlSet*\\Control\\Session Manager\\S0InitialCommand",
      "HKLM\\SYSTEM\\ControlSet*\\Control\\ServiceControlManagerExtension",
      "HKLM\\SYSTEM\\ControlSet*\\Control\\BootVerificationProgram\\ImagePath",
      "HKLM\\SYSTEM\\Setup\\CmdLine",
      "HKEY_USERS\\*\\Environment\\UserInitMprLogonScript") and
      
 not registry.data.strings : ("C:\\Windows\\system32\\userinit.exe", "cmd.exe", "C:\\Program Files (x86)\\*.exe",
                              "C:\\Program Files\\*.exe") and
 not (process.name : "rundll32.exe" and registry.path : "*\\Software\\Microsoft\\Internet Explorer\\Extensions\\*\\Script") and
 not process.executable : ("C:\\Windows\\System32\\msiexec.exe",
                           "C:\\Windows\\SysWOW64\\msiexec.exe",
                           "C:\\ProgramData\\Microsoft\\Windows Defender\\Platform\\*\\MsMpEng.exe",
                           "C:\\Program Files\\*.exe",
                           "C:\\Program Files (x86)\\*.exe")
'''


[[rule.threat]]
framework = "MITRE ATT&CK"

[rule.threat.tactic]
id = "TA0003"
name = "Persistence"
reference = "https://attack.mitre.org/tactics/TA0003/"
[[rule.threat]]
framework = "MITRE ATT&CK"
[[rule.threat.technique]]
id = "T1112"
name = "Modify Registry"
reference = "https://attack.mitre.org/techniques/T1112/"


[rule.threat.tactic]
<<<<<<< HEAD
id = "TA0003"
name = "Persistence"
reference = "https://attack.mitre.org/tactics/TA0003/"
=======
id = "TA0005"
name = "Defense Evasion"
reference = "https://attack.mitre.org/tactics/TA0005/"
>>>>>>> 70ca8713
<|MERGE_RESOLUTION|>--- conflicted
+++ resolved
@@ -1,11 +1,7 @@
 [metadata]
 creation_date = "2020/11/18"
 maturity = "production"
-<<<<<<< HEAD
-updated_date = "2020/01/28"
-=======
 updated_date = "2020/12/17"
->>>>>>> 70ca8713
 
 [rule]
 author = ["Elastic"]
@@ -13,7 +9,7 @@
 Detects changes to registry persistence keys that are uncommonly used or modified by legitimate programs. This could be
 an indication of an adversary's attempt to persist in a stealthy manner.
 """
-index = ["winlogbeat-*", "logs-endpoint.events.*", "logs-windows.*"]
+index = ["winlogbeat-*", "logs-endpoint.events.*"]
 language = "eql"
 license = "Elastic License"
 name = "Uncommon Registry Persistence Change"
@@ -103,12 +99,6 @@
 
 
 [rule.threat.tactic]
-<<<<<<< HEAD
-id = "TA0003"
-name = "Persistence"
-reference = "https://attack.mitre.org/tactics/TA0003/"
-=======
 id = "TA0005"
 name = "Defense Evasion"
 reference = "https://attack.mitre.org/tactics/TA0005/"
->>>>>>> 70ca8713
