--- conflicted
+++ resolved
@@ -4,11 +4,7 @@
 maturity = "production"
 min_stack_comments = "New fields added: required_fields, related_integrations, setup"
 min_stack_version = "8.3.0"
-<<<<<<< HEAD
-updated_date = "2024/03/08"
-=======
-updated_date = "2024/01/22"
->>>>>>> 9f8638a0
+updated_date = "2024/03/13"
 
 [rule]
 author = ["Elastic"]
@@ -17,11 +13,7 @@
 be an indication of an adversary's attempt to persist in a stealthy manner.
 """
 from = "now-9m"
-<<<<<<< HEAD
-index = ["logs-endpoint.events.*", "logs-windows.sysmon_operational-*"]
-=======
-index = ["logs-endpoint.events.registry*"]
->>>>>>> 9f8638a0
+index = ["logs-endpoint.events.registry*", "logs-windows.sysmon_operational-*"]
 language = "eql"
 license = "Elastic License v2"
 name = "Uncommon Registry Persistence Change"
@@ -36,11 +28,7 @@
 type = "eql"
 
 query = '''
-<<<<<<< HEAD
-registry where host.os.type == "windows" and
-=======
 registry where host.os.type == "windows" and event.type in ("creation", "change") and
->>>>>>> 9f8638a0
  length(registry.data.strings) > 0 and
  registry.path : (
       "HKLM\\SOFTWARE\\Microsoft\\Windows NT\\CurrentVersion\\Terminal Server\\Install\\SOFTWARE\\Microsoft\\Windows\\CurrentVersion\\Run\\*",
