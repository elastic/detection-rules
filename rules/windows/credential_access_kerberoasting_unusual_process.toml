--- conflicted
+++ resolved
@@ -2,13 +2,9 @@
 creation_date = "2020/11/02"
 integration = ["endpoint", "windows"]
 maturity = "production"
-<<<<<<< HEAD
-=======
 updated_date = "2022/12/28"
->>>>>>> 46eccea7
 min_stack_comments = "New fields added: required_fields, related_integrations, setup"
 min_stack_version = "8.3.0"
-updated_date = "2022/12/14"
 
 [rule]
 author = ["Elastic"]
