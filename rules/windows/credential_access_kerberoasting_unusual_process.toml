[metadata]
creation_date = "2020/11/02"
integration = ["endpoint"]
maturity = "production"
<<<<<<< HEAD
updated_date = "2023/10/23"
=======
updated_date = "2023/10/22"
>>>>>>> 1133b3a8
min_stack_comments = "New fields added: required_fields, related_integrations, setup"
min_stack_version = "8.3.0"

[transform]
[[transform.osquery]]
label = "Osquery - Retrieve DNS Cache"
query = "SELECT * FROM dns_cache"

[[transform.osquery]]
label = "Osquery - Retrieve All Services"
query = "SELECT description, display_name, name, path, pid, service_type, start_type, status, user_account FROM services"

[[transform.osquery]]
label = "Osquery - Retrieve Services Running on User Accounts"
query = """
SELECT description, display_name, name, path, pid, service_type, start_type, status, user_account FROM services WHERE
NOT (user_account LIKE '%LocalSystem' OR user_account LIKE '%LocalService' OR user_account LIKE '%NetworkService' OR
user_account == null)
"""

[[transform.osquery]]
label = "Osquery - Retrieve Service Unsigned Executables with Virustotal Link"
query = """
SELECT concat('https://www.virustotal.com/gui/file/', sha1) AS VtLink, name, description, start_type, status, pid,
services.path FROM services JOIN authenticode ON services.path = authenticode.path OR services.module_path =
authenticode.path JOIN hash ON services.path = hash.path WHERE authenticode.result != 'trusted'
"""


[rule]
author = ["Elastic"]
description = """
Identifies network connections to the standard Kerberos port from an unusual process. On Windows, the only process that
normally performs Kerberos traffic from a domain joined host is lsass.exe.
"""
false_positives = [
    """
    HTTP traffic on a non standard port. Verify that the destination IP address is not related to a Domain Controller.
    """,
]
from = "now-9m"
index = ["logs-endpoint.events.*"]
language = "eql"
license = "Elastic License v2"
name = "Kerberos Traffic from Unusual Process"
note = """## Triage and analysis

### Investigating Kerberos Traffic from Unusual Process

Kerberos is the default authentication protocol in Active Directory, designed to provide strong authentication for client/server applications by using secret-key cryptography.

Domain-joined hosts usually perform Kerberos traffic using the `lsass.exe` process. This rule detects the occurrence of traffic on the Kerberos port (88) by processes other than `lsass.exe` to detect the unusual request and usage of Kerberos tickets.

> **Note**:
> This investigation guide uses the [Osquery Markdown Plugin](https://www.elastic.co/guide/en/security/master/invest-guide-run-osquery.html) introduced in Elastic Stack version 8.5.0. Older Elastic Stack versions will display unrendered Markdown in this guide.

#### Possible investigation steps

- Investigate the process execution chain (parent process tree) for unknown processes. Examine their executable files for prevalence, whether they are located in expected locations, and if they are signed with valid digital signatures.
- Investigate other alerts associated with the user/host during the past 48 hours.
- Check if the Destination IP is related to a Domain Controller.
- Review event ID 4769 for suspicious ticket requests.
- Examine the host for derived artifacts that indicate suspicious activities:
  - Analyze the process executable using a private sandboxed analysis system.
  - Observe and collect information about the following activities in both the sandbox and the alert subject host:
    - Attempts to contact external domains and addresses.
      - Use the Elastic Defend network events to determine domains and addresses contacted by the subject process by filtering by the process' `process.entity_id`.
      - Examine the DNS cache for suspicious or anomalous entries.
        - $osquery_0
    - Use the Elastic Defend registry events to examine registry keys accessed, modified, or created by the related processes in the process tree.
    - Examine the host services for suspicious or anomalous entries.
      - $osquery_1
      - $osquery_2
      - $osquery_3
  - Retrieve the files' SHA-256 hash values using the PowerShell `Get-FileHash` cmdlet and search for the existence and reputation of the hashes in resources like VirusTotal, Hybrid-Analysis, CISCO Talos, Any.run, etc.
- Investigate potentially compromised accounts. Analysts can do this by searching for login events (for example, 4624) to the target host after the registry modification.

### False positive analysis

- This rule uses a Kerberos-related port but does not identify the protocol used on that port. HTTP traffic on a non-standard port or destination IP address unrelated to Domain controllers can create false positives.
- Exceptions can be added for noisy/frequent connections.

### Response and remediation

- Initiate the incident response process based on the outcome of the triage.
- Isolate the involved host to prevent further post-compromise behavior.
- Investigate credential exposure on systems compromised or used by the attacker to ensure all compromised accounts are identified. Reset passwords for these accounts and other potentially compromised credentials, such as email, business systems, and web services.
  - Ticket requests can be used to investigate potentially compromised accounts.
- If the triage identified malware, search the environment for additional compromised hosts.
  - Implement temporary network rules, procedures, and segmentation to contain the malware.
  - Stop suspicious processes.
  - Immediately block the identified indicators of compromise (IoCs).
  - Inspect the affected systems for additional malware backdoors like reverse shells, reverse proxies, or droppers that attackers could use to reinfect the system.
- Remove and block malicious artifacts identified during triage.
- Run a full antimalware scan. This may reveal additional artifacts left in the system, persistence mechanisms, and malware components.
- Determine the initial vector abused by the attacker and take action to prevent reinfection through the same vector.
- Using the incident response data, update logging and audit policies to improve the mean time to detect (MTTD) and the mean time to respond (MTTR).

"""
risk_score = 47
rule_id = "897dc6b5-b39f-432a-8d75-d3730d50c782"
setup="""

If enabling an EQL rule on a non-elastic-agent index (such as beats) for versions <8.2,
events will not define `event.ingested` and default fallback for EQL rules was not added until version 8.2.
Hence for this rule to work effectively, users will need to add a custom ingest pipeline to populate
`event.ingested` to @timestamp.
For more details on adding a custom ingest pipeline refer - https://www.elastic.co/guide/en/fleet/current/data-streams-pipeline-tutorial.html
"""
severity = "medium"
tags = ["Domain: Endpoint", "OS: Windows", "Use Case: Threat Detection", "Tactic: Credential Access", "Resources: Investigation Guide", "Data Source: Elastic Defend"]
timestamp_override = "event.ingested"
type = "eql"

query = '''
network where host.os.type == "windows" and event.type == "start" and network.direction == "egress" and
  destination.port == 88 and source.port >= 49152 and process.pid != 4 and destination.address : "*" and
  not 
  (
    process.executable : (
        "\\device\\harddiskvolume?\\program files (x86)\\nmap\\nmap.exe",
        "\\device\\harddiskvolume?\\program files (x86)\\nmap oem\\nmap.exe",
        "\\device\\harddiskvolume?\\windows\\system32\\lsass.exe",
        "?:\\Program Files\\Amazon Corretto\\jdk1*\\bin\\java.exe",
        "?:\\Program Files\\BlackBerry\\UEM\\Proxy Server\\bin\\prunsrv.exe",
        "?:\\Program Files\\BlackBerry\\UEM\\Core\\tomcat-core\\bin\\tomcat9.exe",
        "?:\\Program Files\\DBeaver\\dbeaver.exe",
        "?:\\Program Files\\Docker\\Docker\\resources\\com.docker.backend.exe",
        "?:\\Program Files\\Docker\\Docker\\resources\\com.docker.vpnkit.exe",
        "?:\\Program Files\\Docker\\Docker\\resources\\vpnkit.exe",
        "?:\\Program Files\\Google\\Chrome\\Application\\chrome.exe",
        "?:\\Program Files\\Internet Explorer\\iexplore.exe",
        "?:\\Program Files\\JetBrains\\PyCharm Community Edition*\\bin\\pycharm64.exe",
        "?:\\Program Files\\Mozilla Firefox\\firefox.exe",
        "?:\\Program Files\\Oracle\\VirtualBox\\VirtualBoxVM.exe",
        "?:\\Program Files\\Puppet Labs\\Puppet\\puppet\\bin\\ruby.exe",
        "?:\\Program Files\\rapid7\\nexpose\\nse\\.DLLCACHE\\nseserv.exe",
        "?:\\Program Files\\Silverfort\\Silverfort AD Adapter\\SilverfortServer.exe",
        "?:\\Program Files\\Tenable\\Nessus\\nessusd.exe",
        "?:\\Program Files\\VMware\\VMware View\\Server\\bin\\ws_TomcatService.exe",
        "?:\\Program Files (x86)\\Advanced Port Scanner\\advanced_port_scanner.exe",
        "?:\\Program Files (x86)\\DesktopCentral_Agent\\bin\\dcpatchscan.exe",
        "?:\\Program Files (x86)\\GFI\\LanGuard 12 Agent\\lnsscomm.exe",
        "?:\\Program Files (x86)\\Google\\Chrome\\Application\\chrome.exe",
        "?:\\Program Files (x86)\\Internet Explorer\\iexplore.exe",
        "?:\\Program Files (x86)\\Microsoft\\Edge\\Application\\msedge.exe",
        "?:\\Program Files (x86)\\Microsoft\\EdgeUpdate\\MicrosoftEdgeUpdate.exe",
        "?:\\Program Files (x86)\\Microsoft Silverlight\\sllauncher.exe",
        "?:\\Program Files (x86)\\Nmap\\nmap.exe",
        "?:\\Program Files (x86)\\Nmap OEM\\nmap.exe",
        "?:\\Program Files (x86)\\nwps\\NetScanTools Pro\\NSTPRO.exe",
        "?:\\Program Files (x86)\\SAP BusinessObjects\\tomcat\\bin\\tomcat9.exe",
        "?:\\Program Files (x86)\\SuperScan\\scanner.exe",
        "?:\\Program Files (x86)\\Zscaler\\ZSATunnel\\ZSATunnel.exe",
        "?:\\Windows\\System32\\lsass.exe",
        "?:\\Windows\\System32\\MicrosoftEdgeCP.exe",
        "?:\\Windows\\System32\\svchost.exe",
        "?:\\Windows\\SysWOW64\\vmnat.exe",
        "?:\\Windows\\SystemApps\\Microsoft.MicrosoftEdge_*\\MicrosoftEdge.exe",
        "System"
    ) and process.code_signature.trusted == true
  ) and
 destination.address != "127.0.0.1" and destination.address != "::1"
'''


[[rule.threat]]
framework = "MITRE ATT&CK"
[[rule.threat.technique]]
id = "T1558"
name = "Steal or Forge Kerberos Tickets"
reference = "https://attack.mitre.org/techniques/T1558/"


[rule.threat.tactic]
id = "TA0006"
name = "Credential Access"
reference = "https://attack.mitre.org/tactics/TA0006/"
<|MERGE_RESOLUTION|>--- conflicted
+++ resolved
@@ -2,11 +2,7 @@
 creation_date = "2020/11/02"
 integration = ["endpoint"]
 maturity = "production"
-<<<<<<< HEAD
 updated_date = "2023/10/23"
-=======
-updated_date = "2023/10/22"
->>>>>>> 1133b3a8
 min_stack_comments = "New fields added: required_fields, related_integrations, setup"
 min_stack_version = "8.3.0"
 
