[metadata]
creation_date = "2020/08/24"
maturity = "production"
<<<<<<< HEAD
updated_date = "2021/03/08"
=======
updated_date = "2021/03/03"
>>>>>>> 2fe48e32

[rule]
author = ["Elastic"]
description = """
A suspicious WerFault child process was detected, which may indicate an attempt to run unnoticed. Verify process details
such as command line, network connections, file writes and parent process details as well.
"""
false_positives = ["Custom Windows errors reporting debugger or applications restarted by WerFault after a crash."]
from = "now-9m"
index = ["winlogbeat-*", "logs-endpoint.events.*", "logs-windows.*"]
language = "kuery"
license = "Elastic License v2"
name = "Suspicious WerFault Child Process"
references = [
    "https://www.hexacorn.com/blog/2019/09/19/silentprocessexit-quick-look-under-the-hood/",
    "https://github.com/sbousseaden/EVTX-ATTACK-SAMPLES/blob/master/Persistence/persistence_SilentProcessExit_ImageHijack_sysmon_13_1.evtx",
    "https://blog.menasec.net/2021/01/",
]
risk_score = 47
rule_id = "ac5012b8-8da8-440b-aaaf-aedafdea2dff"
severity = "medium"
tags = ["Elastic", "Host", "Windows", "Threat Detection", "Defense Evasion"]
timestamp_override = "event.ingested"
type = "query"

query = '''
event.category:process and event.type:(start or process_started) and
 process.parent.name:WerFault.exe and
 not process.name:(cofire.exe or psr.exe or VsJITDebugger.exe or TTTracer.exe or rundll32.exe) and
 not process.args:("/LOADSAVEDWINDOWS" or "/restore" or RestartByRestartManager* or "--restarted" or createdump or dontsend or /watson)
'''


[[rule.threat]]
framework = "MITRE ATT&CK"
[[rule.threat.technique]]
id = "T1036"
name = "Masquerading"
reference = "https://attack.mitre.org/techniques/T1036/"


[rule.threat.tactic]
id = "TA0005"
name = "Defense Evasion"
reference = "https://attack.mitre.org/tactics/TA0005/"
<|MERGE_RESOLUTION|>--- conflicted
+++ resolved
@@ -1,11 +1,7 @@
 [metadata]
 creation_date = "2020/08/24"
 maturity = "production"
-<<<<<<< HEAD
 updated_date = "2021/03/08"
-=======
-updated_date = "2021/03/03"
->>>>>>> 2fe48e32
 
 [rule]
 author = ["Elastic"]
