[metadata]
creation_date = "2020/03/25"
integration = ["endpoint", "windows"]
maturity = "production"
min_stack_comments = "New fields added: required_fields, related_integrations, setup"
min_stack_version = "8.3.0"
<<<<<<< HEAD
updated_date = "2023/10/09"
=======
updated_date = "2023/09/18"
>>>>>>> b4f8fc32

[transform]
[[transform.osquery]]
label = "Osquery - Retrieve DNS Cache"
query = "SELECT * FROM dns_cache"

[[transform.osquery]]
label = "Osquery - Retrieve All Services"
query = "SELECT description, display_name, name, path, pid, service_type, start_type, status, user_account FROM services"

[[transform.osquery]]
label = "Osquery - Retrieve Services Running on User Accounts"
query = """
SELECT description, display_name, name, path, pid, service_type, start_type, status, user_account FROM services WHERE
NOT (user_account LIKE '%LocalSystem' OR user_account LIKE '%LocalService' OR user_account LIKE '%NetworkService' OR
user_account == null)
"""

[[transform.osquery]]
label = "Osquery - Retrieve Service Unsigned Executables with Virustotal Link"
query = """
SELECT concat('https://www.virustotal.com/gui/file/', sha1) AS VtLink, name, description, start_type, status, pid,
services.path FROM services JOIN authenticode ON services.path = authenticode.path OR services.module_path =
authenticode.path JOIN hash ON services.path = hash.path WHERE authenticode.result != 'trusted'
"""


[rule]
author = ["Elastic"]
description = """
An instance of MSBuild, the Microsoft Build Engine, was started after being renamed. This is uncommon behavior and may
indicate an attempt to run unnoticed or undetected.
"""
false_positives = ["The Build Engine is commonly used by Windows developers but use by non-engineers is unusual."]
from = "now-9m"
index = ["winlogbeat-*", "logs-endpoint.events.*", "logs-windows.*", "endgame-*"]
language = "eql"
license = "Elastic License v2"
name = "Microsoft Build Engine Using an Alternate Name"
note = """## Triage and analysis

### Investigating Microsoft Build Engine Using an Alternate Name

The OriginalFileName attribute of a PE (Portable Executable) file is a metadata field that contains the original name of the executable file when compiled or linked. By using this attribute, analysts can identify renamed instances that attackers can use with the intent of evading detections, application allowlists, and other security protections.

The Microsoft Build Engine is a platform for building applications. This engine, also known as MSBuild, provides an XML schema for a project file that controls how the build platform processes and builds software, and can be abused to proxy execution of code.

This rule checks for renamed instances of MSBuild, which can indicate an attempt of evading detections, application allowlists, and other security protections.

> **Note**:
> This investigation guide uses the [Osquery Markdown Plugin](https://www.elastic.co/guide/en/security/master/invest-guide-run-osquery.html) introduced in Elastic Stack version 8.5.0. Older Elastic Stack versions will display unrendered Markdown in this guide.

#### Possible investigation steps

- Investigate the process execution chain (parent process tree) for unknown processes. Examine their executable files for prevalence, whether they are located in expected locations, and if they are signed with valid digital signatures.
- Investigate other alerts associated with the user/host during the past 48 hours.
- Investigate any abnormal behavior by the subject process such as network connections, registry or file modifications, and any spawned child processes.
- Examine the host for derived artifacts that indicate suspicious activities:
  - Analyze the process executable using a private sandboxed analysis system.
  - Observe and collect information about the following activities in both the sandbox and the alert subject host:
    - Attempts to contact external domains and addresses.
      - Use the Elastic Defend network events to determine domains and addresses contacted by the subject process by filtering by the process' `process.entity_id`.
      - Examine the DNS cache for suspicious or anomalous entries.
        - $osquery_0
    - Use the Elastic Defend registry events to examine registry keys accessed, modified, or created by the related processes in the process tree.
    - Examine the host services for suspicious or anomalous entries.
      - $osquery_1
      - $osquery_2
      - $osquery_3
  - Retrieve the files' SHA-256 hash values using the PowerShell `Get-FileHash` cmdlet and search for the existence and reputation of the hashes in resources like VirusTotal, Hybrid-Analysis, CISCO Talos, Any.run, etc.

### False positive analysis

- This activity is unlikely to happen legitimately. Benign true positives (B-TPs) can be added as exceptions if necessary.

### Response and remediation

- Initiate the incident response process based on the outcome of the triage.
- Isolate the involved host to prevent further post-compromise behavior.
- If the triage identified malware, search the environment for additional compromised hosts.
  - Implement temporary network rules, procedures, and segmentation to contain the malware.
  - Stop suspicious processes.
  - Immediately block the identified indicators of compromise (IoCs).
  - Inspect the affected systems for additional malware backdoors like reverse shells, reverse proxies, or droppers that attackers could use to reinfect the system.
- Remove and block malicious artifacts identified during triage.
- Run a full antimalware scan. This may reveal additional artifacts left in the system, persistence mechanisms, and malware components.
- Determine the initial vector abused by the attacker and take action to prevent reinfection through the same vector.
- Using the incident response data, update logging and audit policies to improve the mean time to detect (MTTD) and the mean time to respond (MTTR).

## Setup

If enabling an EQL rule on a non-elastic-agent index (such as beats) for versions <8.2, events will not define `event.ingested` and default fallback for EQL rules was not added until 8.2, so you will need to add a custom pipeline to populate `event.ingested` to @timestamp for this rule to work.
"""
risk_score = 21
rule_id = "9d110cb3-5f4b-4c9a-b9f5-53f0a1707ae4"
severity = "low"
tags = [
    "Domain: Endpoint",
    "OS: Windows",
    "Use Case: Threat Detection",
    "Tactic: Defense Evasion",
    "Tactic: Execution",
    "Data Source: Elastic Endgame",
    "Resources: Investigation Guide",
    "Data Source: Elastic Defend"
]
timestamp_override = "event.ingested"
type = "eql"

query = '''
process where host.os.type == "windows" and event.type == "start" and
  process.pe.original_file_name == "MSBuild.exe" and
  not process.name : "MSBuild.exe"
'''


[[rule.threat]]
framework = "MITRE ATT&CK"
[[rule.threat.technique]]
id = "T1036"
name = "Masquerading"
reference = "https://attack.mitre.org/techniques/T1036/"
[[rule.threat.technique.subtechnique]]
id = "T1036.003"
name = "Rename System Utilities"
reference = "https://attack.mitre.org/techniques/T1036/003/"

[[rule.threat.technique]]
id = "T1127"
name = "Trusted Developer Utilities Proxy Execution"
reference = "https://attack.mitre.org/techniques/T1127/"
[[rule.threat.technique.subtechnique]]
id = "T1127.001"
name = "MSBuild"
reference = "https://attack.mitre.org/techniques/T1127/001/"



[rule.threat.tactic]
id = "TA0005"
name = "Defense Evasion"
reference = "https://attack.mitre.org/tactics/TA0005/"
<|MERGE_RESOLUTION|>--- conflicted
+++ resolved
@@ -4,11 +4,7 @@
 maturity = "production"
 min_stack_comments = "New fields added: required_fields, related_integrations, setup"
 min_stack_version = "8.3.0"
-<<<<<<< HEAD
-updated_date = "2023/10/09"
-=======
-updated_date = "2023/09/18"
->>>>>>> b4f8fc32
+updated_date = "2023/10/13"
 
 [transform]
 [[transform.osquery]]
