[metadata]
creation_date = "2022/03/01"
maturity = "production"
min_stack_comments = "The field `file.Ext.header_bytes` was not introduced until 7.15"
min_stack_version = "7.15.0"
<<<<<<< HEAD
updated_date = "2022/03/14"
=======
updated_date = "2022/03/31"
>>>>>>> b3e789a2

[rule]
author = ["Elastic"]
description = """
Identifies remote access to the registry to potentially dump credential data from the SAM registry hive in preparation
for credential access and privileges elevation.
"""
from = "now-9m"
index = ["winlogbeat-*", "logs-system.*", "logs-endpoint.events.*"]
language = "eql"
license = "Elastic License v2"
name = "Potential Remote Credential Access via Registry"
note = """## Triage and analysis

### Investigating Potential Remote Credential Access via Registry

Dumping registry hives is a common way to access credential information. Some hives store credential material, 
such as the SAM hive, which stores locally cached credentials (SAM Secrets), and the SECURITY hive, which stores domain
cached credentials (LSA secrets). Dumping these hives in combination with the SYSTEM hive enables the attacker to
decrypt these secrets.

Attackers can use tools like secretsdump.py or CrackMapExec to dump the registry hives remotely, and use dumped
credentials to access other systems in the domain.

#### Possible investigation steps

- Identify the target host role, involved account, and source host.
- Determine the privileges assigned to any compromised accounts.
- Investigate other alerts related to the involved user and source host in the last 48 hours.
- Scope potentially compromised accounts. Analysts can do this by searching for login events (e.g., 4624) to the target
host.

### False positive analysis

- False positives for this rule are unlikely. Any activity that triggered the alert and is not inherently malicious must
be monitored by the security team.

### Related rules

- Credential Acquisition via Registry Hive Dumping - a7e7bfa3-088e-4f13-b29e-3986e0e756b8

### Response and remediation

- Initiate the incident response process based on the outcome of the triage.
- Isolate the involved hosts to prevent further post-compromise behavior.
- Scope compromised credentials and disable the accounts.
- Reset the passwords of compromised accounts.
- Determine if other hosts were compromised.

## Config

This rule uses Elastic Endpoint file creation and System Integration events for correlation. Both data should be
collected from the host for this detection to work.

If enabling an EQL rule on a non-elastic-agent index (such as beats) for versions <8.2, events will not define `event.ingested` and default fallback for EQL rules was not added until 8.2, so you will need to add a custom pipeline to populate `event.ingested` to @timestamp for this rule to work.
"""
references = ["https://github.com/SecureAuthCorp/impacket/blob/master/examples/secretsdump.py"]
risk_score = 73
rule_id = "850d901a-2a3c-46c6-8b22-55398a01aad8"
severity = "high"
tags = ["Elastic", "Host", "Windows", "Threat Detection", "Lateral Movement", "Credential Access"]
type = "eql"

query = '''
sequence by host.id, user.id with maxspan=1m
 [authentication where
   event.outcome == "success" and
   winlog.logon.type == "Network" and not user.name == "ANONYMOUS LOGON" and
   not user.domain == "NT AUTHORITY" and source.ip != "127.0.0.1" and source.ip !="::1"]
 [file where event.action == "creation" and process.name : "svchost.exe" and
  file.Ext.header_bytes : "72656766*" and user.id : "S-1-5-21-*" and file.size >= 30000]
'''


[[rule.threat]]
framework = "MITRE ATT&CK"
[[rule.threat.technique]]
name = "OS Credential Dumping"
id = "T1003"
reference = "https://attack.mitre.org/techniques/T1003/"
[[rule.threat.technique.subtechnique]]
name = "Security Account Manager"
id = "T1003.002"
reference = "https://attack.mitre.org/techniques/T1003/002/"



[rule.threat.tactic]
name = "Credential Access"
id = "TA0006"
reference = "https://attack.mitre.org/tactics/TA0006/"
[[rule.threat]]
framework = "MITRE ATT&CK"
[[rule.threat.technique]]
name = "Remote Services"
id = "T1021"
reference = "https://attack.mitre.org/techniques/T1021/"


[rule.threat.tactic]
name = "Lateral Movement"
id = "TA0008"
reference = "https://attack.mitre.org/tactics/TA0008/"<|MERGE_RESOLUTION|>--- conflicted
+++ resolved
@@ -3,11 +3,7 @@
 maturity = "production"
 min_stack_comments = "The field `file.Ext.header_bytes` was not introduced until 7.15"
 min_stack_version = "7.15.0"
-<<<<<<< HEAD
-updated_date = "2022/03/14"
-=======
 updated_date = "2022/03/31"
->>>>>>> b3e789a2
 
 [rule]
 author = ["Elastic"]
