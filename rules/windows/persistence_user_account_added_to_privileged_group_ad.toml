[metadata]
creation_date = "2021/01/09"
integration = ["system", "windows"]
maturity = "production"
<<<<<<< HEAD
updated_date = "2025/05/23"
=======
updated_date = "2025/04/23"
>>>>>>> e8e76972

[rule]
author = ["Elastic", "Skoetting"]
description = """
Identifies a user being added to a privileged group in Active Directory. Privileged accounts and groups in Active
Directory are those to which powerful rights, privileges, and permissions are granted that allow them to perform nearly
any action in Active Directory and on domain-joined systems.
"""
from = "now-9m"
index = ["logs-system.security*", "logs-windows.forwarded*", "winlogbeat-*"]
language = "eql"
license = "Elastic License v2"
name = "User Added to Privileged Group in Active Directory"
note = """## Triage and analysis

### Investigating User Added to Privileged Group in Active Directory

Privileged accounts and groups in Active Directory are those to which powerful rights, privileges, and permissions are granted that allow them to perform nearly any action in Active Directory and on domain-joined systems.

Attackers can add users to privileged groups to maintain a level of access if their other privileged accounts are uncovered by the security team. This allows them to keep operating after the security team discovers abused accounts.

This rule monitors events related to a user being added to a privileged group.

#### Possible investigation steps

- Identify the user account that performed the action and whether it should manage members of this group.
- Contact the account owner and confirm whether they are aware of this activity.
- Investigate other alerts associated with the user/host during the past 48 hours.

### False positive analysis

- This attack abuses a legitimate Active Directory mechanism, so it is important to determine whether the activity is legitimate, if the administrator is authorized to perform this operation, and if there is a need to grant the account this level of privilege.

### Response and remediation

- Initiate the incident response process based on the outcome of the triage.
- If the admin is not aware of the operation, activate your Active Directory incident response plan.
- If the user does not need the administrator privileges, remove the account from the privileged group.
- Review the privileges of the administrator account that performed the action.
- Determine the initial vector abused by the attacker and take action to prevent reinfection through the same vector.
- Using the incident response data, update logging and audit policies to improve the mean time to detect (MTTD) and the mean time to respond (MTTR).
"""
references = [
    "https://docs.microsoft.com/en-us/windows-server/identity/ad-ds/plan/security-best-practices/appendix-b--privileged-accounts-and-groups-in-active-directory",
]
risk_score = 47
rule_id = "5cd8e1f7-0050-4afc-b2df-904e40b2f5ae"
severity = "medium"
tags = [
    "Domain: Endpoint",
    "OS: Windows",
    "Use Case: Threat Detection",
    "Tactic: Persistence",
    "Resources: Investigation Guide",
    "Use Case: Active Directory Monitoring",
    "Data Source: Active Directory",
    "Data Source: Windows Security Event Logs",
]
timestamp_override = "event.ingested"
type = "eql"

query = '''
iam where host.os.type == "windows" and event.action == "added-member-to-group" and
(
    group.id : "S-1-5-21*" and
    (
        group.name : (
            "Admin*",
            "Domain Admins",
            "Enterprise Admins",
            "Backup Admins",
            "Schema Admins",
            "DnsAdmins",
            "Exchange Organization Administrators",
            "Print Operators",
            "Server Operators",
            "Account Operators"
        )
    ) or
    (
        group.id : (
            "S-1-5-21-*-544",
            "S-1-5-21-*-512",
            "S-1-5-21-*-519",
            "S-1-5-21-*-551",
            "S-1-5-21-*-518",
            "S-1-5-21-*-1101",
            "S-1-5-21-*-1102",
            "S-1-5-21-*-550",
            "S-1-5-21-*-549",
            "S-1-5-21-*-548"
        )
    )
)
'''


[[rule.threat]]
framework = "MITRE ATT&CK"
[[rule.threat.technique]]
id = "T1098"
name = "Account Manipulation"
reference = "https://attack.mitre.org/techniques/T1098/"


[rule.threat.tactic]
id = "TA0003"
name = "Persistence"
reference = "https://attack.mitre.org/tactics/TA0003/"
<|MERGE_RESOLUTION|>--- conflicted
+++ resolved
@@ -2,11 +2,7 @@
 creation_date = "2021/01/09"
 integration = ["system", "windows"]
 maturity = "production"
-<<<<<<< HEAD
-updated_date = "2025/05/23"
-=======
-updated_date = "2025/04/23"
->>>>>>> e8e76972
+updated_date = "2025/04/24"
 
 [rule]
 author = ["Elastic", "Skoetting"]
