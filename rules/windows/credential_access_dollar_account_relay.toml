[metadata]
creation_date = "2024/07/24"
integration = ["system", "windows"]
maturity = "production"
<<<<<<< HEAD
updated_date = "2024/08/08"
=======
updated_date = "2024/08/07"
>>>>>>> f5069763

[rule]
author = ["Elastic"]
description = """
Identifies potential relay attacks against a domain controller (DC) by identifying authentication events using the
domain controller computer account coming from other hosts to the DC that owns the account. Attackers may relay the DC
hash after capturing it using forced authentication.
"""
from = "now-9m"
<<<<<<< HEAD
index = ["logs-system.security-*", "logs-windows.forwarded*", "winlogbeat-*"]
=======
index = ["logs-system.security*", "logs-windows.forwarded*"]
>>>>>>> f5069763
language = "eql"
license = "Elastic License v2"
name = "Potential Relay Attack against a Domain Controller"
references = [
    "https://github.com/p0dalirius/windows-coerced-authentication-methods",
    "https://www.thehacker.recipes/a-d/movement/mitm-and-coerced-authentications",
    "https://attack.mitre.org/techniques/T1187/",
]
risk_score = 21
rule_id = "263481c8-1e9b-492e-912d-d1760707f810"
severity = "low"
tags = [
    "Domain: Endpoint",
    "OS: Windows",
    "Use Case: Threat Detection",
    "Tactic: Credential Access",
    "Data Source: Elastic Defend",
    "Data Source: Active Directory",
    "Use Case: Active Directory Monitoring",
    "Data Source: System",
]
timestamp_override = "event.ingested"
type = "eql"

query = '''
authentication where host.os.type == "windows" and event.code in ("4624", "4625") and endswith~(user.name, "$") and
    winlog.event_data.AuthenticationPackageName : "NTLM" and winlog.logon.type : "network" and

    /* Filter for a machine account that matches the hostname */
    startswith~(host.name, substring(user.name, 0, -1)) and
    
    /* Verify if the Source IP belongs to the host */
    not endswith(string(source.ip), string(host.ip)) and
    source.ip != null and source.ip != "::1" and source.ip != "127.0.0.1"
'''


[[rule.threat]]
framework = "MITRE ATT&CK"
[[rule.threat.technique]]
id = "T1187"
name = "Forced Authentication"
reference = "https://attack.mitre.org/techniques/T1187/"

[[rule.threat.technique]]
id = "T1557"
name = "Adversary-in-the-Middle"
reference = "https://attack.mitre.org/techniques/T1557/"
[[rule.threat.technique.subtechnique]]
id = "T1557.001"
name = "LLMNR/NBT-NS Poisoning and SMB Relay"
reference = "https://attack.mitre.org/techniques/T1557/001/"


[rule.threat.tactic]
id = "TA0006"
name = "Credential Access"
reference = "https://attack.mitre.org/tactics/TA0006/"
<|MERGE_RESOLUTION|>--- conflicted
+++ resolved
@@ -2,11 +2,7 @@
 creation_date = "2024/07/24"
 integration = ["system", "windows"]
 maturity = "production"
-<<<<<<< HEAD
-updated_date = "2024/08/08"
-=======
-updated_date = "2024/08/07"
->>>>>>> f5069763
+updated_date = "2024/08/09"
 
 [rule]
 author = ["Elastic"]
@@ -16,11 +12,7 @@
 hash after capturing it using forced authentication.
 """
 from = "now-9m"
-<<<<<<< HEAD
 index = ["logs-system.security-*", "logs-windows.forwarded*", "winlogbeat-*"]
-=======
-index = ["logs-system.security*", "logs-windows.forwarded*"]
->>>>>>> f5069763
 language = "eql"
 license = "Elastic License v2"
 name = "Potential Relay Attack against a Domain Controller"
