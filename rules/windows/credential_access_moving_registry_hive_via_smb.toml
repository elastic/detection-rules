[metadata]
creation_date = "2022/02/16"
maturity = "production"
min_stack_comments = "File header bytes field populated until 7.15."
min_stack_version = "7.15.0"
<<<<<<< HEAD
updated_date = "2022/05/09"
=======
updated_date = "2022/04/29"
>>>>>>> c031bb50

[rule]
author = ["Elastic"]
description = """
Identifies the creation or modification of a medium-size registry hive file on a Server Message Block (SMB) share, which
may indicate an exfiltration attempt of a previously dumped Security Account Manager (SAM) registry hive for credential
extraction on an attacker-controlled system.
"""
from = "now-9m"
index = ["logs-endpoint.events.*"]
language = "eql"
license = "Elastic License v2"
name = "Windows Registry File Creation in SMB Share"
note = """## Triage and analysis

### Investigating Windows Registry File Creation in SMB Share

Dumping registry hives is a common way to access credential information. Some hives store credential material, as is the
case for the SAM hive, which stores locally cached credentials (SAM secrets), and the SECURITY hive, which stores domain
cached credentials (LSA secrets). Dumping these hives in combination with the SYSTEM hive enables the attacker to
decrypt these secrets.

Attackers can try to evade detection on the host by transferring this data to a system that is not
monitored to be parsed and decrypted. This rule identifies the creation or modification of a medium-size registry hive
file on an SMB share, which may indicate this kind of exfiltration attempt.

#### Possible investigation steps

<<<<<<< HEAD
- Investigate other alerts associated with the user/source host during the past 48 hours.
- Identify the user account that performed the action and whether it should perform this kind of action.
- Contact the account owner and confirm whether they are aware of this activity.
- Inspect the source host for suspicious or abnormal behaviors in the alert timeframe.
- Capture the registry file(s) to scope the compromised credentials in an eventual Incident Response.
=======
- Investigate other alerts related to the user/host in the last 48 hours.
- Confirm whether the account owner is aware of the operation.
- Examine command line logs for the period when the alert was triggered.
- Capture the registry file(s) to scope the compromised credentials in an eventual incident response.
>>>>>>> c031bb50

### False positive analysis

- Administrators can export registry hives for backup purposes. Check whether the user should be performing this kind of
activity and is aware of it.

### Related rules

- Credential Acquisition via Registry Hive Dumping - a7e7bfa3-088e-4f13-b29e-3986e0e756b8

### Response and remediation

- Initiate the incident response process based on the outcome of the triage.
- Isolate the involved hosts to prevent further post-compromise behavior.
- Investigate credential exposure on systems compromised or used by the attacker to ensure that all compromised accounts
compromised by the attacker are known. Reset the password for these accounts and other potentially compromised credentials,
like email, business systems, and web services.
- Reimage the host operating system and restore compromised files to clean versions.
- Run a full scan using the antimalware tool in place. This scan can reveal additional artifacts left in the system,
persistence mechanisms, and malware components.
- Investigate to determine the initial vector abused by the attacker and conduct actions to eradicate the chance of
reinfection by abusing the same vector.
- Using the Incident response data, assess for additional logging and audit policies to improve the MTTD (Mean Time To
Detect) and the MTTR (Mean Time To Response).
"""
risk_score = 47
rule_id = "a4c7473a-5cb4-4bc1-9d06-e4a75adbc494"
severity = "medium"
tags = ["Elastic", "Host", "Windows", "Threat Detection", "Lateral Movement", "Credential Access"]
timestamp_override = "event.ingested"
type = "eql"

query = '''
file where event.type == "creation" and
 /* regf file header */
 file.Ext.header_bytes : "72656766*" and file.size >= 30000 and
 process.pid == 4 and user.id : "s-1-5-21*"
'''


[[rule.threat]]
framework = "MITRE ATT&CK"
[[rule.threat.technique]]
id = "T1003"
name = "OS Credential Dumping"
reference = "https://attack.mitre.org/techniques/T1003/"
[[rule.threat.technique.subtechnique]]
id = "T1003.002"
name = "Security Account Manager"
reference = "https://attack.mitre.org/techniques/T1003/002/"



[rule.threat.tactic]
id = "TA0006"
name = "Credential Access"
reference = "https://attack.mitre.org/tactics/TA0006/"
[[rule.threat]]
framework = "MITRE ATT&CK"
[[rule.threat.technique]]
id = "T1021"
name = "Remote Services"
reference = "https://attack.mitre.org/techniques/T1021/"
[[rule.threat.technique.subtechnique]]
id = "T1021.002"
name = "SMB/Windows Admin Shares"
reference = "https://attack.mitre.org/techniques/T1021/002/"



[rule.threat.tactic]
id = "TA0008"
name = "Lateral Movement"
reference = "https://attack.mitre.org/tactics/TA0008/"
<|MERGE_RESOLUTION|>--- conflicted
+++ resolved
@@ -3,11 +3,7 @@
 maturity = "production"
 min_stack_comments = "File header bytes field populated until 7.15."
 min_stack_version = "7.15.0"
-<<<<<<< HEAD
 updated_date = "2022/05/09"
-=======
-updated_date = "2022/04/29"
->>>>>>> c031bb50
 
 [rule]
 author = ["Elastic"]
@@ -36,18 +32,11 @@
 
 #### Possible investigation steps
 
-<<<<<<< HEAD
 - Investigate other alerts associated with the user/source host during the past 48 hours.
 - Identify the user account that performed the action and whether it should perform this kind of action.
 - Contact the account owner and confirm whether they are aware of this activity.
 - Inspect the source host for suspicious or abnormal behaviors in the alert timeframe.
 - Capture the registry file(s) to scope the compromised credentials in an eventual Incident Response.
-=======
-- Investigate other alerts related to the user/host in the last 48 hours.
-- Confirm whether the account owner is aware of the operation.
-- Examine command line logs for the period when the alert was triggered.
-- Capture the registry file(s) to scope the compromised credentials in an eventual incident response.
->>>>>>> c031bb50
 
 ### False positive analysis
 
