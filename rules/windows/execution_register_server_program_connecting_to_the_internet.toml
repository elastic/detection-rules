[metadata]
creation_date = "2020/02/18"
integration = ["endpoint", "windows"]
maturity = "production"
min_stack_comments = "New fields added: required_fields, related_integrations, setup"
min_stack_version = "8.3.0"
<<<<<<< HEAD
updated_date = "2023/00/00"
=======
updated_date = "2023/03/30"

[transform]
[[transform.osquery]]
label = "Osquery - Retrieve DNS Cache"
query = "SELECT * FROM dns_cache"

[[transform.osquery]]
label = "Osquery - Retrieve All Services"
query = "SELECT description, display_name, name, path, pid, service_type, start_type, status, user_account FROM services"

[[transform.osquery]]
label = "Osquery - Retrieve Services Running on User Accounts"
query = """
SELECT description, display_name, name, path, pid, service_type, start_type, status, user_account FROM services WHERE
NOT (user_account LIKE '%LocalSystem' OR user_account LIKE '%LocalService' OR user_account LIKE '%NetworkService' OR
user_account == null)
"""

[[transform.osquery]]
label = "Osquery - Retrieve Service Unsigned Executables with Virustotal Link"
query = """
SELECT concat('https://www.virustotal.com/gui/file/', sha1) AS VtLink, name, description, start_type, status, pid,
services.path FROM services JOIN authenticode ON services.path = authenticode.path OR services.module_path =
authenticode.path JOIN hash ON services.path = hash.path WHERE authenticode.result != 'trusted'
"""
>>>>>>> dc05f1d8

[rule]
author = ["Elastic"]
description = """
Identifies the native Windows tools regsvr32.exe, regsvr64.exe, RegSvcs.exe, or RegAsm.exe making a network connection.
This may be indicative of an attacker bypassing allowlists or running arbitrary scripts via a signed Microsoft binary.
"""
false_positives = [
    """
    Security testing may produce events like this. Activity of this kind performed by non-engineers and ordinary users
    is unusual.
    """,
]
from = "now-9m"
index = ["winlogbeat-*", "logs-endpoint.events.*", "logs-windows.*"]
language = "eql"
license = "Elastic License v2"
name = "Network Connection via Registration Utility"
note = """## Triage and analysis

### Investigating Network Connection via Registration Utility

By examining the specific traits of Windows binaries -- such as process trees, command lines, network connections, registry modifications, and so on -- it's possible to establish a baseline of normal activity. Deviations from this baseline can indicate malicious activity such as masquerading, and deserve further investigation.

This rule looks for the execution of `regsvr32.exe`, `RegAsm.exe`, or `RegSvcs.exe` utilities followed by a network connection to an external address. Attackers can abuse utilities to execute malicious files or masquerade as those utilities in order to bypass detections and evade defenses.

> **Note**:
> This investigation guide uses the [Osquery Markdown Plugin](https://www.elastic.co/guide/en/security/master/invest-guide-run-osquery.html) introduced in Elastic Stack version 8.5.0. Older Elastic Stack versions will display unrendered Markdown in this guide.

#### Possible investigation steps

- Investigate other alerts associated with the user/host during the past 48 hours.
- Investigate the process execution chain (parent process tree) for unknown processes. Examine their executable files for prevalence, whether they are located in expected locations, and if they are signed with valid digital signatures.
  - Investigate any abnormal behavior by the subject process such as network connections, registry or file modifications, and any spawned child processes.
  - Investigate the file digital signature and process original filename, if suspicious, treat it as potential malware.
- Investigate the target host that the signed binary is communicating with.
  - Check if the domain is newly registered or unexpected.
  - Check the reputation of the domain or IP address.
- Assess whether this behavior is prevalent in the environment by looking for similar occurrences across hosts.
- Examine the host for derived artifacts that indicate suspicious activities:
  - Analyze the process executable using a private sandboxed analysis system.
  - Observe and collect information about the following activities in both the sandbox and the alert subject host:
    - Attempts to contact external domains and addresses.
      - Use the Elastic Defend network events to determine domains and addresses contacted by the subject process by filtering by the process' `process.entity_id`.
      - Examine the DNS cache for suspicious or anomalous entries.
        - $osquery_0
    - Use the Elastic Defend registry events to examine registry keys accessed, modified, or created by the related processes in the process tree.
    - Examine the host services for suspicious or anomalous entries.
      - $osquery_1
      - $osquery_2
      - $osquery_3
  - Retrieve the files' SHA-256 hash values using the PowerShell `Get-FileHash` cmdlet and search for the existence and reputation of the hashes in resources like VirusTotal, Hybrid-Analysis, CISCO Talos, Any.run, etc.

### False positive analysis

- If this activity is expected and noisy in your environment, consider adding exceptions — preferably with a combination of destination IP address and command line conditions.

### Response and remediation

- Initiate the incident response process based on the outcome of the triage.
- Isolate the involved host to prevent further post-compromise behavior.
- If the triage identified malware, search the environment for additional compromised hosts.
  - Implement temporary network rules, procedures, and segmentation to contain the malware.
  - Stop suspicious processes.
  - Immediately block the identified indicators of compromise (IoCs).
  - Inspect the affected systems for additional malware backdoors like reverse shells, reverse proxies, or droppers that attackers could use to reinfect the system.
- Remove and block malicious artifacts identified during triage.
- Run a full antimalware scan. This may reveal additional artifacts left in the system, persistence mechanisms, and malware components.
- Determine the initial vector abused by the attacker and take action to prevent reinfection through the same vector.
- Using the incident response data, update logging and audit policies to improve the mean time to detect (MTTD) and the mean time to respond (MTTR).
"""
references = ["https://www.iana.org/assignments/iana-ipv4-special-registry/iana-ipv4-special-registry.xhtml"]
risk_score = 21
rule_id = "fb02b8d3-71ee-4af1-bacd-215d23f17efa"
severity = "low"
<<<<<<< HEAD
tags = ["Domain: Endpoint", "OS: Windows", "Use Case: Threat Detection", "Tactic: Execution"]
=======
tags = ["Elastic", "Host", "Windows", "Threat Detection", "Execution", "Investigation Guide"]
>>>>>>> dc05f1d8
type = "eql"

query = '''
sequence by process.entity_id
  [process where host.os.type == "windows" and event.type == "start" and
   process.name : ("regsvr32.exe", "RegAsm.exe", "RegSvcs.exe") and
   not (
         (?process.Ext.token.integrity_level_name : "System" or ?winlog.event_data.IntegrityLevel : "System") and
         (process.parent.name : "msiexec.exe" or process.parent.executable : ("C:\\Program Files (x86)\\*.exe", "C:\\Program Files\\*.exe"))
       )
   ]
  [network where host.os.type == "windows" and process.name : ("regsvr32.exe", "RegAsm.exe", "RegSvcs.exe")  and
   not cidrmatch(destination.ip, "10.0.0.0/8", "127.0.0.0/8", "169.254.0.0/16", "172.16.0.0/12", "192.0.0.0/24",
       "192.0.0.0/29", "192.0.0.8/32", "192.0.0.9/32", "192.0.0.10/32", "192.0.0.170/32", "192.0.0.171/32",
       "192.0.2.0/24", "192.31.196.0/24", "192.52.193.0/24", "192.168.0.0/16", "192.88.99.0/24", "224.0.0.0/4",
       "100.64.0.0/10", "192.175.48.0/24","198.18.0.0/15", "198.51.100.0/24", "203.0.113.0/24", "240.0.0.0/4", "::1",
       "FE80::/10", "FF00::/8") and network.protocol != "dns"]
'''


[[rule.threat]]
framework = "MITRE ATT&CK"

[rule.threat.tactic]
id = "TA0002"
name = "Execution"
reference = "https://attack.mitre.org/tactics/TA0002/"
[[rule.threat]]
framework = "MITRE ATT&CK"
[[rule.threat.technique]]
id = "T1218"
name = "System Binary Proxy Execution"
reference = "https://attack.mitre.org/techniques/T1218/"
[[rule.threat.technique.subtechnique]]
id = "T1218.010"
name = "Regsvr32"
reference = "https://attack.mitre.org/techniques/T1218/010/"



[rule.threat.tactic]
id = "TA0005"
name = "Defense Evasion"
reference = "https://attack.mitre.org/tactics/TA0005/"
<|MERGE_RESOLUTION|>--- conflicted
+++ resolved
@@ -4,10 +4,7 @@
 maturity = "production"
 min_stack_comments = "New fields added: required_fields, related_integrations, setup"
 min_stack_version = "8.3.0"
-<<<<<<< HEAD
 updated_date = "2023/00/00"
-=======
-updated_date = "2023/03/30"
 
 [transform]
 [[transform.osquery]]
@@ -33,7 +30,6 @@
 services.path FROM services JOIN authenticode ON services.path = authenticode.path OR services.module_path =
 authenticode.path JOIN hash ON services.path = hash.path WHERE authenticode.result != 'trusted'
 """
->>>>>>> dc05f1d8
 
 [rule]
 author = ["Elastic"]
@@ -109,11 +105,7 @@
 risk_score = 21
 rule_id = "fb02b8d3-71ee-4af1-bacd-215d23f17efa"
 severity = "low"
-<<<<<<< HEAD
-tags = ["Domain: Endpoint", "OS: Windows", "Use Case: Threat Detection", "Tactic: Execution"]
-=======
-tags = ["Elastic", "Host", "Windows", "Threat Detection", "Execution", "Investigation Guide"]
->>>>>>> dc05f1d8
+tags = ["Domain: Endpoint", "OS: Windows", "Use Case: Threat Detection", "Tactic: Execution", "Resources: Investigation Guide"]
 type = "eql"
 
 query = '''
