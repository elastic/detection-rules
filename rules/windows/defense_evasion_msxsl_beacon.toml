[metadata]
creation_date = "2020/09/02"
maturity = "development"
<<<<<<< HEAD
updated_date = "2022/08/10"
=======
updated_date = "2022/08/24"
>>>>>>> 273c589b

[rule]
author = ["Elastic"]
description = """
Identifies MsXsl.exe making outbound network connections. This may indicate adversarial activity as MsXsl is often
leveraged by adversaries to execute malicious scripts and evade detection.
"""
from = "now-9m"
index = ["logs-endpoint.events.*", "winlogbeat-*", "logs-windows.*"]
language = "eql"
license = "Elastic License v2"
name = "MsXsl Making Network Connections"
risk_score = 47
rule_id = "870d1753-1078-403e-92d4-735f142edcca"
severity = "medium"
tags = ["Elastic", "Host", "Windows", "Threat Detection", "Defense Evasion"]
type = "eql"

query = '''
/* duplicate of Network Connection via MsXsl - b86afe07-0d98-4738-b15d-8d7465f95ff5 */

sequence by process.entity_id
  [process where event.type == "start" and process.name : "msxsl.exe"]
  [network where process.name : "msxsl.exe" and network.direction : ("outgoing", "egress")]
'''


[[rule.threat]]
framework = "MITRE ATT&CK"
[[rule.threat.technique]]
id = "T1220"
name = "XSL Script Processing"
reference = "https://attack.mitre.org/techniques/T1220/"


[rule.threat.tactic]
id = "TA0005"
name = "Defense Evasion"
reference = "https://attack.mitre.org/tactics/TA0005/"
<|MERGE_RESOLUTION|>--- conflicted
+++ resolved
@@ -1,11 +1,7 @@
 [metadata]
 creation_date = "2020/09/02"
 maturity = "development"
-<<<<<<< HEAD
-updated_date = "2022/08/10"
-=======
-updated_date = "2022/08/24"
->>>>>>> 273c589b
+updated_date = "2022/09/15"
 
 [rule]
 author = ["Elastic"]
