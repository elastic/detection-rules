[metadata]
creation_date = "2020/11/29"
integration = ["endpoint", "windows"]
maturity = "production"
min_stack_comments = "New fields added: required_fields, related_integrations, setup"
min_stack_version = "8.3.0"
<<<<<<< HEAD
updated_date = "2022/12/16"
=======
updated_date = "2023/02/22"
>>>>>>> 114d6e60

[rule]
author = ["Elastic"]
description = """
A scheduled task was created by a Windows script via cscript.exe, wscript.exe or powershell.exe. This can be abused by
an adversary to establish persistence.
"""
false_positives = ["Legitimate scheduled tasks may be created during installation of new software."]
from = "now-9m"
index = ["winlogbeat-*", "logs-endpoint.events.*", "logs-windows.*", "endgame-*"]
language = "eql"
license = "Elastic License v2"
name = "Scheduled Task Created by a Windows Script"
note = """## Triage and analysis

Decode the base64 encoded Tasks Actions registry value to investigate the task's configured action."""
risk_score = 47
rule_id = "689b9d57-e4d5-4357-ad17-9c334609d79a"
severity = "medium"
tags = ["Elastic", "Host", "Windows", "Threat Detection", "Persistence", "Elastic Endgame"]
type = "eql"

query = '''
sequence by host.id with maxspan = 30s
<<<<<<< HEAD
  [any where (event.category : ("library", "driver") or (event.category == "process" and event.action : "Image loaded*")) and
    (dll.name : "taskschd.dll" or file.name : "taskschd.dll") and
    process.name : ("cscript.exe", "wscript.exe", "powershell.exe", "pwsh.exe", "powershell_ise.exe")]
  [registry where registry.path : (
    "HKLM\\SOFTWARE\\Microsoft\\Windows NT\\CurrentVersion\\Schedule\\TaskCache\\Tasks\\*\\Actions",
    "\\REGISTRY\\MACHINE\\SOFTWARE\\Microsoft\\Windows NT\\CurrentVersion\\Schedule\\TaskCache\\Tasks\\*\\Actions")]
=======
  [any where host.os.type == "windows" and (event.category == "library" or (event.category == "process" and event.action : "Image loaded*")) and
   (dll.name : "taskschd.dll" or file.name : "taskschd.dll") and
   process.name : ("cscript.exe", "wscript.exe", "powershell.exe", "pwsh.exe", "powershell_ise.exe")]
  [registry where host.os.type == "windows" and registry.path : "HKLM\\SOFTWARE\\Microsoft\\Windows NT\\CurrentVersion\\Schedule\\TaskCache\\Tasks\\*\\Actions"]
>>>>>>> 114d6e60
'''


[[rule.threat]]
framework = "MITRE ATT&CK"
[[rule.threat.technique]]
id = "T1053"
name = "Scheduled Task/Job"
reference = "https://attack.mitre.org/techniques/T1053/"
[[rule.threat.technique.subtechnique]]
id = "T1053.005"
name = "Scheduled Task"
reference = "https://attack.mitre.org/techniques/T1053/005/"



[rule.threat.tactic]
id = "TA0003"
name = "Persistence"
reference = "https://attack.mitre.org/tactics/TA0003/"
<|MERGE_RESOLUTION|>--- conflicted
+++ resolved
@@ -4,11 +4,7 @@
 maturity = "production"
 min_stack_comments = "New fields added: required_fields, related_integrations, setup"
 min_stack_version = "8.3.0"
-<<<<<<< HEAD
-updated_date = "2022/12/16"
-=======
-updated_date = "2023/02/22"
->>>>>>> 114d6e60
+updated_date = "2023/03/06"
 
 [rule]
 author = ["Elastic"]
@@ -33,19 +29,13 @@
 
 query = '''
 sequence by host.id with maxspan = 30s
-<<<<<<< HEAD
-  [any where (event.category : ("library", "driver") or (event.category == "process" and event.action : "Image loaded*")) and
+  [any where host.os.type == "windows" and 
+    (event.category : ("library", "driver") or (event.category == "process" and event.action : "Image loaded*")) and
     (dll.name : "taskschd.dll" or file.name : "taskschd.dll") and
     process.name : ("cscript.exe", "wscript.exe", "powershell.exe", "pwsh.exe", "powershell_ise.exe")]
-  [registry where registry.path : (
+  [registry where host.os.type == "windows" and registry.path : (
     "HKLM\\SOFTWARE\\Microsoft\\Windows NT\\CurrentVersion\\Schedule\\TaskCache\\Tasks\\*\\Actions",
     "\\REGISTRY\\MACHINE\\SOFTWARE\\Microsoft\\Windows NT\\CurrentVersion\\Schedule\\TaskCache\\Tasks\\*\\Actions")]
-=======
-  [any where host.os.type == "windows" and (event.category == "library" or (event.category == "process" and event.action : "Image loaded*")) and
-   (dll.name : "taskschd.dll" or file.name : "taskschd.dll") and
-   process.name : ("cscript.exe", "wscript.exe", "powershell.exe", "pwsh.exe", "powershell_ise.exe")]
-  [registry where host.os.type == "windows" and registry.path : "HKLM\\SOFTWARE\\Microsoft\\Windows NT\\CurrentVersion\\Schedule\\TaskCache\\Tasks\\*\\Actions"]
->>>>>>> 114d6e60
 '''
 
 
