[metadata]
creation_date = "2020/11/29"
maturity = "production"
<<<<<<< HEAD
updated_date = "2021/01/20"
=======
updated_date = "2020/01/28"
>>>>>>> fd05341e

[rule]
author = ["Elastic"]
description = """
A scheduled task was created by a Windows script via cscript.exe, wscript.exe or powershell.exe. This can be abused by
an adversary to establish persistence.
"""
false_positives = ["Legitimate scheduled tasks may be created during installation of new software."]
from = "now-9m"
index = ["winlogbeat-*", "logs-endpoint.events.*", "logs-windows.*"]
language = "eql"
license = "Elastic License"
name = "Scheduled Task Created by a Windows Script"
note = "Decode the base64 encoded Tasks Actions registry value to investigate the task's configured action."
risk_score = 43
rule_id = "689b9d57-e4d5-4357-ad17-9c334609d79a"
severity = "medium"
tags = ["Elastic", "Host", "Windows", "Threat Detection", "Persistence"]
type = "eql"

query = '''
sequence by host.id with maxspan = 30s
  [library where dll.name : "taskschd.dll" and process.name : ("cscript.exe", "wscript.exe", "powershell.exe")]
  [registry where registry.path : "HKLM\\SOFTWARE\\Microsoft\\Windows NT\\CurrentVersion\\Schedule\\TaskCache\\Tasks\\*\\Actions"]
'''


[[rule.threat]]
framework = "MITRE ATT&CK"
[[rule.threat.technique]]
id = "T1053"
name = "Scheduled Task/Job"
reference = "https://attack.mitre.org/techniques/T1053/"


[rule.threat.tactic]
id = "TA0003"
name = "Persistence"
reference = "https://attack.mitre.org/tactics/TA0003/"
<|MERGE_RESOLUTION|>--- conflicted
+++ resolved
@@ -1,11 +1,7 @@
 [metadata]
 creation_date = "2020/11/29"
 maturity = "production"
-<<<<<<< HEAD
-updated_date = "2021/01/20"
-=======
 updated_date = "2020/01/28"
->>>>>>> fd05341e
 
 [rule]
 author = ["Elastic"]
@@ -20,7 +16,7 @@
 license = "Elastic License"
 name = "Scheduled Task Created by a Windows Script"
 note = "Decode the base64 encoded Tasks Actions registry value to investigate the task's configured action."
-risk_score = 43
+risk_score = 47
 rule_id = "689b9d57-e4d5-4357-ad17-9c334609d79a"
 severity = "medium"
 tags = ["Elastic", "Host", "Windows", "Threat Detection", "Persistence"]
@@ -44,4 +40,4 @@
 [rule.threat.tactic]
 id = "TA0003"
 name = "Persistence"
-reference = "https://attack.mitre.org/tactics/TA0003/"
+reference = "https://attack.mitre.org/tactics/TA0003/"