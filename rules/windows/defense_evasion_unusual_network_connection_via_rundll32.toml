[metadata]
creation_date = "2020/02/18"
maturity = "production"
<<<<<<< HEAD
updated_date = "2022/07/22"
=======
updated_date = "2022/07/20"
>>>>>>> d1bc53e2

[rule]
author = ["Elastic"]
description = """
Identifies unusual instances of rundll32.exe making outbound network connections. This may indicate adversarial Command
and Control activity.
"""
from = "now-9m"
index = ["winlogbeat-*", "logs-endpoint.events.*", "logs-windows.*"]
language = "eql"
license = "Elastic License v2"
name = "Unusual Network Connection via RunDLL32"
note = """## Triage and analysis

### Investigating Unusual Network Connection via RunDLL32

RunDLL32 is a builtin Windows Utility and also a vital component used by the operating system itself. The functionality
provided by RunDLL32 to execute Dynamic Link Libraries (DLLs) is widely abused by attackers, because it makes it hard to
differentiate malicious activity from normal operations.

This rule looks for external network connections done using RunDLL32 when the utility is being executed with no arguments,
which can potentially indicate command and control activity.

#### Possible investigation steps

- Investigate the process execution chain (parent process tree) for unknown processes. Examine their executable files
for prevalence, whether they are located in expected locations, and if they are signed with valid digital signatures.
- Investigate other alerts associated with the user/host during the past 48 hours.
- Investigate the target host that RunDLL32 is communicating with.
  - Check if the domain is newly registered or unexpected.
  - Check the reputation of the domain or IP address.
- Identify the target computer and its role in the IT environment.
- Assess whether this behavior is prevalent in the environment by looking for similar occurrences across hosts.

### False positive analysis

- This activity is unlikely to happen legitimately. Benign true positives (B-TPs) can be added as exceptions if necessary.

### Response and remediation

- Initiate the incident response process based on the outcome of the triage.
- Isolate the involved hosts to prevent further post-compromise behavior.
- Investigate credential exposure on systems compromised or used by the attacker to ensure all compromised accounts are
identified. Reset passwords for these accounts and other potentially compromised credentials, such as email, business
systems, and web services.
- Run a full scan using the antimalware tool in place. This scan can reveal additional artifacts left in the system,
persistence mechanisms, and malware components.
- Determine the initial vector abused by the attacker and take action to prevent reinfection through the same vector.
- Review the privileges assigned to the user to ensure that the least privilege principle is being followed.
- Using the incident response data, update logging and audit policies to improve the mean time to detect (MTTD) and the
mean time to respond (MTTR).
"""
references = [
  "https://www.iana.org/assignments/iana-ipv4-special-registry/iana-ipv4-special-registry.xhtml",
  "https://redcanary.com/threat-detection-report/techniques/rundll32/"
]
risk_score = 47
rule_id = "52aaab7b-b51c-441a-89ce-4387b3aea886"
severity = "medium"
tags = ["Elastic", "Host", "Windows", "Threat Detection", "Defense Evasion"]
type = "eql"

query = '''
sequence by host.id, process.entity_id with maxspan=1m
  [process where event.type in ("start", "process_started") and process.name : "rundll32.exe" and process.args_count == 1]
  [network where process.name : "rundll32.exe" and
   not cidrmatch(destination.ip, "10.0.0.0/8", "127.0.0.0/8", "169.254.0.0/16", "172.16.0.0/12", "192.0.0.0/24",
       "192.0.0.0/29", "192.0.0.8/32", "192.0.0.9/32", "192.0.0.10/32", "192.0.0.170/32", "192.0.0.171/32",
       "192.0.2.0/24", "192.31.196.0/24", "192.52.193.0/24", "192.168.0.0/16", "192.88.99.0/24", "224.0.0.0/4",
       "100.64.0.0/10", "192.175.48.0/24","198.18.0.0/15", "198.51.100.0/24", "203.0.113.0/24", "240.0.0.0/4", "::1",
       "FE80::/10", "FF00::/8")]
'''


[[rule.threat]]
framework = "MITRE ATT&CK"
[[rule.threat.technique]]
id = "T1218"
name = "System Binary Proxy Execution"
reference = "https://attack.mitre.org/techniques/T1218/"
[[rule.threat.technique.subtechnique]]
id = "T1218.011"
name = "Rundll32"
reference = "https://attack.mitre.org/techniques/T1218/011/"



[rule.threat.tactic]
id = "TA0005"
name = "Defense Evasion"
reference = "https://attack.mitre.org/tactics/TA0005/"
<|MERGE_RESOLUTION|>--- conflicted
+++ resolved
@@ -1,11 +1,7 @@
 [metadata]
 creation_date = "2020/02/18"
 maturity = "production"
-<<<<<<< HEAD
 updated_date = "2022/07/22"
-=======
-updated_date = "2022/07/20"
->>>>>>> d1bc53e2
 
 [rule]
 author = ["Elastic"]
