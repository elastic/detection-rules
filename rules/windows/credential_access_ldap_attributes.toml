[metadata]
creation_date = "2022/11/09"
integration = ["system", "windows"]
maturity = "production"
<<<<<<< HEAD
updated_date = "2025/01/22"
=======
updated_date = "2025/01/15"
>>>>>>> fe8c81d7
min_stack_version = "8.14.0"
min_stack_comments = "Breaking change at 8.14.0 for the Windows Integration."

[rule]
author = ["Elastic"]
description = """
Identify access to sensitive Active Directory object attributes that contains credentials and decryption keys such as
unixUserPassword, ms-PKI-AccountCredentials and msPKI-CredentialRoamingTokens.
"""
from = "now-9m"
index = ["winlogbeat-*", "logs-system.*", "logs-windows.*"]
language = "eql"
license = "Elastic License v2"
name = "Access to a Sensitive LDAP Attribute"
references = [
    "https://www.mandiant.com/resources/blog/apt29-windows-credential-roaming",
    "https://social.technet.microsoft.com/wiki/contents/articles/11483.windows-credential-roaming.aspx",
    "https://learn.microsoft.com/en-us/windows/security/threat-protection/auditing/event-4662",
]
risk_score = 47
rule_id = "764c9fcd-4c4c-41e6-a0c7-d6c46c2eff66"
setup = """## Setup

The 'Audit Directory Service Access' logging policy must be configured for (Success, Failure).
Steps to implement the logging policy with Advanced Audit Configuration:

```
Computer Configuration >
Policies >
Windows Settings >
Security Settings >
Advanced Audit Policies Configuration >
Audit Policies >
DS Access >
Audit Directory Service Access (Success,Failure)
```
"""
severity = "medium"
tags = [
    "Domain: Endpoint",
    "OS: Windows",
    "Use Case: Threat Detection",
    "Tactic: Credential Access",
    "Tactic: Privilege Escalation",
    "Use Case: Active Directory Monitoring",
    "Data Source: Active Directory",
    "Data Source: System",
    "Resources: Investigation Guide",
]
timestamp_override = "event.ingested"
type = "eql"

query = '''
any where event.code == "4662" and

  not winlog.event_data.SubjectUserSid : "S-1-5-18" and

  winlog.event_data.Properties : (
   /* unixUserPassword */
  "*612cb747-c0e8-4f92-9221-fdd5f15b550d*",

  /* ms-PKI-AccountCredentials */
  "*b8dfa744-31dc-4ef1-ac7c-84baf7ef9da7*",

  /*  ms-PKI-DPAPIMasterKeys */
  "*b3f93023-9239-4f7c-b99c-6745d87adbc2*",

  /* msPKI-CredentialRoamingTokens */
  "*b7ff5a38-0818-42b0-8110-d3d154c97f24*"
  ) and

  /*
   Excluding noisy AccessMasks
   0x0 undefined and 0x100 Control Access
   https://learn.microsoft.com/en-us/windows/security/threat-protection/auditing/event-4662
   */
  not winlog.event_data.AccessMask in ("0x0", "0x100")
'''
note = """## Triage and analysis

> **Disclaimer**:
> This investigation guide was created using generative AI technology and has been reviewed to improve its accuracy and relevance. While every effort has been made to ensure its quality, we recommend validating the content and adapting it to suit your specific environment and operational needs.

### Investigating Access to a Sensitive LDAP Attribute

LDAP (Lightweight Directory Access Protocol) is crucial for accessing and managing directory information in Active Directory environments. Adversaries may exploit LDAP to access sensitive attributes like passwords and decryption keys, facilitating credential theft or privilege escalation. The detection rule identifies unauthorized access attempts by monitoring specific event codes and attribute identifiers, excluding benign activities to reduce noise, thus highlighting potential security threats.

### Possible investigation steps

- Review the event logs for event code 4662 to identify the specific user or process attempting to access the sensitive LDAP attributes.
- Check the winlog.event_data.SubjectUserSid to determine the identity of the user or service account involved in the access attempt, excluding the well-known SID S-1-5-18 (Local System).
- Analyze the winlog.event_data.Properties field to confirm which sensitive attribute was accessed, such as unixUserPassword, ms-PKI-AccountCredentials, or msPKI-CredentialRoamingTokens.
- Investigate the context of the access attempt by correlating the event with other logs or alerts around the same timestamp to identify any suspicious patterns or activities.
- Verify the legitimacy of the access by checking if the user or process has a valid reason or permission to access the sensitive attributes, considering the organization's access control policies.
- Assess the potential impact of the access attempt on the organization's security posture, focusing on credential theft or privilege escalation risks.
- Document findings and, if necessary, escalate the incident to the appropriate security team for further action or remediation.

### False positive analysis

- Access by legitimate administrative accounts: Regular access by system administrators to sensitive LDAP attributes can trigger alerts. To manage this, create exceptions for known administrative accounts by excluding their SIDs from the detection rule.
- Scheduled system processes: Automated tasks or system processes that require access to certain LDAP attributes may cause false positives. Identify these processes and exclude their specific event codes or AccessMasks if they are consistently benign.
- Service accounts: Service accounts that perform routine directory operations might access sensitive attributes as part of their normal function. Exclude these accounts by adding their SIDs to the exception list to prevent unnecessary alerts.
- Monitoring tools: Security or monitoring tools that scan directory attributes for compliance or auditing purposes can generate false positives. Whitelist these tools by excluding their event sources or specific actions from the detection criteria.

### Response and remediation

- Immediately isolate the affected system from the network to prevent further unauthorized access or data exfiltration.
- Conduct a thorough review of the access logs to identify any unauthorized users or systems that accessed the sensitive LDAP attributes.
- Reset passwords and revoke any potentially compromised credentials associated with the affected accounts, focusing on those with access to sensitive attributes.
- Escalate the incident to the security operations center (SOC) or incident response team for further investigation and to determine the scope of the breach.
- Implement additional monitoring on the affected systems and accounts to detect any further suspicious activities or attempts to access sensitive LDAP attributes.
- Review and update access controls and permissions for sensitive LDAP attributes to ensure they are restricted to only necessary personnel.
- Conduct a post-incident analysis to identify any gaps in security controls and update policies or procedures to prevent similar incidents in the future."""


[[rule.threat]]
framework = "MITRE ATT&CK"
[[rule.threat.technique]]
id = "T1003"
name = "OS Credential Dumping"
reference = "https://attack.mitre.org/techniques/T1003/"

[[rule.threat.technique]]
id = "T1552"
name = "Unsecured Credentials"
reference = "https://attack.mitre.org/techniques/T1552/"
[[rule.threat.technique.subtechnique]]
id = "T1552.004"
name = "Private Keys"
reference = "https://attack.mitre.org/techniques/T1552/004/"



[rule.threat.tactic]
id = "TA0006"
name = "Credential Access"
reference = "https://attack.mitre.org/tactics/TA0006/"
[[rule.threat]]
framework = "MITRE ATT&CK"
[[rule.threat.technique]]
id = "T1078"
name = "Valid Accounts"
reference = "https://attack.mitre.org/techniques/T1078/"
[[rule.threat.technique.subtechnique]]
id = "T1078.002"
name = "Domain Accounts"
reference = "https://attack.mitre.org/techniques/T1078/002/"



[rule.threat.tactic]
id = "TA0004"
name = "Privilege Escalation"
reference = "https://attack.mitre.org/tactics/TA0004/"
<|MERGE_RESOLUTION|>--- conflicted
+++ resolved
@@ -2,11 +2,7 @@
 creation_date = "2022/11/09"
 integration = ["system", "windows"]
 maturity = "production"
-<<<<<<< HEAD
 updated_date = "2025/01/22"
-=======
-updated_date = "2025/01/15"
->>>>>>> fe8c81d7
 min_stack_version = "8.14.0"
 min_stack_comments = "Breaking change at 8.14.0 for the Windows Integration."
 
