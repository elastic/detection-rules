--- conflicted
+++ resolved
@@ -2,11 +2,7 @@
 creation_date = "2020/09/02"
 ecs_version = ["1.6.0"]
 maturity = "production"
-<<<<<<< HEAD
-updated_date = "2020/10/22"
-=======
 updated_date = "2020/10/26"
->>>>>>> 2065af89
 
 [rule]
 author = ["Elastic"]
@@ -23,6 +19,7 @@
 rule_id = "9b54e002-034a-47ac-9307-ad12c03fa900"
 severity = "high"
 tags = ["Elastic", "Host", "Windows", "Threat Detection", "Privilege Escalation"]
+timeline_id = "76e52245-7519-4251-91ab-262fb1a1728c"
 type = "eql"
 
 query = '''
@@ -54,4 +51,4 @@
 [rule.threat.tactic]
 id = "TA0004"
 name = "Privilege Escalation"
-reference = "https://attack.mitre.org/tactics/TA0004/"
+reference = "https://attack.mitre.org/tactics/TA0004/"