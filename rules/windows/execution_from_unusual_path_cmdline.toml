--- conflicted
+++ resolved
@@ -3,11 +3,7 @@
 maturity = "production"
 min_stack_comments = "New fields added: required_fields, related_integrations, setup"
 min_stack_version = "8.3.0"
-<<<<<<< HEAD
-updated_date = "2022/09/27"
-=======
 updated_date = "2022/10/11"
->>>>>>> 7b596c77
 
 [rule]
 author = ["Elastic"]
@@ -75,11 +71,7 @@
 risk_score = 47
 rule_id = "cff92c41-2225-4763-b4ce-6f71e5bda5e6"
 severity = "medium"
-<<<<<<< HEAD
-tags = ["Elastic", "Host", "Windows", "Threat Detection", "Execution", "Defense Evasion", "Elastic Endgame"]
-=======
 tags = ["Elastic", "Host", "Windows", "Threat Detection", "Execution", "Defense Evasion", "has_guide"]
->>>>>>> 7b596c77
 timestamp_override = "event.ingested"
 type = "eql"
 
