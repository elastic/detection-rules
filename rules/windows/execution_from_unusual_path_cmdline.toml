[metadata]
creation_date = "2020/10/30"
integration = ["endpoint", "windows"]
maturity = "production"
<<<<<<< HEAD
updated_date = "2023/01/31"
=======
updated_date = "2023/02/07"
>>>>>>> 9bef3857
min_stack_comments = "New fields added: required_fields, related_integrations, setup"
min_stack_version = "8.3.0"

[rule]
author = ["Elastic"]
description = """
Identifies process execution from suspicious default Windows directories. This may be abused by adversaries to hide
malware in trusted paths.
"""
from = "now-9m"
index = ["winlogbeat-*", "logs-endpoint.events.*", "logs-windows.*", "endgame-*"]
language = "eql"
license = "Elastic License v2"
name = "Execution from Unusual Directory - Command Line"
note = """## Triage and analysis

### Investigating Execution from Unusual Directory - Command Line

This rule looks for the execution of scripts from unusual directories. Attackers can use system or application paths to hide malware and make the execution less suspicious.

> **Note**:
> This investigation guide uses the [Osquery Markdown Plugin](https://www.elastic.co/guide/en/security/master/invest-guide-run-osquery.html) introduced in Elastic Stack version 8.5.0. Older Elastic Stack versions will see unrendered Markdown in this guide.

#### Possible investigation steps

- Investigate the process execution chain (parent process tree) for unknown processes. Examine their executable files for prevalence, whether they are located in expected locations, and if they are signed with valid digital signatures.
- Investigate other alerts associated with the user/host during the past 48 hours.
- Examine the command line to determine which commands or scripts were executed.
- Examine the host for derived artifacts that indicates suspicious activities:
  - Analyze the script using a private sandboxed analysis system.
  - Observe and collect information about the following activities in both the sandbox and the alert subject host:
    - Attempts to contact external domains and addresses.
      - Use the Elastic Defend network events to determine domains and addresses contacted by the subject process by filtering by the process' `process.entity_id`.
      - Examine the DNS cache for suspicious or anomalous entries.
        - !{osquery{"query":"SELECT * FROM dns_cache", "label":"Osquery - Retrieve DNS Cache"}}
    - Use the Elastic Defend registry events to examine registry keys accessed, modified, or created by the related processes in the process tree.
    - Examine the host services for suspicious or anomalous entries.
      - !{osquery{"query":"SELECT description, display_name, name, path, pid, service_type, start_type, status, user_account FROM services","label":"Osquery - Retrieve All Services"}}
      - !{osquery{"query":"SELECT description, display_name, name, path, pid, service_type, start_type, status, user_account FROM services WHERE NOT (user_account LIKE '%LocalSystem' OR user_account LIKE '%LocalService' OR user_account LIKE '%NetworkService' OR user_account == null)","label":"Osquery - Retrieve Services Running on User Accounts"}}
      - !{osquery{"query":"SELECT concat('https://www.virustotal.com/gui/file/', sha1) AS VtLink, name, description, start_type, status, pid, services.path FROM services JOIN authenticode ON services.path = authenticode.path OR services.module_path = authenticode.path JOIN hash ON services.path = hash.path WHERE authenticode.result != 'trusted'","label":"Osquery - Retrieve Service Unsigned Executables with Virustotal Link"}}
  - Retrieve the files' SHA-256 hash values using the PowerShell `Get-FileHash` cmdlet and search for the existence and reputation of the hashes in resources like VirusTotal, Hybrid-Analysis, CISCO Talos, Any.run, etc.
- Investigate potentially compromised accounts. Analysts can do this by searching for login events (for example, 4624) to the target host after the registry modification.

### False positive analysis

- If this activity is expected and noisy in your environment, consider adding exceptions — preferably with a combination of parent process executable and command line conditions.

### Related rules

- Process Execution from an Unusual Directory - ebfe1448-7fac-4d59-acea-181bd89b1f7f

### Response and remediation

- Initiate the incident response process based on the outcome of the triage.
- Isolate the involved host to prevent further post-compromise behavior.
- If the triage identified malware, search the environment for additional compromised hosts.
  - Implement temporary network rules, procedures, and segmentation to contain the malware.
  - Stop suspicious processes.
  - Immediately block the identified indicators of compromise (IoCs).
  - Inspect the affected systems for additional malware backdoors like reverse shells, reverse proxies, or droppers that attackers could use to reinfect the system.
- Remove and block malicious artifacts identified during triage.
- Run a full antimalware scan. This may reveal additional artifacts left in the system, persistence mechanisms, and malware components.
- Determine the initial vector abused by the attacker and take action to prevent reinfection through the same vector.
- Using the incident response data, update logging and audit policies to improve the mean time to detect (MTTD) and the mean time to respond (MTTR).

## Setup

If enabling an EQL rule on a non-elastic-agent index (such as beats) for versions <8.2, events will not define `event.ingested` and default fallback for EQL rules was not added until 8.2, so you will need to add a custom pipeline to populate `event.ingested` to @timestamp for this rule to work.
"""
risk_score = 47
rule_id = "cff92c41-2225-4763-b4ce-6f71e5bda5e6"
severity = "medium"
tags = [
    "Elastic",
    "Host",
    "Windows",
    "Threat Detection",
    "Execution",
    "Defense Evasion",
    "Investigation Guide",
    "Elastic Endgame",
]
timestamp_override = "event.ingested"
type = "eql"

query = '''
process where event.type == "start" and
  process.name : ("wscript.exe",
                  "cscript.exe",
                  "rundll32.exe",
                  "regsvr32.exe",
                  "cmstp.exe",
                  "RegAsm.exe",
                  "installutil.exe",
                  "mshta.exe",
                  "RegSvcs.exe",
                  "powershell.exe",
                  "pwsh.exe",
                  "cmd.exe") and

  /* add suspicious execution paths here */
  process.args : ("C:\\PerfLogs\\*",
                  "C:\\Users\\Public\\*",
                  "C:\\Windows\\Tasks\\*",
                  "C:\\Intel\\*",
                  "C:\\AMD\\Temp\\*",
                  "C:\\Windows\\AppReadiness\\*",
                  "C:\\Windows\\ServiceState\\*",
                  "C:\\Windows\\security\\*",
                  "C:\\Windows\\IdentityCRL\\*",
                  "C:\\Windows\\Branding\\*",
                  "C:\\Windows\\csc\\*",
                  "C:\\Windows\\DigitalLocker\\*",
                  "C:\\Windows\\en-US\\*",
                  "C:\\Windows\\wlansvc\\*",
                  "C:\\Windows\\Prefetch\\*",
                  "C:\\Windows\\Fonts\\*",
                  "C:\\Windows\\diagnostics\\*",
                  "C:\\Windows\\TAPI\\*",
                  "C:\\Windows\\INF\\*",
                  "C:\\Windows\\System32\\Speech\\*",
                  "C:\\windows\\tracing\\*",
                  "c:\\windows\\IME\\*",
                  "c:\\Windows\\Performance\\*",
                  "c:\\windows\\intel\\*",
                  "c:\\windows\\ms\\*",
                  "C:\\Windows\\dot3svc\\*",
                  "C:\\Windows\\panther\\*",
                  "C:\\Windows\\RemotePackages\\*",
                  "C:\\Windows\\OCR\\*",
                  "C:\\Windows\\appcompat\\*",
                  "C:\\Windows\\apppatch\\*",
                  "C:\\Windows\\addins\\*",
                  "C:\\Windows\\Setup\\*",
                  "C:\\Windows\\Help\\*",
                  "C:\\Windows\\SKB\\*",
                  "C:\\Windows\\Vss\\*",
                  "C:\\Windows\\servicing\\*",
                  "C:\\Windows\\CbsTemp\\*",
                  "C:\\Windows\\Logs\\*",
                  "C:\\Windows\\WaaS\\*",
                  "C:\\Windows\\twain_32\\*",
                  "C:\\Windows\\ShellExperiences\\*",
                  "C:\\Windows\\ShellComponents\\*",
                  "C:\\Windows\\PLA\\*",
                  "C:\\Windows\\Migration\\*",
                  "C:\\Windows\\debug\\*",
                  "C:\\Windows\\Cursors\\*",
                  "C:\\Windows\\Containers\\*",
                  "C:\\Windows\\Boot\\*",
                  "C:\\Windows\\bcastdvr\\*",
                  "C:\\Windows\\TextInput\\*",
                  "C:\\Windows\\security\\*",
                  "C:\\Windows\\schemas\\*",
                  "C:\\Windows\\SchCache\\*",
                  "C:\\Windows\\Resources\\*",
                  "C:\\Windows\\rescache\\*",
                  "C:\\Windows\\Provisioning\\*",
                  "C:\\Windows\\PrintDialog\\*",
                  "C:\\Windows\\PolicyDefinitions\\*",
                  "C:\\Windows\\media\\*",
                  "C:\\Windows\\Globalization\\*",
                  "C:\\Windows\\L2Schemas\\*",
                  "C:\\Windows\\LiveKernelReports\\*",
                  "C:\\Windows\\ModemLogs\\*",
                  "C:\\Windows\\ImmersiveControlPanel\\*",
                  "C:\\$Recycle.Bin\\*") and

  /* noisy FP patterns */

  not process.parent.executable : ("C:\\WINDOWS\\System32\\DriverStore\\FileRepository\\*\\igfxCUIService*.exe",
                                   "C:\\Windows\\System32\\spacedeskService.exe",
                                   "C:\\Program Files\\Dell\\SupportAssistAgent\\SRE\\SRE.exe") and
  not (process.name : "rundll32.exe" and
       process.args : ("uxtheme.dll,#64",
                       "PRINTUI.DLL,PrintUIEntry",
                       "?:\\Windows\\System32\\FirewallControlPanel.dll,ShowNotificationDialog",
                       "?:\\WINDOWS\\system32\\Speech\\SpeechUX\\sapi.cpl",
                       "?:\\Windows\\system32\\shell32.dll,OpenAs_RunDLL")) and

  not (process.name : "cscript.exe" and process.args : "?:\\WINDOWS\\system32\\calluxxprovider.vbs") and

  not (process.name : "cmd.exe" and process.args : "?:\\WINDOWS\\system32\\powercfg.exe" and process.args : "?:\\WINDOWS\\inf\\PowerPlan.log") and

  not (process.name : "regsvr32.exe" and process.args : "?:\\Windows\\Help\\OEM\\scripts\\checkmui.dll") and

  not (process.name : "cmd.exe" and
       process.parent.executable : ("?:\\Windows\\System32\\oobe\\windeploy.exe",
                                    "?:\\Program Files (x86)\\ossec-agent\\wazuh-agent.exe",
                                    "?:\\Windows\\System32\\igfxCUIService.exe",
                                    "?:\\Windows\\Temp\\IE*.tmp\\IE*-support\\ienrcore.exe"))
'''


[[rule.threat]]
framework = "MITRE ATT&CK"
[[rule.threat.technique]]
id = "T1059"
name = "Command and Scripting Interpreter"
reference = "https://attack.mitre.org/techniques/T1059/"
[[rule.threat.technique.subtechnique]]
id = "T1059.003"
name = "Windows Command Shell"
reference = "https://attack.mitre.org/techniques/T1059/003/"



[rule.threat.tactic]
id = "TA0002"
name = "Execution"
reference = "https://attack.mitre.org/tactics/TA0002/"
[[rule.threat]]
framework = "MITRE ATT&CK"
[[rule.threat.technique]]
id = "T1036"
name = "Masquerading"
reference = "https://attack.mitre.org/techniques/T1036/"
[[rule.threat.technique.subtechnique]]
id = "T1036.005"
name = "Match Legitimate Name or Location"
reference = "https://attack.mitre.org/techniques/T1036/005/"



[rule.threat.tactic]
id = "TA0005"
name = "Defense Evasion"
reference = "https://attack.mitre.org/tactics/TA0005/"
<|MERGE_RESOLUTION|>--- conflicted
+++ resolved
@@ -2,11 +2,7 @@
 creation_date = "2020/10/30"
 integration = ["endpoint", "windows"]
 maturity = "production"
-<<<<<<< HEAD
-updated_date = "2023/01/31"
-=======
 updated_date = "2023/02/07"
->>>>>>> 9bef3857
 min_stack_comments = "New fields added: required_fields, related_integrations, setup"
 min_stack_version = "8.3.0"
 
