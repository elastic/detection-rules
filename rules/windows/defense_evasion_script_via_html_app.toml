--- conflicted
+++ resolved
@@ -2,11 +2,8 @@
 creation_date = "2020/09/09"
 integration = ["endpoint", "windows", "system", "sentinel_one_cloud_funnel", "m365_defender", "crowdstrike"]
 maturity = "production"
-<<<<<<< HEAD
-updated_date = "2025/08/19"
-=======
 updated_date = "2025/08/26"
->>>>>>> d9151c30
+
 
 [rule]
 author = ["Elastic"]
@@ -22,12 +19,9 @@
     "logs-windows.forwarded*",
     "logs-windows.sysmon_operational-*",
     "winlogbeat-*",
-<<<<<<< HEAD
     "logs-endpoint.events.process-*",
     "logs-crowdstrike.fdr*"
-=======
-    "endgame-*",
->>>>>>> d9151c30
+    "endgame-*"
 ]
 language = "eql"
 license = "Elastic License v2"
