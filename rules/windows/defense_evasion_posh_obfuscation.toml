[metadata]
creation_date = "2024/07/03"
integration = ["windows"]
maturity = "production"
<<<<<<< HEAD
updated_date = "2025/01/15"
=======
updated_date = "2025/01/20"
>>>>>>> d55d5d96
min_stack_version = "8.14.0"
min_stack_comments = "Breaking change at 8.14.0 for the Windows Integration."

[rule]
author = ["Elastic"]
description = """
Identifies scripts that contain patterns and known methods that obfuscate PowerShell code. Attackers can use obfuscation
techniques to bypass PowerShell security protections such as Antimalware Scan Interface (AMSI).
"""
from = "now-9m"
index = ["winlogbeat-*", "logs-windows.powershell*"]
language = "kuery"
license = "Elastic License v2"
name = "Potential PowerShell Obfuscated Script"
references = ["https://github.com/danielbohannon/Invoke-Obfuscation"]
risk_score = 47
rule_id = "8025db49-c57c-4fc0-bd86-7ccd6d10a35a"
setup = """## Setup

The 'PowerShell Script Block Logging' logging policy must be enabled.
Steps to implement the logging policy with Advanced Audit Configuration:

```
Computer Configuration >
Administrative Templates >
Windows PowerShell >
Turn on PowerShell Script Block Logging (Enable)
```

Steps to implement the logging policy via registry:

```
reg add "hklm\\SOFTWARE\\Policies\\Microsoft\\Windows\\PowerShell\\ScriptBlockLogging" /v EnableScriptBlockLogging /t REG_DWORD /d 1
```
"""
severity = "medium"
tags = ["Domain: Endpoint", "OS: Windows", "Use Case: Threat Detection", "Tactic: Defense Evasion", "Data Source: PowerShell Logs", "Resources: Investigation Guide"]
timestamp_override = "event.ingested"
type = "query"

query = '''
event.category:process and host.os.type:windows and
  powershell.file.script_block_text : (
    "[string]::join" or
    "-Join" or
    "[convert]::toint16" or
    "[char][int]$_" or
    ("ConvertTo-SecureString" and "PtrToStringAuto") or
    ".GetNetworkCredential().password" or
    "-BXor" or
    ("replace" and "char") or
    "[array]::reverse" or
    "-replace"
  ) and
  powershell.file.script_block_text : (
    ("$pSHoMe[" and "+$pSHoMe[") or
    ("$ShellId[" and "+$ShellId[") or
    ("$env:ComSpec[4" and "25]-Join") or
    (("Set-Variable" or "SV" or "Set-Item") and "OFS") or
    ("*MDR*" and "Name[3,11,2]") or
    ("$VerbosePreference" and "[1,3]+'X'-Join''") or
    ("rahc" or "ekovin" or "gnirts" or "ecnereferpesobrev" or "ecalper" or "cepsmoc" or "dillehs") or
    ("System.Management.Automation.$([cHAr]" or "System.$([cHAr]" or ")+[cHAR]([byte]")
  )
'''
note = """## Triage and analysis

> **Disclaimer**:
> This investigation guide was created using generative AI technology and has been reviewed to improve its accuracy and relevance. While every effort has been made to ensure its quality, we recommend validating the content and adapting it to suit your specific environment and operational needs.

### Investigating Potential PowerShell Obfuscated Script

PowerShell is a powerful scripting language used for task automation and configuration management in Windows environments. Adversaries exploit its flexibility to obfuscate scripts, evading security measures like AMSI. The detection rule identifies obfuscation patterns, such as string manipulation and encoding techniques, to flag potentially malicious scripts, aiding in defense evasion detection.

### Possible investigation steps

- Review the PowerShell script block text captured in the alert to identify any suspicious patterns or obfuscation techniques, such as string manipulation or encoding methods like "[string]::join" or "-Join".
- Check the process execution details, including the parent process and command line arguments, to understand the context in which the PowerShell script was executed.
- Investigate the source and destination of the script execution by examining the host and user details to determine if the activity aligns with expected behavior or if it originates from an unusual or unauthorized source.
- Analyze any network connections or file modifications associated with the PowerShell process to identify potential data exfiltration or lateral movement activities.
- Correlate the alert with other security events or logs, such as Windows Event Logs or network traffic logs, to gather additional context and identify any related suspicious activities.
- Assess the risk and impact of the detected activity by considering the severity and risk score provided in the alert, and determine if immediate remediation actions are necessary.

### False positive analysis

- Legitimate administrative scripts may use string manipulation and encoding techniques for benign purposes, such as data processing or configuration management. Review the context of the script execution and verify the source and intent before flagging it as malicious.
- Scripts that automate complex tasks might use obfuscation-like patterns to handle data securely or efficiently. Consider whitelisting known scripts or trusted sources to reduce false positives.
- Development and testing environments often run scripts with obfuscation patterns for testing purposes. Exclude these environments from the rule or create exceptions for specific users or groups involved in development.
- Security tools and monitoring solutions might generate PowerShell scripts with obfuscation patterns as part of their normal operation. Identify these tools and exclude their activities from triggering the rule.
- Regularly update the list of exceptions and whitelisted scripts to ensure that new legitimate scripts are not mistakenly flagged as threats.

### Response and remediation

- Isolate the affected system from the network to prevent further spread of potentially malicious scripts.
- Terminate any suspicious PowerShell processes identified by the detection rule to halt ongoing malicious activity.
- Conduct a thorough review of the PowerShell script block logs to identify and remove any obfuscated scripts or malicious code remnants.
- Restore the system from a known good backup if malicious activity is confirmed and system integrity is compromised.
- Update and patch the affected system to ensure all security vulnerabilities are addressed, reducing the risk of exploitation.
- Monitor the system and network for any signs of re-infection or similar obfuscation patterns to ensure the threat has been fully mitigated.
- Escalate the incident to the security operations center (SOC) or incident response team for further analysis and to determine if additional systems are affected."""

[[rule.threat]]
framework = "MITRE ATT&CK"
[[rule.threat.technique]]
id = "T1027"
name = "Obfuscated Files or Information"
reference = "https://attack.mitre.org/techniques/T1027/"

[[rule.threat.technique]]
id = "T1140"
name = "Deobfuscate/Decode Files or Information"
reference = "https://attack.mitre.org/techniques/T1140/"


[rule.threat.tactic]
id = "TA0005"
name = "Defense Evasion"
reference = "https://attack.mitre.org/tactics/TA0005/"


[[rule.threat]]
framework = "MITRE ATT&CK"
[[rule.threat.technique]]
id = "T1059"
name = "Command and Scripting Interpreter"
reference = "https://attack.mitre.org/techniques/T1059/"
[[rule.threat.technique.subtechnique]]
id = "T1059.001"
name = "PowerShell"
reference = "https://attack.mitre.org/techniques/T1059/001/"



[rule.threat.tactic]
id = "TA0002"
name = "Execution"
reference = "https://attack.mitre.org/tactics/TA0002/"
<|MERGE_RESOLUTION|>--- conflicted
+++ resolved
@@ -2,11 +2,7 @@
 creation_date = "2024/07/03"
 integration = ["windows"]
 maturity = "production"
-<<<<<<< HEAD
-updated_date = "2025/01/15"
-=======
-updated_date = "2025/01/20"
->>>>>>> d55d5d96
+updated_date = "2025/01/22"
 min_stack_version = "8.14.0"
 min_stack_comments = "Breaking change at 8.14.0 for the Windows Integration."
 
