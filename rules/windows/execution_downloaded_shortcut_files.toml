--- conflicted
+++ resolved
@@ -2,11 +2,7 @@
 creation_date = "2020/09/02"
 maturity = "development"
 query_schema_validation = false
-<<<<<<< HEAD
-updated_date = "2020/01/28"
-=======
 updated_date = "2020/12/17"
->>>>>>> 70ca8713
 
 [rule]
 author = ["Elastic"]
@@ -15,7 +11,7 @@
 phishing campaigns.
 """
 from = "now-9m"
-index = ["logs-endpoint.events.*", "winlogbeat-*", "logs-windows.*"]
+index = ["logs-endpoint.events.*", "winlogbeat-*"]
 language = "eql"
 license = "Elastic License"
 name = "Downloaded Shortcut Files"
