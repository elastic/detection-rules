--- conflicted
+++ resolved
@@ -3,11 +3,7 @@
 ecs_version = ["1.6.0"]
 maturity = "development"
 query_schema_validation = false
-<<<<<<< HEAD
-updated_date = "2020/10/22"
-=======
 updated_date = "2020/10/26"
->>>>>>> 2065af89
 
 [rule]
 author = ["Elastic"]
@@ -24,6 +20,7 @@
 rule_id = "6b1fd8e8-cefe-444c-bc4d-feaa2c497347"
 severity = "low"
 tags = ["Elastic", "Host", "Windows", "Threat Detection", "Execution"]
+timeline_id = "76e52245-7519-4251-91ab-262fb1a1728c"
 type = "eql"
 
 query = '''
@@ -60,4 +57,4 @@
 [rule.threat.tactic]
 id = "TA0002"
 name = "Execution"
-reference = "https://attack.mitre.org/tactics/TA0002/"
+reference = "https://attack.mitre.org/tactics/TA0002/"