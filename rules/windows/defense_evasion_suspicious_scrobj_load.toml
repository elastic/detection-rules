[metadata]
creation_date = "2020/09/02"
maturity = "production"
updated_date = "2021/04/06"

[rule]
author = ["Elastic"]
description = """
Identifies scrobj.dll loaded into unusual Microsoft processes. This usually means a malicious scriptlet is being
executed in the target process.
"""
from = "now-9m"
index = ["logs-endpoint.events.*", "winlogbeat-*", "logs-windows.*"]
language = "eql"
license = "Elastic License v2"
name = "Suspicious Script Object Execution"
risk_score = 47
rule_id = "4ed678a9-3a4f-41fb-9fea-f85a6e0a0dff"
severity = "medium"
tags = ["Elastic", "Host", "Windows", "Threat Detection", "Defense Evasion"]
type = "eql"

query = '''
sequence by process.entity_id with maxspan = 2m
<<<<<<< HEAD
  [process where event.type == "start" and
     (process.code_signature.subject_name in ("Microsoft Corporation", "Microsoft Windows") and
      process.code_signature.trusted == true) and
=======
  [process where event.type == "start" 
  /* uncomment once supported in winlogbeat */
  /* and (process.code_signature.subject_name in ("Microsoft Corporation", "Microsoft Windows") and
      process.code_signature.trusted == true) */ and
>>>>>>> 7807dd16
     not process.executable : (
       "?:\\Windows\\System32\\cscript.exe",
       "?:\\Windows\\SysWOW64\\cscript.exe",
       "?:\\Program Files (x86)\\Internet Explorer\\iexplore.exe",
       "?:\\Program Files\\Internet Explorer\\iexplore.exe",
       "?:\\Windows\\SystemApps\\Microsoft.MicrosoftEdge_*\\MicrosoftEdge.exe",
       "?:\\Windows\\system32\\msiexec.exe",
       "?:\\Windows\\SysWOW64\\msiexec.exe",
       "?:\\Windows\\System32\\smartscreen.exe",
       "?:\\Windows\\system32\\taskhostw.exe",
       "?:\\windows\\system32\\inetsrv\\w3wp.exe",
       "?:\\windows\\SysWOW64\\inetsrv\\w3wp.exe",
       "?:\\Windows\\system32\\wscript.exe",
       "?:\\Windows\\SysWOW64\\wscript.exe",
       "?:\\Windows\\system32\\mobsync.exe",
       "?:\\Windows\\SysWOW64\\mobsync.exe",
       "?:\\Windows\\System32\\cmd.exe",
       "?:\\Windows\\System32\\cmd.exe")]
  [library where event.type == "start" and dll.name : "scrobj.dll"]
'''


[[rule.threat]]
framework = "MITRE ATT&CK"
[[rule.threat.technique]]
id = "T1218"
name = "Signed Binary Proxy Execution"
reference = "https://attack.mitre.org/techniques/T1218/"

[rule.threat.tactic]
id = "TA0005"
name = "Defense Evasion"
reference = "https://attack.mitre.org/tactics/TA0005/"
<|MERGE_RESOLUTION|>--- conflicted
+++ resolved
@@ -22,16 +22,10 @@
 
 query = '''
 sequence by process.entity_id with maxspan = 2m
-<<<<<<< HEAD
-  [process where event.type == "start" and
-     (process.code_signature.subject_name in ("Microsoft Corporation", "Microsoft Windows") and
-      process.code_signature.trusted == true) and
-=======
   [process where event.type == "start" 
   /* uncomment once supported in winlogbeat */
   /* and (process.code_signature.subject_name in ("Microsoft Corporation", "Microsoft Windows") and
       process.code_signature.trusted == true) */ and
->>>>>>> 7807dd16
      not process.executable : (
        "?:\\Windows\\System32\\cscript.exe",
        "?:\\Windows\\SysWOW64\\cscript.exe",
