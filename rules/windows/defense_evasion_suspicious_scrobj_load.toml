--- conflicted
+++ resolved
@@ -1,11 +1,7 @@
 [metadata]
 creation_date = "2020/09/02"
 maturity = "production"
-<<<<<<< HEAD
-updated_date = "2021/01/20"
-=======
 updated_date = "2020/01/28"
->>>>>>> fd05341e
 
 [rule]
 author = ["Elastic"]
@@ -50,4 +46,4 @@
 [rule.threat.tactic]
 id = "TA0005"
 name = "Defense Evasion"
-reference = "https://attack.mitre.org/tactics/TA0005/"
+reference = "https://attack.mitre.org/tactics/TA0005/"