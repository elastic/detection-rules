--- conflicted
+++ resolved
@@ -4,11 +4,7 @@
 maturity = "production"
 min_stack_comments = "New fields added: required_fields, related_integrations, setup"
 min_stack_version = "8.3.0"
-<<<<<<< HEAD
-updated_date = "2022/12/16"
-=======
-updated_date = "2023/02/22"
->>>>>>> 114d6e60
+updated_date = "2023/03/06"
 
 [rule]
 author = ["Elastic"]
