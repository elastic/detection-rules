[metadata]
creation_date = "2020/12/15"
maturity = "production"
<<<<<<< HEAD
updated_date = "2020/02/16"
=======
updated_date = "2021/02/16"
>>>>>>> 134b310f

[rule]
author = ["Elastic"]
description = """
Identifies the use of the Exchange PowerShell cmdlet, Set-CASMailbox, to add a new ActiveSync allowed device.
Adversaries may target user email to collect sensitive information.
"""
false_positives = ["Legitimate exchange system administration activity."]
from = "now-9m"
index = ["logs-endpoint.events.*", "winlogbeat-*", "logs-windows.*"]
language = "eql"
license = "Elastic License"
name = "New ActiveSyncAllowedDeviceID Added via PowerShell"
references = [
    "https://www.volexity.com/blog/2020/12/14/dark-halo-leverages-solarwinds-compromise-to-breach-organizations/",
    "https://docs.microsoft.com/en-us/powershell/module/exchange/set-casmailbox?view=exchange-ps",
]
risk_score = 47
rule_id = "ce64d965-6cb0-466d-b74f-8d2c76f47f05"
severity = "medium"
tags = ["Elastic", "Host", "Windows", "Threat Detection", "Collection"]
timestamp_override = "event.ingested"
type = "eql"

query = '''
process where event.type in ("start", "process_started") and
  process.name: ("powershell.exe", "pwsh.exe") and process.args : "Set-CASMailbox*ActiveSyncAllowedDeviceIDs*"
'''


[[rule.threat]]
framework = "MITRE ATT&CK"
[[rule.threat.technique]]
id = "T1114"
name = "Email Collection"
reference = "https://attack.mitre.org/techniques/T1114/"


[rule.threat.tactic]
id = "TA0009"
name = "Collection"
reference = "https://attack.mitre.org/tactics/TA0009/"
<|MERGE_RESOLUTION|>--- conflicted
+++ resolved
@@ -1,11 +1,7 @@
 [metadata]
 creation_date = "2020/12/15"
 maturity = "production"
-<<<<<<< HEAD
-updated_date = "2020/02/16"
-=======
 updated_date = "2021/02/16"
->>>>>>> 134b310f
 
 [rule]
 author = ["Elastic"]
@@ -14,7 +10,6 @@
 Adversaries may target user email to collect sensitive information.
 """
 false_positives = ["Legitimate exchange system administration activity."]
-from = "now-9m"
 index = ["logs-endpoint.events.*", "winlogbeat-*", "logs-windows.*"]
 language = "eql"
 license = "Elastic License"
