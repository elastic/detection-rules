--- conflicted
+++ resolved
@@ -4,7 +4,6 @@
 maturity = "production"
 min_stack_comments = "New fields added: required_fields, related_integrations, setup"
 min_stack_version = "8.3.0"
-<<<<<<< HEAD
 updated_date = "2023/02/27"
 
 [transform]
@@ -32,9 +31,7 @@
 authenticode.path JOIN hash ON services.path = hash.path WHERE authenticode.result != 'trusted'
 """
 
-=======
 updated_date = "2023/02/22"
->>>>>>> 181b56c6
 
 [rule]
 author = ["Elastic"]
