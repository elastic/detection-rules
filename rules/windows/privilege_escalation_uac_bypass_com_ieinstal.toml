--- conflicted
+++ resolved
@@ -1,11 +1,7 @@
 [metadata]
 creation_date = "2020/11/03"
 maturity = "production"
-<<<<<<< HEAD
-updated_date = "2020/01/28"
-=======
 updated_date = "2020/12/09"
->>>>>>> 70ca8713
 
 [rule]
 author = ["Elastic"]
@@ -14,7 +10,7 @@
 program. Attackers may attempt to bypass UAC to stealthily execute code with elevated permissions.
 """
 from = "now-9m"
-index = ["winlogbeat-*", "logs-endpoint.events.*", "logs-windows.*"]
+index = ["winlogbeat-*", "logs-endpoint.events.*"]
 language = "eql"
 license = "Elastic License"
 name = "UAC Bypass Attempt via Elevated COM Internet Explorer Add-On Installer"
