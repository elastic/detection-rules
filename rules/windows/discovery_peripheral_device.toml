--- conflicted
+++ resolved
@@ -1,11 +1,7 @@
 [metadata]
 creation_date = "2020/11/02"
 maturity = "production"
-<<<<<<< HEAD
-updated_date = "2020/02/16"
-=======
 updated_date = "2021/02/16"
->>>>>>> 134b310f
 
 [rule]
 author = ["Elastic"]
@@ -13,7 +9,6 @@
 Identifies use of the Windows file system utility (fsutil.exe ) to gather information about attached peripheral devices
 and components connected to a computer system.
 """
-from = "now-9m"
 index = ["winlogbeat-*", "logs-endpoint.events.*", "logs-windows.*"]
 language = "eql"
 license = "Elastic License"
