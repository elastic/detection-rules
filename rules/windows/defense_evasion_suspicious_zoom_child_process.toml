--- conflicted
+++ resolved
@@ -2,15 +2,9 @@
 creation_date = "2020/09/03"
 integration = ["endpoint", "windows", "sentinel_one_cloud_funnel", "m365_defender", "system"]
 maturity = "production"
-<<<<<<< HEAD
-min_stack_comments = "Breaking change at 8.13.0 for SentinelOne Integration."
-min_stack_version = "8.13.0"
-updated_date = "2024/09/23"
-=======
 min_stack_comments = "Breaking change at 8.14.0 for the Windows Integration."
 min_stack_version = "8.14.0"
-updated_date = "2024/10/15"
->>>>>>> 61b731c3
+updated_date = "2024/10/17"
 
 [transform]
 [[transform.osquery]]
