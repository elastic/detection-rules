--- conflicted
+++ resolved
@@ -1,13 +1,9 @@
 [metadata]
 creation_date = "2020/08/14"
 maturity = "production"
-<<<<<<< HEAD
-updated_date = "2022/08/10"
-=======
 min_stack_comments = "New fields added: required_fields, related_integrations, setup"
 min_stack_version = "8.3.0"
-updated_date = "2022/08/24"
->>>>>>> 273c589b
+updated_date = "2022/09/15"
 
 [rule]
 author = ["Elastic"]
@@ -32,15 +28,10 @@
 type = "eql"
 
 query = '''
-<<<<<<< HEAD
 process where event.type == "start" and
-  process.name : "cmd.exe" and process.parent.name : "sqlservr.exe"
-=======
-process where event.type in ("start", "process_started") and
   process.name : "cmd.exe" and process.parent.name : "sqlservr.exe" and
   not process.args : ("\\\\*", "diskfree", "rmdir", "mkdir", "dir", "del", "rename", "bcp", "*XMLNAMESPACES*",
                       "?:\\MSSQL\\Backup\\Jobs\\sql_agent_backup_job.ps1", "K:\\MSSQL\\Backup\\msdb", "K:\\MSSQL\\Backup\\Logins")
->>>>>>> 273c589b
 '''
 
 
