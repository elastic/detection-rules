[metadata]
creation_date = "2020/11/18"
integration = ["endpoint", "windows"]
maturity = "production"
<<<<<<< HEAD
updated_date = "2024/03/08"
=======
updated_date = "2024/01/22"
>>>>>>> 9f8638a0
min_stack_comments = "New fields added: required_fields, related_integrations, setup"
min_stack_version = "8.3.0"

[transform]
[[transform.osquery]]
label = "Osquery - Retrieve DNS Cache"
query = "SELECT * FROM dns_cache"

[[transform.osquery]]
label = "Osquery - Retrieve All Services"
query = "SELECT description, display_name, name, path, pid, service_type, start_type, status, user_account FROM services"

[[transform.osquery]]
label = "Osquery - Retrieve Services Running on User Accounts"
query = """
SELECT description, display_name, name, path, pid, service_type, start_type, status, user_account FROM services WHERE
NOT (user_account LIKE '%LocalSystem' OR user_account LIKE '%LocalService' OR user_account LIKE '%NetworkService' OR
user_account == null)
"""

[[transform.osquery]]
label = "Osquery - Retrieve Service Unsigned Executables with Virustotal Link"
query = """
SELECT concat('https://www.virustotal.com/gui/file/', sha1) AS VtLink, name, description, start_type, status, pid,
services.path FROM services JOIN authenticode ON services.path = authenticode.path OR services.module_path =
authenticode.path JOIN hash ON services.path = hash.path WHERE authenticode.result != 'trusted'
"""


[rule]
author = ["Elastic"]
description = """
Identifies script engines creating files in the Startup folder, or the creation of script files in the Startup folder.
Adversaries may abuse this technique to maintain persistence in an environment.
"""
from = "now-9m"
<<<<<<< HEAD
index = ["winlogbeat-*", "logs-endpoint.events.*", "logs-windows.sysmon_operational-*", "endgame-*"]
=======
index = ["winlogbeat-*", "logs-endpoint.events.file*", "logs-windows.*", "endgame-*"]
>>>>>>> 9f8638a0
language = "eql"
license = "Elastic License v2"
name = "Persistent Scripts in the Startup Directory"
note = """## Triage and analysis

### Investigating Persistent Scripts in the Startup Directory

The Windows Startup folder is a special folder in Windows. Programs added to this folder are executed during account logon, without user interaction, providing an excellent way for attackers to maintain persistence.

This rule looks for shortcuts created by wscript.exe or cscript.exe, or js/vbs scripts created by any process.

> **Note**:
> This investigation guide uses the [Osquery Markdown Plugin](https://www.elastic.co/guide/en/security/master/invest-guide-run-osquery.html) introduced in Elastic Stack version 8.5.0. Older Elastic Stack versions will display unrendered Markdown in this guide.

#### Possible investigation steps

- Investigate the process execution chain (parent process tree) for unknown processes. Examine their executable files for prevalence, whether they are located in expected locations, and if they are signed with valid digital signatures.
- Investigate other alerts associated with the user/host during the past 48 hours.
- Validate if the activity is not related to planned patches, updates, network administrator activity, or legitimate software installations.
- Assess whether this behavior is prevalent in the environment by looking for similar occurrences across hosts.
- Examine the host for derived artifacts that indicate suspicious activities:
  - Analyze the file using a private sandboxed analysis system.
  - Observe and collect information about the following activities in both the sandbox and the alert subject host:
    - Attempts to contact external domains and addresses.
      - Use the Elastic Defend network events to determine domains and addresses contacted by the subject process by filtering by the process' `process.entity_id`.
      - Examine the DNS cache for suspicious or anomalous entries.
        - $osquery_0
    - Use the Elastic Defend registry events to examine registry keys accessed, modified, or created by the related processes in the process tree.
    - Examine the host services for suspicious or anomalous entries.
      - $osquery_1
      - $osquery_2
      - $osquery_3
  - Retrieve the files' SHA-256 hash values using the PowerShell `Get-FileHash` cmdlet and search for the existence and reputation of the hashes in resources like VirusTotal, Hybrid-Analysis, CISCO Talos, Any.run, etc.
- Investigate potentially compromised accounts. Analysts can do this by searching for login events (for example, 4624) to the target host after the registry modification.

### False positive analysis

- This activity is unlikely to happen legitimately. Benign true positives (B-TPs) can be added as exceptions if necessary.

### Related rules

- Suspicious Startup Shell Folder Modification - c8b150f0-0164-475b-a75e-74b47800a9ff
- Startup Folder Persistence via Unsigned Process - 2fba96c0-ade5-4bce-b92f-a5df2509da3f

### Response and remediation

- Initiate the incident response process based on the outcome of the triage.
- Isolate the involved host to prevent further post-compromise behavior.
- If the triage identified malware, search the environment for additional compromised hosts.
  - Implement temporary network rules, procedures, and segmentation to contain the malware.
  - Stop suspicious processes.
  - Immediately block the identified indicators of compromise (IoCs).
  - Inspect the affected systems for additional malware backdoors like reverse shells, reverse proxies, or droppers that attackers could use to reinfect the system.
- Remove and block malicious artifacts identified during triage.
- Investigate credential exposure on systems compromised or used by the attacker to ensure all compromised accounts are identified. Reset passwords for these accounts and other potentially compromised credentials, such as email, business systems, and web services.
- Run a full antimalware scan. This may reveal additional artifacts left in the system, persistence mechanisms, and malware components.
- Determine the initial vector abused by the attacker and take action to prevent reinfection through the same vector.
- Using the incident response data, update logging and audit policies to improve the mean time to detect (MTTD) and the mean time to respond (MTTR).
"""
risk_score = 47
rule_id = "f7c4dc5a-a58d-491d-9f14-9b66507121c0"
setup = """## Setup

If enabling an EQL rule on a non-elastic-agent index (such as beats) for versions <8.2,
events will not define `event.ingested` and default fallback for EQL rules was not added until version 8.2.
Hence for this rule to work effectively, users will need to add a custom ingest pipeline to populate
`event.ingested` to @timestamp.
For more details on adding a custom ingest pipeline refer - https://www.elastic.co/guide/en/fleet/current/data-streams-pipeline-tutorial.html
"""
severity = "medium"
tags = ["Domain: Endpoint", "OS: Windows", "Use Case: Threat Detection", "Tactic: Persistence", "Resources: Investigation Guide", "Data Source: Elastic Endgame", "Data Source: Elastic Defend", "Data Source: Sysmon"]
timestamp_override = "event.ingested"
type = "eql"

query = '''
file where host.os.type == "windows" and event.type != "deletion" and

  file.extension : ("lnk", "vbs", "vbe", "wsh", "wsf", "js") and
  not (startsWith(user.domain, "NT") or endsWith(user.domain, "NT")) and

  /* detect shortcuts created by wscript.exe or cscript.exe */
  (file.path : "C:\\*\\Programs\\Startup\\*.lnk" and
     process.name : ("wscript.exe", "cscript.exe")) or

  /* detect vbs or js files created by any process */
  file.path : ("C:\\*\\Programs\\Startup\\*.vbs",
               "C:\\*\\Programs\\Startup\\*.vbe",
               "C:\\*\\Programs\\Startup\\*.wsh",
               "C:\\*\\Programs\\Startup\\*.wsf",
               "C:\\*\\Programs\\Startup\\*.js")
'''


[[rule.threat]]
framework = "MITRE ATT&CK"
[[rule.threat.technique]]
id = "T1547"
name = "Boot or Logon Autostart Execution"
reference = "https://attack.mitre.org/techniques/T1547/"
[[rule.threat.technique.subtechnique]]
id = "T1547.001"
name = "Registry Run Keys / Startup Folder"
reference = "https://attack.mitre.org/techniques/T1547/001/"

[[rule.threat.technique.subtechnique]]
id = "T1547.009"
name = "Shortcut Modification"
reference = "https://attack.mitre.org/techniques/T1547/009/"



[rule.threat.tactic]
id = "TA0003"
name = "Persistence"
reference = "https://attack.mitre.org/tactics/TA0003/"
<|MERGE_RESOLUTION|>--- conflicted
+++ resolved
@@ -2,11 +2,7 @@
 creation_date = "2020/11/18"
 integration = ["endpoint", "windows"]
 maturity = "production"
-<<<<<<< HEAD
-updated_date = "2024/03/08"
-=======
-updated_date = "2024/01/22"
->>>>>>> 9f8638a0
+updated_date = "2024/03/13"
 min_stack_comments = "New fields added: required_fields, related_integrations, setup"
 min_stack_version = "8.3.0"
 
@@ -43,11 +39,7 @@
 Adversaries may abuse this technique to maintain persistence in an environment.
 """
 from = "now-9m"
-<<<<<<< HEAD
-index = ["winlogbeat-*", "logs-endpoint.events.*", "logs-windows.sysmon_operational-*", "endgame-*"]
-=======
-index = ["winlogbeat-*", "logs-endpoint.events.file*", "logs-windows.*", "endgame-*"]
->>>>>>> 9f8638a0
+index = ["winlogbeat-*", "logs-endpoint.events.file*", "logs-windows.sysmon_operational-*", "endgame-*"]
 language = "eql"
 license = "Elastic License v2"
 name = "Persistent Scripts in the Startup Directory"
