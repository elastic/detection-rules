--- conflicted
+++ resolved
@@ -2,13 +2,9 @@
 creation_date = "2020/11/04"
 integration = ["endpoint"]
 maturity = "production"
-<<<<<<< HEAD
 updated_date = "2023/01/03"
-=======
->>>>>>> 896a25bc
 min_stack_comments = "New fields added: required_fields, related_integrations, setup"
 min_stack_version = "8.3.0"
-updated_date = "2022/12/14"
 
 [rule]
 author = ["Elastic"]
@@ -56,13 +52,8 @@
     processes in the process tree.
     - Examine the host services for suspicious or anomalous entries.
       - !{osquery{"query":"SELECT description, display_name, name, path, pid, service_type, start_type, status, user_account FROM services","label":"Osquery - Retrieve All Services"}}
-<<<<<<< HEAD
       - !{osquery{"query":"SELECT description, display_name, name, path, pid, service_type, start_type, status, user_account FROM services WHERE NOT (user_account LIKE '%LocalSystem' OR user_account LIKE '%LocalService' OR user_account LIKE '%NetworkService' OR user_account == null)","label":"Osquery - Retrieve Services Running on User Accounts"}}
       - !{osquery{"query":"SELECT concat('https://www.virustotal.com/gui/file/', sha1) AS VtLink, name, description, start_type, status, pid, services.path FROM services JOIN authenticode ON services.path = authenticode.path OR services.module_path = authenticode.path JOIN hash ON services.path = hash.path WHERE authenticode.result != 'trusted'","label":"Osquery - Retrieve Service Unsigned Executables with Virustotal Link"}}
-=======
-      - !{osquery{"query":"SELECT description, display_name, name, path, pid, service_type, start_type, status, user_account FROM services WHERE NOT (user_account LIKE "%LocalSystem" OR user_account LIKE "%LocalService" OR user_account LIKE "%NetworkService" OR user_account == null)","label":"Osquery - Retrieve Services Running on User Accounts"}}
-      - !{osquery{"query":"SELECT concat('https://www.virustotal.com/gui/file/', sha1) AS VtLink, name, description, start_type, status, pid, services.path FROM services JOIN authenticode ON services.path = authenticode.path OR services.module_path = authenticode.path JOIN hash ON services.path = hash.path WHERE authenticode.result != "trusted"","label":"Osquery - Retrieve Service Unsigned Executables with Virustotal Link"}}
->>>>>>> 896a25bc
   - Retrieve the files' SHA-256 hash values using the PowerShell `Get-FileHash` cmdlet and search for the existence and
   reputation of the hashes in resources like VirusTotal, Hybrid-Analysis, CISCO Talos, Any.run, etc.
 
