--- conflicted
+++ resolved
@@ -4,8 +4,7 @@
 maturity = "production"
 min_stack_comments = "New fields added: required_fields, related_integrations, setup"
 min_stack_version = "8.3.0"
-<<<<<<< HEAD
-updated_date = "2023/02/27"
+updated_date = "2023/03/02"
 
 [transform]
 [[transform.osquery]]
@@ -32,9 +31,7 @@
 authenticode.path JOIN hash ON services.path = hash.path WHERE authenticode.result != 'trusted'
 """
 
-=======
 updated_date = "2023/03/02"
->>>>>>> 181b56c6
 
 [rule]
 author = ["Elastic"]
@@ -109,8 +106,8 @@
 
 query = '''
 event.category:"process" and host.os.type:windows and
- (powershell.file.script_block_text : 
-        ("System.Management.Automation.AmsiUtils" or 
+ (powershell.file.script_block_text :
+        ("System.Management.Automation.AmsiUtils" or
 				 amsiInitFailed or 
 				 Invoke-AmsiBypass or 
 				 Bypass.AMSI or 
@@ -118,13 +115,13 @@
 				 AntimalwareProvider  or 
 				 amsiSession or 
 				 amsiContext or 
-				 "System.Management.Automation.ScriptBlock" or 
+				 "System.Management.Automation.ScriptBlock" or
 				 AmsiInitialize or 
 				 unloadobfuscated or 
 				 unloadsilent or 
 				 AmsiX64 or 
 				 AmsiX32 or 
-				 FindAmsiFun) or 	
+				 FindAmsiFun) or
   powershell.file.script_block_text:("[System.Runtime.InteropServices.Marshal]::Copy" and "VirtualProtect") or
   powershell.file.script_block_text:("[Ref].Assembly.GetType(('System.Management.Automation" and ".SetValue(")
  )
