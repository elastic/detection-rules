[metadata]
creation_date = "2020/08/19"
ecs_version = ["1.6.0"]
maturity = "production"
<<<<<<< HEAD
updated_date = "2020/10/22"
=======
updated_date = "2020/10/26"
>>>>>>> 2065af89

[rule]
author = ["Elastic"]
description = "Identifies a suspicious child process of the Windows virtual system process, which could indicate code injection."
from = "now-9m"
index = ["winlogbeat-*", "logs-endpoint.events.*"]
language = "kuery"
license = "Elastic License"
name = "Unusual Child Process from a System Virtual Process"
risk_score = 73
rule_id = "de9bd7e0-49e9-4e92-a64d-53ade2e66af1"
severity = "high"
tags = ["Elastic", "Host", "Windows", "Threat Detection", "Defense Evasion"]
type = "query"

query = '''
event.category:process and event.type:(start or process_started) and
  process.parent.pid:4 and
  not process.executable:(Registry or MemCompression or "C:\Windows\System32\smss.exe")
'''


[[rule.threat]]
framework = "MITRE ATT&CK"
[[rule.threat.technique]]
id = "T1055"
name = "Process Injection"
reference = "https://attack.mitre.org/techniques/T1055/"


[rule.threat.tactic]
id = "TA0005"
name = "Defense Evasion"
reference = "https://attack.mitre.org/tactics/TA0005/"
<|MERGE_RESOLUTION|>--- conflicted
+++ resolved
@@ -2,11 +2,7 @@
 creation_date = "2020/08/19"
 ecs_version = ["1.6.0"]
 maturity = "production"
-<<<<<<< HEAD
-updated_date = "2020/10/22"
-=======
 updated_date = "2020/10/26"
->>>>>>> 2065af89
 
 [rule]
 author = ["Elastic"]
@@ -20,6 +16,7 @@
 rule_id = "de9bd7e0-49e9-4e92-a64d-53ade2e66af1"
 severity = "high"
 tags = ["Elastic", "Host", "Windows", "Threat Detection", "Defense Evasion"]
+timeline_id = "76e52245-7519-4251-91ab-262fb1a1728c"
 type = "query"
 
 query = '''
@@ -40,4 +37,4 @@
 [rule.threat.tactic]
 id = "TA0005"
 name = "Defense Evasion"
-reference = "https://attack.mitre.org/tactics/TA0005/"
+reference = "https://attack.mitre.org/tactics/TA0005/"