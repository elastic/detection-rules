[metadata]
creation_date = "2020/11/17"
integration = ["endpoint"]
maturity = "production"
updated_date = "2022/12/16"
min_stack_comments = "New fields added: required_fields, related_integrations, setup"
min_stack_version = "8.3.0"
<<<<<<< HEAD
=======
updated_date = "2023/02/22"
>>>>>>> 114d6e60

[rule]
author = ["Elastic"]
description = """
The Debugger and SilentProcessExit registry keys can allow an adversary to intercept the execution of files, causing a
different process to be executed. This functionality can be abused by an adversary to establish persistence.
"""
from = "now-9m"
index = ["logs-endpoint.events.*", "endgame-*"]
language = "eql"
license = "Elastic License v2"
name = "Image File Execution Options Injection"
references = [
    "https://oddvar.moe/2018/04/10/persistence-using-globalflags-in-image-file-execution-options-hidden-from-autoruns-exe/",
]
risk_score = 47
rule_id = "6839c821-011d-43bd-bd5b-acff00257226"
severity = "medium"
tags = ["Elastic", "Host", "Windows", "Threat Detection", "Persistence", "Elastic Endgame"]
timestamp_override = "event.ingested"
type = "eql"

query = '''
<<<<<<< HEAD
registry where length(registry.data.strings) > 0 and
  registry.path : (
    "HKLM\\SOFTWARE\\Microsoft\\Windows NT\\CurrentVersion\\Image File Execution Options\\*.exe\\Debugger",
    "HKLM\\SOFTWARE\\WOW6432Node\\Microsoft\\Windows NT\\CurrentVersion\\Image File Execution Options\\*\\Debugger",
    "HKLM\\SOFTWARE\\Microsoft\\Windows NT\\CurrentVersion\\SilentProcessExit\\*\\MonitorProcess",
    "HKLM\\SOFTWARE\\WOW6432Node\\Microsoft\\Windows NT\\CurrentVersion\\SilentProcessExit\\*\\MonitorProcess",
    "\\REGISTRY\\MACHINE\\SOFTWARE\\Microsoft\\Windows NT\\CurrentVersion\\Image File Execution Options\\*.exe\\Debugger",
    "\\REGISTRY\\MACHINE\\SOFTWARE\\WOW6432Node\\Microsoft\\Windows NT\\CurrentVersion\\Image File Execution Options\\*\\Debugger",
    "\\REGISTRY\\MACHINE\\SOFTWARE\\Microsoft\\Windows NT\\CurrentVersion\\SilentProcessExit\\*\\MonitorProcess",
    "\\REGISTRY\\MACHINE\\SOFTWARE\\WOW6432Node\\Microsoft\\Windows NT\\CurrentVersion\\SilentProcessExit\\*\\MonitorProcess"
  ) and
    /* add FPs here */
  not registry.data.strings regex~ ("""C:\\Program Files( \(x86\))?\\ThinKiosk\\thinkiosk\.exe""", """.*\\PSAppDeployToolkit\\.*""")
=======
registry where host.os.type == "windows" and length(registry.data.strings) > 0 and
 registry.path : ("HKLM\\SOFTWARE\\Microsoft\\Windows NT\\CurrentVersion\\Image File Execution Options\\*.exe\\Debugger",
                  "HKLM\\SOFTWARE\\WOW6432Node\\Microsoft\\Windows NT\\CurrentVersion\\Image File Execution Options\\*\\Debugger",
                  "HKLM\\SOFTWARE\\Microsoft\\Windows NT\\CurrentVersion\\SilentProcessExit\\*\\MonitorProcess",
                  "HKLM\\SOFTWARE\\WOW6432Node\\Microsoft\\Windows NT\\CurrentVersion\\SilentProcessExit\\*\\MonitorProcess") and
   /* add FPs here */
 not registry.data.strings regex~ ("""C:\\Program Files( \(x86\))?\\ThinKiosk\\thinkiosk\.exe""", """.*\\PSAppDeployToolkit\\.*""")
>>>>>>> 114d6e60
'''


[[rule.threat]]
framework = "MITRE ATT&CK"
[[rule.threat.technique]]
id = "T1546"
name = "Event Triggered Execution"
reference = "https://attack.mitre.org/techniques/T1546/"
[[rule.threat.technique.subtechnique]]
id = "T1546.012"
name = "Image File Execution Options Injection"
reference = "https://attack.mitre.org/techniques/T1546/012/"



[rule.threat.tactic]
id = "TA0003"
name = "Persistence"
reference = "https://attack.mitre.org/tactics/TA0003/"
<|MERGE_RESOLUTION|>--- conflicted
+++ resolved
@@ -2,13 +2,9 @@
 creation_date = "2020/11/17"
 integration = ["endpoint"]
 maturity = "production"
-updated_date = "2022/12/16"
 min_stack_comments = "New fields added: required_fields, related_integrations, setup"
 min_stack_version = "8.3.0"
-<<<<<<< HEAD
-=======
-updated_date = "2023/02/22"
->>>>>>> 114d6e60
+updated_date = "2023/03/06"
 
 [rule]
 author = ["Elastic"]
@@ -32,8 +28,7 @@
 type = "eql"
 
 query = '''
-<<<<<<< HEAD
-registry where length(registry.data.strings) > 0 and
+registry where host.os.type == "windows" and length(registry.data.strings) > 0 and
   registry.path : (
     "HKLM\\SOFTWARE\\Microsoft\\Windows NT\\CurrentVersion\\Image File Execution Options\\*.exe\\Debugger",
     "HKLM\\SOFTWARE\\WOW6432Node\\Microsoft\\Windows NT\\CurrentVersion\\Image File Execution Options\\*\\Debugger",
@@ -46,15 +41,6 @@
   ) and
     /* add FPs here */
   not registry.data.strings regex~ ("""C:\\Program Files( \(x86\))?\\ThinKiosk\\thinkiosk\.exe""", """.*\\PSAppDeployToolkit\\.*""")
-=======
-registry where host.os.type == "windows" and length(registry.data.strings) > 0 and
- registry.path : ("HKLM\\SOFTWARE\\Microsoft\\Windows NT\\CurrentVersion\\Image File Execution Options\\*.exe\\Debugger",
-                  "HKLM\\SOFTWARE\\WOW6432Node\\Microsoft\\Windows NT\\CurrentVersion\\Image File Execution Options\\*\\Debugger",
-                  "HKLM\\SOFTWARE\\Microsoft\\Windows NT\\CurrentVersion\\SilentProcessExit\\*\\MonitorProcess",
-                  "HKLM\\SOFTWARE\\WOW6432Node\\Microsoft\\Windows NT\\CurrentVersion\\SilentProcessExit\\*\\MonitorProcess") and
-   /* add FPs here */
- not registry.data.strings regex~ ("""C:\\Program Files( \(x86\))?\\ThinKiosk\\thinkiosk\.exe""", """.*\\PSAppDeployToolkit\\.*""")
->>>>>>> 114d6e60
 '''
 
 
