--- conflicted
+++ resolved
@@ -1,11 +1,7 @@
 [metadata]
 creation_date = "2020/11/17"
 maturity = "production"
-<<<<<<< HEAD
-updated_date = "2020/02/16"
-=======
 updated_date = "2021/02/16"
->>>>>>> 134b310f
 
 [rule]
 author = ["Elastic"]
@@ -13,7 +9,6 @@
 The Debugger and SilentProcessExit registry keys can allow an adversary to intercept the execution of files, causing a
 different process to be executed. This functionality can be abused by an adversary to establish persistence.
 """
-from = "now-9m"
 index = ["winlogbeat-*", "logs-endpoint.events.*", "logs-windows.*"]
 language = "eql"
 license = "Elastic License"
