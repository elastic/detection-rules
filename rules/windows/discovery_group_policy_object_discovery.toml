--- conflicted
+++ resolved
@@ -4,11 +4,8 @@
 maturity = "production"
 min_stack_comments = "New fields added: required_fields, related_integrations, setup"
 min_stack_version = "8.3.0"
-<<<<<<< HEAD
-updated_date = "2023/11/03"
-=======
-updated_date = "2023/09/13"
->>>>>>> 2f468ddc
+updated_date = "2023/12/19"
+
 
 [rule]
 author = ["Elastic"]
@@ -26,34 +23,15 @@
 
 ### Investigating Group Policy Discovery via Microsoft GPResult Utility
 
-<<<<<<< HEAD
 Group Policy is a Windows feature that allows administrators to manage and configure settings for users and computers in an Active Directory environment. The Microsoft GPResult utility (gpresult.exe) is a command-line tool used to query and display Group Policy Objects (GPOs) applied to a system. Attackers may abuse this utility to gain insights into the active directory environment and identify potential privilege escalation or lateral movement opportunities.
 
 The detection rule 'Group Policy Discovery via Microsoft GPResult Utility' is designed to identify the usage of gpresult.exe with specific arguments ("/z", "/v", "/r", "/x") that are commonly used by adversaries during the reconnaissance phase to perform group policy discovery.
 
-### Possible investigation steps
+#### Possible investigation steps
 
 - Review the alert details to understand the context of the gpresult.exe usage, such as the user account, system, and time of execution.
+- Identify the user account that performed the action and whether it should perform this kind of action.
 - Investigate the process execution chain (parent process tree) for unknown processes. Examine their executable files for prevalence, whether they are located in expected locations, and if they are signed with valid digital signatures.
-- Identify the user account that performed the action and whether it should perform this kind of action.
-- Investigate other alerts associated with the user/host during the past 48 hours.
-- Investigate any abnormal account behavior, such as command executions, file creations or modifications, and network connections.
-
-### False positive analysis
-
-- This rule may generate false positives when legitimate administrators or automated scripts use gpresult.exe with the specified arguments ("/z", "/v", "/r", "/x") for routine management and troubleshooting tasks in the Active Directory environment.
-- If this activity is expected or noisy in your environment, consider adding exceptions - preferably with a combination of known benign parent processes and users.
-- Discovery activities are not inherently malicious if they occur in isolation and are done within the user's business context (e.g., an administrator in this context). As long as the analyst did not identify suspicious activity related to the user or host, such alerts can be dismissed.
-
-### Response and Remediation
-=======
-Group Policy is a Windows feature that allows administrators to manage and configure settings for users and computers in an Active Directory environment. The Microsoft GPResult utility (`gpresult.exe`) is a command-line tool used to query and display Group Policy Objects (GPOs) applied to a system.
-
-This rule identifies the execution of `gpresult.exe` or renamed instances with specific arguments, which can be abused by attackers to gain insights into the active directory environment and identify potential privilege escalation or lateral movement opportunities.
-
-#### Possible investigation steps
-
-- Identify the user account that performed the action and whether it should perform this kind of action.
 - Investigate other alerts associated with the user/host during the past 48 hours.
 - Investigate any abnormal account behavior, such as command executions, file creations or modifications, and network connections.
 - Inspect the host for suspicious or abnormal behavior in the alert timeframe.
@@ -65,19 +43,13 @@
 - Discovery activities are not inherently malicious if they occur in isolation. As long as the analyst did not identify suspicious activity related to the user or host, such alerts can be dismissed.
 
 ### Response and remediation
->>>>>>> 2f468ddc
 
 - Initiate the incident response process based on the outcome of the triage.
 - Isolate the involved hosts to prevent further post-compromise behavior.
 - Investigate credential exposure on systems compromised or used by the attacker to ensure all compromised accounts are identified. Reset passwords for these accounts and other potentially compromised credentials, such as email, business systems, and web services.
-<<<<<<< HEAD
 - Reimage the host operating system or restore the compromised files to clean versions.
 - Run a full antimalware scan. This may reveal additional artifacts left in the system, persistence mechanisms, and malware components.
 - Determine the initial vector abused by the attacker and take action to prevent reinfection via the same vector.
-=======
-- Run a full antimalware scan. This may reveal additional artifacts left in the system, persistence mechanisms, and malware components.
-- Determine the initial vector abused by the attacker and take action to prevent reinfection through the same vector.
->>>>>>> 2f468ddc
 - Using the incident response data, update logging and audit policies to improve the mean time to detect (MTTD) and the mean time to respond (MTTR).
 """
 risk_score = 21
