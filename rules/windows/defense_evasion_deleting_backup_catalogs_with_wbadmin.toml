[metadata]
creation_date = "2020/02/18"
maturity = "production"
<<<<<<< HEAD
updated_date = "2020/01/28"
=======
updated_date = "2020/12/09"
>>>>>>> 70ca8713

[rule]
author = ["Elastic"]
description = """
Identifies use of the wbadmin.exe to delete the backup catalog. Ransomware and other malware may do this to prevent
system recovery.
"""
from = "now-9m"
index = ["winlogbeat-*", "logs-endpoint.events.*", "logs-windows.*"]
language = "kuery"
license = "Elastic License"
name = "Deleting Backup Catalogs with Wbadmin"
risk_score = 21
rule_id = "581add16-df76-42bb-af8e-c979bfb39a59"
severity = "low"
tags = ["Elastic", "Host", "Windows", "Threat Detection", "Defense Evasion"]
type = "query"

query = '''
event.category:process and event.type:(start or process_started) and
  process.name:wbadmin.exe and process.args:(catalog and delete)
'''


[[rule.threat]]
framework = "MITRE ATT&CK"
[[rule.threat.technique]]
id = "T1070"
name = "Indicator Removal on Host"
reference = "https://attack.mitre.org/techniques/T1070/"
[[rule.threat.technique.subtechnique]]
id = "T1070.004"
name = "File Deletion"
reference = "https://attack.mitre.org/techniques/T1070/004/"


[rule.threat.tactic]
id = "TA0005"
name = "Defense Evasion"
reference = "https://attack.mitre.org/tactics/TA0005/"
<|MERGE_RESOLUTION|>--- conflicted
+++ resolved
@@ -1,11 +1,7 @@
 [metadata]
 creation_date = "2020/02/18"
 maturity = "production"
-<<<<<<< HEAD
-updated_date = "2020/01/28"
-=======
 updated_date = "2020/12/09"
->>>>>>> 70ca8713
 
 [rule]
 author = ["Elastic"]
@@ -14,7 +10,7 @@
 system recovery.
 """
 from = "now-9m"
-index = ["winlogbeat-*", "logs-endpoint.events.*", "logs-windows.*"]
+index = ["winlogbeat-*", "logs-endpoint.events.*"]
 language = "kuery"
 license = "Elastic License"
 name = "Deleting Backup Catalogs with Wbadmin"
