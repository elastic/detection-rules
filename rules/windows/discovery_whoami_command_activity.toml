--- conflicted
+++ resolved
@@ -1,13 +1,9 @@
 [metadata]
 creation_date = "2020/02/18"
 maturity = "production"
-<<<<<<< HEAD
-updated_date = "2022/08/10"
-=======
 min_stack_comments = "New fields added: required_fields, related_integrations, setup"
 min_stack_version = "8.3.0"
-updated_date = "2022/08/24"
->>>>>>> 273c589b
+updated_date = "2022/09/15"
 
 [rule]
 author = ["Elastic"]
@@ -80,10 +76,7 @@
 type = "eql"
 
 query = '''
-<<<<<<< HEAD
-process where event.type == "start" and process.name : "whoami.exe"
-=======
-process where event.type in ("start", "process_started") and process.name : "whoami.exe" and
+process where event.type == "start" and process.name : "whoami.exe" and
 (
 
  (/* scoped for whoami execution under system privileges */
@@ -101,7 +94,6 @@
   process.parent.name : ("wsmprovhost.exe", "w3wp.exe", "wmiprvse.exe", "rundll32.exe", "regsvr32.exe")
 
 )
->>>>>>> 273c589b
 '''
 
 
