[metadata]
creation_date = "2020/02/18"
ecs_version = ["1.6.0"]
maturity = "production"
<<<<<<< HEAD
updated_date = "2020/10/22"
=======
updated_date = "2020/10/26"
>>>>>>> 2065af89

[rule]
author = ["Elastic"]
description = """
Identifies use of whoami.exe which displays user, group, and privileges information for the user who is currently logged
on to the local system.
"""
false_positives = [
    """
    Some normal use of this program, at varying levels of frequency, may originate from scripts, automation tools and
    frameworks. Usage by non-engineers and ordinary users is unusual.
    """,
]
index = ["winlogbeat-*", "logs-endpoint.events.*"]
language = "kuery"
license = "Elastic License"
name = "Whoami Process Activity"
risk_score = 21
rule_id = "ef862985-3f13-4262-a686-5f357bbb9bc2"
severity = "low"
<<<<<<< HEAD
tags = ["Elastic", "Windows"]
timeline_id = "76e52245-7519-4251-91ab-262fb1a1728c"
=======
tags = ["Elastic", "Host", "Windows", "Threat Detection", "Discovery"]
>>>>>>> 2065af89
type = "query"

query = '''
event.category:process and event.type:(start or process_started) and process.name:whoami.exe
'''


[[rule.threat]]
framework = "MITRE ATT&CK"
[[rule.threat.technique]]
id = "T1033"
name = "System Owner/User Discovery"
reference = "https://attack.mitre.org/techniques/T1033/"


[rule.threat.tactic]
id = "TA0007"
name = "Discovery"
reference = "https://attack.mitre.org/tactics/TA0007/"
<|MERGE_RESOLUTION|>--- conflicted
+++ resolved
@@ -2,11 +2,7 @@
 creation_date = "2020/02/18"
 ecs_version = ["1.6.0"]
 maturity = "production"
-<<<<<<< HEAD
-updated_date = "2020/10/22"
-=======
 updated_date = "2020/10/26"
->>>>>>> 2065af89
 
 [rule]
 author = ["Elastic"]
@@ -27,12 +23,8 @@
 risk_score = 21
 rule_id = "ef862985-3f13-4262-a686-5f357bbb9bc2"
 severity = "low"
-<<<<<<< HEAD
-tags = ["Elastic", "Windows"]
+tags = ["Elastic", "Host", "Windows", "Threat Detection", "Discovery"]
 timeline_id = "76e52245-7519-4251-91ab-262fb1a1728c"
-=======
-tags = ["Elastic", "Host", "Windows", "Threat Detection", "Discovery"]
->>>>>>> 2065af89
 type = "query"
 
 query = '''
@@ -51,4 +43,4 @@
 [rule.threat.tactic]
 id = "TA0007"
 name = "Discovery"
-reference = "https://attack.mitre.org/tactics/TA0007/"
+reference = "https://attack.mitre.org/tactics/TA0007/"