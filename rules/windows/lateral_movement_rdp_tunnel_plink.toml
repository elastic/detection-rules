[metadata]
creation_date = "2020/10/14"
maturity = "production"
<<<<<<< HEAD
updated_date = "2020/02/16"
=======
updated_date = "2020/01/28"
>>>>>>> 4e6ff388

[rule]
author = ["Elastic"]
description = """
Identifies potential use of an SSH utility to establish RDP over a reverse SSH Tunnel. This could be indicative of
adversary lateral movement to interactively access restricted networks.
"""
from = "now-9m"
index = ["logs-endpoint.events.*", "winlogbeat-*", "logs-windows.*"]
language = "eql"
license = "Elastic License"
name = "Potential Remote Desktop Tunneling Detected"
references = ["https://blog.netspi.com/how-to-access-rdp-over-a-reverse-ssh-tunnel/"]
risk_score = 73
rule_id = "76fd43b7-3480-4dd9-8ad7-8bd36bfad92f"
severity = "high"
tags = ["Elastic", "Host", "Windows", "Threat Detection", "Lateral Movement"]
timestamp_override = "event.ingested"
type = "eql"

query = '''
<<<<<<< HEAD
process where event.type in ("start", "process_started", "info") and 
/* RDP port and usual SSH tunneling related switches in commandline */
wildcard(process.args, "*:3389") and wildcard(process.args,"-L", "-P", "-R", "-pw", "-ssh")
=======
process where event.type in ("start", "process_started") and
  /* RDP port and usual SSH tunneling related switches in command line */
  process.args : "*:3389" and
  process.args : ("-L", "-P", "-R", "-pw", "-ssh")
>>>>>>> 4e6ff388
'''


[[rule.threat]]
framework = "MITRE ATT&CK"
[[rule.threat.technique]]
id = "T1021"
name = "Remote Services"
reference = "https://attack.mitre.org/techniques/T1021/"


[rule.threat.tactic]
id = "TA0008"
name = "Lateral Movement"
reference = "https://attack.mitre.org/tactics/TA0008/"<|MERGE_RESOLUTION|>--- conflicted
+++ resolved
@@ -1,11 +1,7 @@
 [metadata]
 creation_date = "2020/10/14"
 maturity = "production"
-<<<<<<< HEAD
 updated_date = "2020/02/16"
-=======
-updated_date = "2020/01/28"
->>>>>>> 4e6ff388
 
 [rule]
 author = ["Elastic"]
@@ -27,16 +23,10 @@
 type = "eql"
 
 query = '''
-<<<<<<< HEAD
-process where event.type in ("start", "process_started", "info") and 
-/* RDP port and usual SSH tunneling related switches in commandline */
-wildcard(process.args, "*:3389") and wildcard(process.args,"-L", "-P", "-R", "-pw", "-ssh")
-=======
 process where event.type in ("start", "process_started") and
   /* RDP port and usual SSH tunneling related switches in command line */
   process.args : "*:3389" and
   process.args : ("-L", "-P", "-R", "-pw", "-ssh")
->>>>>>> 4e6ff388
 '''
 
 
