--- conflicted
+++ resolved
@@ -1,13 +1,9 @@
 [metadata]
 creation_date = "2020/11/15"
 maturity = "production"
-<<<<<<< HEAD
-updated_date = "2022/08/10"
-=======
 min_stack_comments = "New fields added: required_fields, related_integrations, setup"
 min_stack_version = "8.3.0"
-updated_date = "2022/08/24"
->>>>>>> 273c589b
+updated_date = "2022/09/15"
 
 [rule]
 author = ["Elastic"]
@@ -37,19 +33,11 @@
 
   /* Excluding Common FPs Nessus and SCCM */
 
-<<<<<<< HEAD
   [process where event.type == "start" and process.parent.name : "WmiPrvSE.exe" and
    not process.args : ("C:\\windows\\temp\\nessus_*.txt", 
                        "C:\\windows\\TEMP\\nessus_*.TMP", 
                        "C:\\Windows\\CCM\\SystemTemp\\*", 
-                       "C:\\Windows\\CCMCache\\*", 
-=======
-  [process where event.type in ("start", "process_started") and process.parent.name : "WmiPrvSE.exe" and
-   not process.args : ("C:\\windows\\temp\\nessus_*.txt",
-                       "C:\\windows\\TEMP\\nessus_*.TMP",
-                       "C:\\Windows\\CCM\\SystemTemp\\*",
                        "C:\\Windows\\CCMCache\\*",
->>>>>>> 273c589b
                        "C:\\CCM\\Cache\\*")
    ]
 '''
