--- conflicted
+++ resolved
@@ -2,13 +2,9 @@
 creation_date = "2020/02/18"
 integration = ["endpoint", "windows", "m365_defender", "system"]
 maturity = "production"
-<<<<<<< HEAD
-updated_date = "2024/09/23"
-=======
-updated_date = "2024/10/15"
+updated_date = "2024/10/17"
 min_stack_version = "8.14.0"
 min_stack_comments = "Breaking change at 8.14.0 for the Windows Integration."
->>>>>>> 61b731c3
 
 [transform]
 [[transform.osquery]]
