[metadata]
creation_date = "2020/02/18"
integration = ["endpoint", "windows"]
maturity = "production"
min_stack_comments = "New fields added: required_fields, related_integrations, setup"
min_stack_version = "8.3.0"
<<<<<<< HEAD
updated_date = "2023/00/00"
=======
updated_date = "2023/03/30"

[transform]
[[transform.osquery]]
label = "Osquery - Retrieve DNS Cache"
query = "SELECT * FROM dns_cache"

[[transform.osquery]]
label = "Osquery - Retrieve All Services"
query = "SELECT description, display_name, name, path, pid, service_type, start_type, status, user_account FROM services"

[[transform.osquery]]
label = "Osquery - Retrieve Services Running on User Accounts"
query = """
SELECT description, display_name, name, path, pid, service_type, start_type, status, user_account FROM services WHERE
NOT (user_account LIKE '%LocalSystem' OR user_account LIKE '%LocalService' OR user_account LIKE '%NetworkService' OR
user_account == null)
"""

[[transform.osquery]]
label = "Osquery - Retrieve Service Unsigned Executables with Virustotal Link"
query = """
SELECT concat('https://www.virustotal.com/gui/file/', sha1) AS VtLink, name, description, start_type, status, pid,
services.path FROM services JOIN authenticode ON services.path = authenticode.path OR services.module_path =
authenticode.path JOIN hash ON services.path = hash.path WHERE authenticode.result != 'trusted'
"""
>>>>>>> dc05f1d8

[rule]
author = ["Elastic"]
description = """
The Filter Manager Control Program (fltMC.exe) binary may be abused by adversaries to unload a filter driver and evade
defenses.
"""
from = "now-9m"
index = ["winlogbeat-*", "logs-endpoint.events.*", "logs-windows.*", "endgame-*"]
language = "eql"
license = "Elastic License v2"
name = "Potential Evasion via Filter Manager"
note = """## Triage and analysis

### Investigating Potential Evasion via Filter Manager

A file system filter driver, or minifilter, is a specialized type of filter driver designed to intercept and modify I/O requests sent to a file system or another filter driver. Minifilters are used by a wide range of security software, including EDR, antivirus, backup agents, encryption products, etc.

Attackers may try to unload minifilters to avoid protections such as malware detection, file system monitoring, and behavior-based detections.

This rule identifies the attempt to unload a minifilter using the `fltmc.exe` command-line utility, a tool used to manage and query the filter drivers loaded on Windows systems.

> **Note**:
> This investigation guide uses the [Osquery Markdown Plugin](https://www.elastic.co/guide/en/security/master/invest-guide-run-osquery.html) introduced in Elastic Stack version 8.5.0. Older Elastic Stack versions will display unrendered Markdown in this guide.

#### Possible investigation steps

- Identify the user account that performed the action and whether it should perform this kind of action.
- Examine the command line event to identify the target driver.
  - Identify the minifilter's role in the environment and if it is security-related. Microsoft provides a [list](https://learn.microsoft.com/en-us/windows-hardware/drivers/ifs/allocated-altitudes) of allocated altitudes that may provide more context, such as the manufacturer.
- Contact the account owner and confirm whether they are aware of this activity.
- Investigate the process execution chain (parent process tree) for unknown processes. Examine their executable files for prevalence, whether they are located in expected locations, and if they are signed with valid digital signatures.
- Investigate other alerts associated with the user/host during the past 48 hours.
- Examine the host for derived artifacts that indicate suspicious activities:
  - Observe and collect information about the following activities in the alert subject host:
    - Attempts to contact external domains and addresses.
      - Use the Elastic Defend network events to determine domains and addresses contacted by the subject process by filtering by the process' `process.entity_id`.
      - Examine the DNS cache for suspicious or anomalous entries.
        - $osquery_0
    - Use the Elastic Defend registry events to examine registry keys accessed, modified, or created by the related processes in the process tree.
    - Examine the host services for suspicious or anomalous entries.
      - $osquery_1
      - $osquery_2
      - $osquery_3

### False positive analysis

- This mechanism can be used legitimately. Analysts can dismiss the alert if the administrator is aware of the activity and there are justifications for the action.

### Response and remediation

- Initiate the incident response process based on the outcome of the triage.
- Isolate the involved host to prevent further post-compromise behavior.
- If the triage identified malware, search the environment for additional compromised hosts.
  - Implement temporary network rules, procedures, and segmentation to contain the malware.
  - Stop suspicious processes.
  - Immediately block the identified indicators of compromise (IoCs).
  - Inspect the affected systems for additional malware backdoors like reverse shells, reverse proxies, or droppers that attackers could use to reinfect the system.
- Remove and block malicious artifacts identified during triage.
- Run a full antimalware scan. This may reveal additional artifacts left in the system, persistence mechanisms, and malware components.
- Investigate credential exposure on systems compromised or used by the attacker to ensure all compromised accounts are identified. Reset passwords for these accounts and other potentially compromised credentials, such as email, business systems, and web services.
- Determine the initial vector abused by the attacker and take action to prevent reinfection through the same vector.
- Using the incident response data, update logging and audit policies to improve the mean time to detect (MTTD) and the mean time to respond (MTTR).
"""
risk_score = 47
rule_id = "06dceabf-adca-48af-ac79-ffdf4c3b1e9a"
severity = "medium"
<<<<<<< HEAD
tags = ["Domain: Endpoint", "OS: Windows", "Use Case: Threat Detection", "Tactic: Defense Evasion", "Data Source: Elastic Endgame"]
=======
tags = ["Elastic", "Host", "Windows", "Threat Detection", "Defense Evasion", "Elastic Endgame", "Investigation Guide"]
>>>>>>> dc05f1d8
timestamp_override = "event.ingested"
type = "eql"

query = '''
process where host.os.type == "windows" and event.type == "start" and
 process.name : "fltMC.exe" and process.args : "unload"
'''


[[rule.threat]]
framework = "MITRE ATT&CK"
[[rule.threat.technique]]
id = "T1562"
name = "Impair Defenses"
reference = "https://attack.mitre.org/techniques/T1562/"
[[rule.threat.technique.subtechnique]]
id = "T1562.001"
name = "Disable or Modify Tools"
reference = "https://attack.mitre.org/techniques/T1562/001/"



[rule.threat.tactic]
id = "TA0005"
name = "Defense Evasion"
reference = "https://attack.mitre.org/tactics/TA0005/"
<|MERGE_RESOLUTION|>--- conflicted
+++ resolved
@@ -4,10 +4,7 @@
 maturity = "production"
 min_stack_comments = "New fields added: required_fields, related_integrations, setup"
 min_stack_version = "8.3.0"
-<<<<<<< HEAD
 updated_date = "2023/00/00"
-=======
-updated_date = "2023/03/30"
 
 [transform]
 [[transform.osquery]]
@@ -33,7 +30,6 @@
 services.path FROM services JOIN authenticode ON services.path = authenticode.path OR services.module_path =
 authenticode.path JOIN hash ON services.path = hash.path WHERE authenticode.result != 'trusted'
 """
->>>>>>> dc05f1d8
 
 [rule]
 author = ["Elastic"]
@@ -101,11 +97,7 @@
 risk_score = 47
 rule_id = "06dceabf-adca-48af-ac79-ffdf4c3b1e9a"
 severity = "medium"
-<<<<<<< HEAD
-tags = ["Domain: Endpoint", "OS: Windows", "Use Case: Threat Detection", "Tactic: Defense Evasion", "Data Source: Elastic Endgame"]
-=======
-tags = ["Elastic", "Host", "Windows", "Threat Detection", "Defense Evasion", "Elastic Endgame", "Investigation Guide"]
->>>>>>> dc05f1d8
+tags = ["Domain: Endpoint", "OS: Windows", "Use Case: Threat Detection", "Tactic: Defense Evasion", "Data Source: Elastic Endgame", "Resources: Investigation Guide"]
 timestamp_override = "event.ingested"
 type = "eql"
 
