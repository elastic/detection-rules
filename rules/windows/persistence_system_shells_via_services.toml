--- conflicted
+++ resolved
@@ -1,11 +1,7 @@
 [metadata]
 creation_date = "2020/02/18"
 maturity = "production"
-<<<<<<< HEAD
-updated_date = "2022/03/28"
-=======
 updated_date = "2022/03/31"
->>>>>>> 3a5fceac
 
 [rule]
 author = ["Elastic"]
@@ -18,7 +14,6 @@
 language = "eql"
 license = "Elastic License v2"
 name = "System Shells via Services"
-<<<<<<< HEAD
 note = """## Triage and analysis
 
 ### Investigating System Shells via Services
@@ -51,11 +46,11 @@
 - Reset passwords for the user account and other potentially compromised accounts (email, services, CRMs, etc.).
 - Delete the service or restore it to the original configuration.
 - Investigate the initial attack vector.
-=======
-note = """## Config
+
+
+## Config
 
 If enabling an EQL rule on a non-elastic-agent index (such as beats) for versions <8.2, events will not define `event.ingested` and default fallback for EQL rules was not added until 8.2, so you will need to add a custom pipeline to populate `event.ingested` to @timestamp for this rule to work.
->>>>>>> 3a5fceac
 """
 risk_score = 47
 rule_id = "0022d47d-39c7-4f69-a232-4fe9dc7a3acd"
