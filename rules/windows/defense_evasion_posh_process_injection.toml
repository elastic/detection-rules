--- conflicted
+++ resolved
@@ -1,11 +1,7 @@
 [metadata]
 creation_date = "2021/10/14"
 maturity = "production"
-<<<<<<< HEAD
-updated_date = "2022/03/02"
-=======
 updated_date = "2022/03/15"
->>>>>>> a3d7427d
 
 [rule]
 author = ["Elastic"]
