--- conflicted
+++ resolved
@@ -2,13 +2,7 @@
 creation_date = "2024/07/10"
 integration = ["system", "windows"]
 maturity = "production"
-<<<<<<< HEAD
-min_stack_comments = "New fields added: required_fields, related_integrations, setup"
-min_stack_version = "8.3.0"
-updated_date = "2024/08/07"
-=======
-updated_date = "2024/08/08"
->>>>>>> 698e830f
+updated_date = "2024/08/09"
 
 [rule]
 author = ["Elastic"]
