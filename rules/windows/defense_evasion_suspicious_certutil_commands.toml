--- conflicted
+++ resolved
@@ -4,10 +4,7 @@
 maturity = "production"
 min_stack_comments = "New fields added: required_fields, related_integrations, setup"
 min_stack_version = "8.3.0"
-<<<<<<< HEAD
 updated_date = "2023/00/00"
-=======
-updated_date = "2023/03/30"
 
 [transform]
 [[transform.osquery]]
@@ -33,7 +30,6 @@
 services.path FROM services JOIN authenticode ON services.path = authenticode.path OR services.module_path =
 authenticode.path JOIN hash ON services.path = hash.path WHERE authenticode.result != 'trusted'
 """
->>>>>>> dc05f1d8
 
 [rule]
 author = ["Elastic", "Austin Songer"]
@@ -106,11 +102,7 @@
 risk_score = 47
 rule_id = "fd70c98a-c410-42dc-a2e3-761c71848acf"
 severity = "medium"
-<<<<<<< HEAD
-tags = ["Domain: Endpoint", "OS: Windows", "Use Case: Threat Detection", "Tactic: Defense Evasion", "Data Source: Elastic Endgame"]
-=======
-tags = ["Elastic", "Host", "Windows", "Threat Detection", "Defense Evasion", "Elastic Endgame", "Investigation Guide"]
->>>>>>> dc05f1d8
+tags = ["Domain: Endpoint", "OS: Windows", "Use Case: Threat Detection", "Tactic: Defense Evasion", "Data Source: Elastic Endgame", "Resources: Investigation Guide"]
 timeline_id = "e70679c2-6cde-4510-9764-4823df18f7db"
 timeline_title = "Comprehensive Process Timeline"
 timestamp_override = "event.ingested"
