[metadata]
creation_date = "2020/11/30"
integration = ["endpoint"]
maturity = "production"
<<<<<<< HEAD
updated_date = "2023/09/06"
=======
updated_date = "2023/10/22"
>>>>>>> 7070eb3b
min_stack_comments = "New fields added: required_fields, related_integrations, setup"
min_stack_version = "8.3.0"

[transform]
[[transform.osquery]]
label = "Osquery - Retrieve DNS Cache"
query = "SELECT * FROM dns_cache"

[[transform.osquery]]
label = "Osquery - Retrieve All Services"
query = "SELECT description, display_name, name, path, pid, service_type, start_type, status, user_account FROM services"

[[transform.osquery]]
label = "Osquery - Retrieve Services Running on User Accounts"
query = """
SELECT description, display_name, name, path, pid, service_type, start_type, status, user_account FROM services WHERE
NOT (user_account LIKE '%LocalSystem' OR user_account LIKE '%LocalService' OR user_account LIKE '%NetworkService' OR
user_account == null)
"""

[[transform.osquery]]
label = "Osquery - Retrieve Service Unsigned Executables with Virustotal Link"
query = """
SELECT concat('https://www.virustotal.com/gui/file/', sha1) AS VtLink, name, description, start_type, status, pid,
services.path FROM services JOIN authenticode ON services.path = authenticode.path OR services.module_path =
authenticode.path JOIN hash ON services.path = hash.path WHERE authenticode.result != 'trusted'
"""

[[transform.investigate]]
label = "Alerts associated with the user in the last 48h"
relativeFrom = "now-48h/h"
relativeTo = "now"

[transform.investigate.providers]

[[transform.investigate.providers.field_info]]
field = "event.kind"
excluded = false
queryType = "phrase"
value = "signal"
valueType = "string"

[[transform.investigate.providers.field_info]]
field = "user.id"
excluded = false
queryType = "phrase"
value = "{{user.id}}"
valueType = "string"

[[transform.investigate]]
label = "Alerts associated with the host in the last 48h"
relativeFrom = "now-48h/h"
relativeTo = "now"

[transform.investigate.providers]

[[transform.investigate.providers.field_info]]
field = "event.kind"
excluded = false
queryType = "phrase"
value = "signal"
valueType = "string"

[[transform.investigate.providers.field_info]]
field = "host.name"
excluded = false
queryType = "phrase"
value = "{{host.name}}"
valueType = "string"

[[transform.investigate]]
label = "Investigate the Subject Process Network Events"

[transform.investigate.providers]

[[transform.investigate.providers.field_info]]
field = "process.entity_id"
excluded = false
queryType = "phrase"
value = "{{process.entity_id}}"
valueType = "string"

[[transform.investigate.providers.field_info]]
field = "event.category"
excluded = false
queryType = "phrase"
value = "network"
valueType = "string"


[rule]
author = ["Elastic"]
description = "Identifies powershell.exe being used to download an executable file from an untrusted remote destination."
from = "now-9m"
index = ["logs-endpoint.events.*"]
language = "eql"
license = "Elastic License v2"
name = "Remote File Download via PowerShell"
note = """## Triage and analysis

### Investigating Remote File Download via PowerShell

Attackers commonly transfer tooling or malware from external systems into a compromised environment using the command and control channel. However, they can also abuse signed utilities to drop these files.

PowerShell is one of system administrators' main tools for automation, report routines, and other tasks. This makes it available for use in various environments and creates an attractive way for attackers to execute code and perform actions. This rule correlates network and file events to detect downloads of executable and script files performed using PowerShell.

> **Note**:
> This investigation guide uses the [Osquery Markdown Plugin](https://www.elastic.co/guide/en/security/master/invest-guide-run-osquery.html) introduced in Elastic Stack version 8.5.0. Older Elastic Stack versions will display unrendered Markdown in this guide.
> This investigation guide uses the [Investigate Markdown Plugin](https://www.elastic.co/guide/en/security/master/interactive-investigation-guides.html) introduced in Elastic Stack version 8.8.0. Older Elastic Stack versions will display unrendered Markdown in this guide.

#### Possible investigation steps

- Investigate the process execution chain (parent process tree) for unknown processes. Examine their executable files for prevalence, whether they are located in expected locations, and if they are signed with valid digital signatures.
- Identify the user account that performed the action and whether it should perform this kind of action.
- Evaluate whether the user needs to use PowerShell to complete tasks.
- Investigate other alerts associated with the user/host during the past 48 hours.
  - $investigate_0
  - $investigate_1
- Check the reputation of the domain or IP address used to host the downloaded file.
- Examine the host for derived artifacts that indicate suspicious activities:
  - Analyze the file using a private sandboxed analysis system.
  - Observe and collect information about the following activities in both the sandbox and the alert subject host:
    - Attempts to contact external domains and addresses.
      - Use the Elastic Defend network events to determine domains and addresses contacted by the subject process by filtering by the process' `process.entity_id`.
        - $investigate_2
      - Examine the DNS cache for suspicious or anomalous entries.
        - $osquery_0
    - Use the Elastic Defend registry events to examine registry keys accessed, modified, or created by the related processes in the process tree.
    - Examine the host services for suspicious or anomalous entries.
      - $osquery_1
      - $osquery_2
      - $osquery_3
  - Retrieve the files' SHA-256 hash values using the PowerShell `Get-FileHash` cmdlet and search for the existence and reputation of the hashes in resources like VirusTotal, Hybrid-Analysis, CISCO Talos, Any.run, etc.
- Investigate potentially compromised accounts. Analysts can do this by searching for login events (for example, 4624) to the target host after the registry modification.

### False positive analysis

- Administrators can use PowerShell legitimately to download executable and script files. Analysts can dismiss the alert if the Administrator is aware of the activity and the triage has not identified suspicious or malicious files.

### Response and remediation

- Initiate the incident response process based on the outcome of the triage.
- Isolate the involved host to prevent further post-compromise behavior.
- If the triage identified malware, search the environment for additional compromised hosts.
  - Implement temporary network rules, procedures, and segmentation to contain the malware.
  - Stop suspicious processes.
  - Immediately block the identified indicators of compromise (IoCs).
  - Inspect the affected systems for additional malware backdoors like reverse shells, reverse proxies, or droppers that attackers could use to reinfect the system.
- Remove and block malicious artifacts identified during triage.
- Run a full antimalware scan. This may reveal additional artifacts left in the system, persistence mechanisms, and malware components.
- Investigate credential exposure on systems compromised or used by the attacker to ensure all compromised accounts are identified. Reset passwords for these accounts and other potentially compromised credentials, such as email, business systems, and web services.
- Determine the initial vector abused by the attacker and take action to prevent reinfection through the same vector.
- Using the incident response data, update logging and audit policies to improve the mean time to detect (MTTD) and the mean time to respond (MTTR).
"""
risk_score = 47
rule_id = "33f306e8-417c-411b-965c-c2812d6d3f4d"
severity = "medium"
tags = ["Domain: Endpoint", "OS: Windows", "Use Case: Threat Detection", "Tactic: Command and Control", "Resources: Investigation Guide", "Data Source: Elastic Defend"]
type = "eql"

query = '''
sequence by process.entity_id with maxspan=30s

[network where host.os.type == "windows" and
  process.name : ("powershell.exe", "pwsh.exe", "powershell_ise.exe") and network.protocol == "dns" and
   not dns.question.name : (
          "localhost", "*.microsoft.com", "*.azureedge.net", "*.powershellgallery.com",
          "*.windowsupdate.com", "metadata.google.internal", "dist.nuget.org",
          "artifacts.elastic.co", "*.digicert.com", "packages.chocolatey.org",
          "outlook.office365.com"
       ) and not user.id : "S-1-5-18"]
[file where host.os.type == "windows" and event.type == "creation" and
  process.name : "powershell.exe" and file.extension : ("exe", "dll", "ps1", "bat") and
  not file.name : "__PSScriptPolicy*.ps1"]
'''


[[rule.threat]]
framework = "MITRE ATT&CK"
[[rule.threat.technique]]
id = "T1105"
name = "Ingress Tool Transfer"
reference = "https://attack.mitre.org/techniques/T1105/"


[rule.threat.tactic]
id = "TA0011"
name = "Command and Control"
reference = "https://attack.mitre.org/tactics/TA0011/"
[[rule.threat]]
framework = "MITRE ATT&CK"
[[rule.threat.technique]]
id = "T1059"
name = "Command and Scripting Interpreter"
reference = "https://attack.mitre.org/techniques/T1059/"
[[rule.threat.technique.subtechnique]]
id = "T1059.001"
name = "PowerShell"
reference = "https://attack.mitre.org/techniques/T1059/001/"



[rule.threat.tactic]
id = "TA0002"
name = "Execution"
reference = "https://attack.mitre.org/tactics/TA0002/"
<|MERGE_RESOLUTION|>--- conflicted
+++ resolved
@@ -2,11 +2,7 @@
 creation_date = "2020/11/30"
 integration = ["endpoint"]
 maturity = "production"
-<<<<<<< HEAD
-updated_date = "2023/09/06"
-=======
-updated_date = "2023/10/22"
->>>>>>> 7070eb3b
+updated_date = "2023/12/07"
 min_stack_comments = "New fields added: required_fields, related_integrations, setup"
 min_stack_version = "8.3.0"
 
