--- conflicted
+++ resolved
@@ -4,10 +4,7 @@
 min_stack_comments = "New fields added: required_fields, related_integrations, setup, New Term"
 min_stack_version = "8.6.0"
 integration = ["endpoint"]
-<<<<<<< HEAD
 updated_date = "2023/00/00"
-=======
-updated_date = "2023/03/30"
 
 [transform]
 [[transform.osquery]]
@@ -21,7 +18,6 @@
 query = """
 SELECT concat('https://www.virustotal.com/gui/file/', sha1) AS VtLink, class, description, directory, image, issuer_name, manufacturer, service, signed, subject_name FROM drivers JOIN authenticode ON drivers.image = authenticode.path JOIN hash ON drivers.image = hash.path WHERE signed == "0"
 """
->>>>>>> dc05f1d8
 
 [rule]
 author = ["Elastic"]
@@ -101,11 +97,7 @@
 risk_score = 47
 rule_id = "df0fd41e-5590-4965-ad5e-cd079ec22fa9"
 severity = "medium"
-<<<<<<< HEAD
-tags = ["Domain: Endpoint", "OS: Windows", "Use Case: Threat Detection", "Tactic: Persistence"]
-=======
-tags = ["Elastic", "Host", "Windows", "Threat Detection", "Persistence", "Investigation Guide"]
->>>>>>> dc05f1d8
+tags = ["Domain: Endpoint", "OS: Windows", "Use Case: Threat Detection", "Tactic: Persistence", "Resources: Investigation Guide"]
 timestamp_override = "event.ingested"
 type = "new_terms"
 
