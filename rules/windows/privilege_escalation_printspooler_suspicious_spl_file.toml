[metadata]
creation_date = "2020/08/14"
maturity = "production"
<<<<<<< HEAD
updated_date = "2022/12/19"
=======
updated_date = "2022/12/15"
>>>>>>> be884a1c
min_stack_comments = "New fields added: required_fields, related_integrations, setup"
min_stack_version = "8.3.0"

[rule]
author = ["Elastic"]
description = """
Detects attempts to exploit privilege escalation vulnerabilities related to the Print Spooler service including
CVE-2020-1048 and CVE-2020-1337.
"""
from = "now-9m"
index = ["winlogbeat-*", "logs-endpoint.events.*", "logs-windows.*", "endgame-*"]
language = "eql"
license = "Elastic License v2"
name = "Suspicious Print Spooler SPL File Created"
note = """## Triage and analysis

### Investigating Suspicious Print Spooler SPL File Created

Print Spooler is a Windows service enabled by default in all Windows clients and servers. The service manages print jobs
by loading printer drivers, receiving files to be printed, queuing them, scheduling, etc.

The Print Spooler service has some known vulnerabilities that attackers can abuse to escalate privileges to SYSTEM, like
CVE-2020-1048 and CVE-2020-1337. This rule looks for unusual processes writing SPL files to the location
`?:\\Windows\\System32\\spool\\PRINTERS\\`, which is an essential step in exploiting these vulnerabilities.

> **Note**:
> This investigation guide uses the [Osquery Markdown Plugin](https://www.elastic.co/guide/en/security/master/invest-guide-run-osquery.html) introduced in Elastic stack version 8.5.0. Older Elastic stacks versions will see unrendered markdown in this guide.

#### Possible investigation steps

- Investigate the process execution chain (parent process tree) for unknown processes. Examine their executable files
for prevalence, whether they are located in expected locations, and if they are signed with valid digital signatures.
- Investigate any abnormal behavior by the subject process such as network connections, registry or file modifications,
and any spawned child processes.
- Investigate other alerts associated with the user/host during the past 48 hours.
- Inspect the host for suspicious or abnormal behavior in the alert timeframe.
- Examine the host for derived artifacts that indicates suspicious activities:
  - Analyze the process executable using a private sandboxed analysis system.
  - Observe and collect information about the following activities in both the sandbox and the alert subject host:
    - Attempts to contact external domains and addresses.
      - Use the Elastic Defend network events to determine domains and addresses contacted by the subject process by
      filtering by the process' `process.entity_id`.
      - Examine the DNS cache for suspicious or anomalous entries.
        - !{osquery{"query":"SELECT * FROM dns_cache", "label":"Osquery - Retrieve DNS Cache"}}
    - Use the Elastic Defend registry events to examine registry keys accessed, modified, or created by the related
    processes in the process tree.
    - Examine the host services for suspicious or anomalous entries.
      - !{osquery{"query":"SELECT description, display_name, name, path, pid, service_type, start_type, status, user_account FROM services","label":"Osquery - Retrieve All Services"}}
      - !{osquery{"query":"SELECT description, display_name, name, path, pid, service_type, start_type, status, user_account FROM services WHERE NOT (user_account LIKE \"%LocalSystem\" OR user_account LIKE \"%LocalService\" OR user_account LIKE \"%NetworkService\" OR user_account == null)","label":"Osquery - Retrieve Services Running on User Accounts"}}
      - !{osquery{"query":"SELECT concat('https://www.virustotal.com/gui/file/', sha1) AS VtLink, name, description, start_type, status, pid, services.path FROM services JOIN authenticode ON services.path = authenticode.path OR services.module_path = authenticode.path JOIN hash ON services.path = hash.path WHERE authenticode.result != \"trusted\"","label":"Osquery - Retrieve Service Unsigned Executables with Virustotal Link"}}
  - Retrieve the files' SHA-256 hash values using the PowerShell `Get-FileHash` cmdlet and search for the existence and
  reputation of the hashes in resources like VirusTotal, Hybrid-Analysis, CISCO Talos, Any.run, etc.


### False positive analysis

- If this activity is expected and noisy in your environment, consider adding exceptions — preferably with a combination
of process executable and file conditions.

### Response and remediation

- Initiate the incident response process based on the outcome of the triage.
- Isolate the involved host to prevent further post-compromise behavior.
- If the triage identified malware, search the environment for additional compromised hosts.
  - Implement temporary network rules, procedures, and segmentation to contain the malware.
  - Stop suspicious processes.
  - Immediately block the identified indicators of compromise (IoCs).
  - Inspect the affected systems for additional malware backdoors like reverse shells, reverse proxies, or droppers that
  attackers could use to reinfect the system.
- Remove and block malicious artifacts identified during triage.
- Run a full antimalware scan. This may reveal additional artifacts left in the system, persistence mechanisms, and
malware components.
- Investigate credential exposure on systems compromised or used by the attacker to ensure all compromised accounts are
identified. Reset passwords for these accounts and other potentially compromised credentials, such as email, business
systems, and web services.
- Ensure that the machine has the latest security updates and is not running legacy Windows versions.
- Determine the initial vector abused by the attacker and take action to prevent reinfection through the same vector.
- Using the incident response data, update logging and audit policies to improve the mean time to detect (MTTD) and the
mean time to respond (MTTR).

## Setup

If enabling an EQL rule on a non-elastic-agent index (such as beats) for versions <8.2, events will not define `event.ingested` and default fallback for EQL rules was not added until 8.2, so you will need to add a custom pipeline to populate `event.ingested` to @timestamp for this rule to work.
"""
references = ["https://safebreach.com/Post/How-we-bypassed-CVE-2020-1048-Patch-and-got-CVE-2020-1337"]
risk_score = 73
rule_id = "a7ccae7b-9d2c-44b2-a061-98e5946971fa"
severity = "high"
tags = ["Elastic", "Host", "Windows", "Threat Detection", "Privilege Escalation", "Investigation Guide", "Elastic Endgame"]
timestamp_override = "event.ingested"
type = "eql"

query = '''
file where event.type != "deletion" and
  file.extension : "spl" and
  file.path : "?:\\Windows\\System32\\spool\\PRINTERS\\*" and
  not process.name : ("spoolsv.exe",
                      "printfilterpipelinesvc.exe",
                      "PrintIsolationHost.exe",
                      "splwow64.exe",
                      "msiexec.exe",
                      "poqexec.exe") and 
  not user.id : "S-1-5-18" and 
  not process.executable : 
            ("?:\\Windows\\System32\\mmc.exe",
             "\\Device\\Mup\\*.exe", 
             "?:\\Windows\\System32\\svchost.exe", 
             "?:\\Windows\\System32\\mmc.exe", 
             "?:\\Windows\\System32\\printui.exe", 
             "?:\\Windows\\System32\\mstsc.exe", 
             "?:\\Windows\\System32\\spool\\*.exe", 
             "?:\\Program Files\\*.exe", 
             "?:\\Program Files (x86)\\*.exe", 
             "?:\\PROGRA~1\\*.exe", 
             "?:\\PROGRA~2\\*.exe")
'''


[[rule.threat]]
framework = "MITRE ATT&CK"
[[rule.threat.technique]]
id = "T1068"
name = "Exploitation for Privilege Escalation"
reference = "https://attack.mitre.org/techniques/T1068/"


[rule.threat.tactic]
id = "TA0004"
name = "Privilege Escalation"
reference = "https://attack.mitre.org/tactics/TA0004/"
<|MERGE_RESOLUTION|>--- conflicted
+++ resolved
@@ -1,11 +1,7 @@
 [metadata]
 creation_date = "2020/08/14"
 maturity = "production"
-<<<<<<< HEAD
 updated_date = "2022/12/19"
-=======
-updated_date = "2022/12/15"
->>>>>>> be884a1c
 min_stack_comments = "New fields added: required_fields, related_integrations, setup"
 min_stack_version = "8.3.0"
 
