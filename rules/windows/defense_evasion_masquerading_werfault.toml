--- conflicted
+++ resolved
@@ -7,13 +7,7 @@
 [rule]
 author = ["Elastic"]
 description = """
-<<<<<<< HEAD
-Identifies suspicious instances of the Windows Error Reporting process (WerFault.exe or Wermgr.exe) with a command-line
-value equal to the process executable and performing outgoing network connections. This may indicate a masquerading
-attempt to evade suspicious child process related behavior detections.
-=======
 Identifies suspicious instances of the Windows Error Reporting process (WerFault.exe or Wermgr.exe) with matching command-line and process executable values performing outgoing network connections. This may be indicative of a masquerading attempt to evade suspicious child process behavior detections.
->>>>>>> 6af14913
 """
 false_positives = ["Legit Application Crash with rare Werfault commandline value"]
 from = "now-9m"
