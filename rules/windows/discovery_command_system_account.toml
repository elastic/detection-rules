[metadata]
creation_date = "2020/03/18"
maturity = "production"
<<<<<<< HEAD
min_stack_comments = "EQL optional fields syntax was not introduced until 7.16"
min_stack_version = "7.16.0"
updated_date = "2022/08/10"
=======
min_stack_comments = "New fields added: required_fields, related_integrations, setup"
min_stack_version = "8.3.0"
updated_date = "2022/08/24"
>>>>>>> 273c589b

[rule]
author = ["Elastic"]
description = """
Identifies when the SYSTEM account uses an account discovery utility. This could be a sign of discovery activity after
an adversary has achieved privilege escalation.
"""
from = "now-9m"
index = ["winlogbeat-*", "logs-endpoint.events.*", "logs-windows.*"]
language = "eql"
license = "Elastic License v2"
name = "Account Discovery Command via SYSTEM Account"
note = """## Triage and analysis

### Investigating Account Discovery Command via SYSTEM Account

After successfully compromising an environment, attackers may try to gain situational awareness to plan their next steps.
This can happen by running commands to enumerate network resources, users, connections, files, and installed security
software.

This rule looks for the execution of account discovery utilities using the SYSTEM account, which is commonly observed
after attackers successfully perform privilege escalation or exploit web applications.

#### Possible investigation steps

- Investigate the process execution chain (parent process tree) for unknown processes. Examine their executable files
for prevalence, whether they are located in expected locations, and if they are signed with valid digital signatures.
  - If the process tree includes a web-application server process such as w3wp, httpd.exe, nginx.exe and alike,
  investigate any suspicious file creation or modification in the last 48 hours to assess the presence of any potential
  webshell backdoor.
- Investigate other alerts associated with the user/host during the past 48 hours.
- Determine how the SYSTEM account is being used. For example, users with administrator privileges can spawn a system
shell using Windows services, scheduled tasks or other third party utilities.

### False positive analysis

- Discovery activities are not inherently malicious if they occur in isolation. As long as the analyst did not identify
suspicious activity related to the user or host, such alerts can be dismissed.

### Response and remediation

- Initiate the incident response process based on the outcome of the triage.
- Isolate the involved hosts to prevent further post-compromise behavior.
- Investigate credential exposure on systems compromised or used by the attacker to ensure all compromised accounts are
identified. Reset passwords for these accounts and other potentially compromised credentials, such as email, business
systems, and web services.
- Run a full antimalware scan. This may reveal additional artifacts left in the system, persistence mechanisms, and
malware components.
- Determine the initial vector abused by the attacker and take action to prevent reinfection via the same vector.
- Using the incident response data, update logging and audit policies to improve the mean time to detect (MTTD) and the
mean time to respond (MTTR).
- Use the data collected through the analysis to investigate other machines affected in the environment.

## Setup

If enabling an EQL rule on a non-elastic-agent index (such as beats) for versions <8.2, events will not define `event.ingested` and default fallback for EQL rules was not added until 8.2, so you will need to add a custom pipeline to populate `event.ingested` to @timestamp for this rule to work.
"""
risk_score = 21
rule_id = "2856446a-34e6-435b-9fb5-f8f040bfa7ed"
severity = "low"
tags = ["Elastic", "Host", "Windows", "Threat Detection", "Discovery"]
timestamp_override = "event.ingested"
type = "eql"

query = '''
process where event.type == "start" and
  (?process.Ext.token.integrity_level_name : "System" or
  ?winlog.event_data.IntegrityLevel : "System") and
  (process.name : "whoami.exe" or
  (process.name : "net1.exe" and not process.parent.name : "net.exe"))
'''


[[rule.threat]]
framework = "MITRE ATT&CK"
[[rule.threat.technique]]
id = "T1033"
name = "System Owner/User Discovery"
reference = "https://attack.mitre.org/techniques/T1033/"


[rule.threat.tactic]
id = "TA0007"
name = "Discovery"
reference = "https://attack.mitre.org/tactics/TA0007/"
<|MERGE_RESOLUTION|>--- conflicted
+++ resolved
@@ -1,15 +1,9 @@
 [metadata]
 creation_date = "2020/03/18"
 maturity = "production"
-<<<<<<< HEAD
-min_stack_comments = "EQL optional fields syntax was not introduced until 7.16"
-min_stack_version = "7.16.0"
-updated_date = "2022/08/10"
-=======
 min_stack_comments = "New fields added: required_fields, related_integrations, setup"
 min_stack_version = "8.3.0"
-updated_date = "2022/08/24"
->>>>>>> 273c589b
+updated_date = "2022/09/15"
 
 [rule]
 author = ["Elastic"]
