--- conflicted
+++ resolved
@@ -1,11 +1,7 @@
 [metadata]
 creation_date = "2020/11/23"
 maturity = "production"
-<<<<<<< HEAD
-updated_date = "2022/03/10"
-=======
 updated_date = "2022/03/31"
->>>>>>> b3e789a2
 
 [rule]
 author = ["Elastic"]
@@ -15,7 +11,6 @@
 language = "eql"
 license = "Elastic License v2"
 name = "Credential Acquisition via Registry Hive Dumping"
-<<<<<<< HEAD
 note = """## Triage and analysis
 
 ### Investigating Credential Acquisition via Registry Hive Dumping
@@ -57,9 +52,6 @@
 - Reimage the host operating system and restore compromised files to clean versions.
 
 ## Config
-=======
-note = """## Config
->>>>>>> b3e789a2
 
 If enabling an EQL rule on a non-elastic-agent index (such as beats) for versions <8.2, events will not define `event.ingested` and default fallback for EQL rules was not added until 8.2, so you will need to add a custom pipeline to populate `event.ingested` to @timestamp for this rule to work.
 """
