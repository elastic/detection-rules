[metadata]
creation_date = "2020/03/25"
integration = ["endpoint", "windows"]
maturity = "production"
<<<<<<< HEAD
min_stack_comments = "New fields added: required_fields, related_integrations, setup"
min_stack_version = "8.3.0"
updated_date = "2023/10/09"
=======
min_stack_comments = "Multiple field support in the New Terms rule type was added in Elastic 8.6"
min_stack_version = "8.6.0"
updated_date = "2023/09/19"
>>>>>>> b4f8fc32

[rule]
author = ["Elastic"]
description = """
An instance of MSBuild, the Microsoft Build Engine, was started by a script or the Windows command interpreter. This
behavior is unusual and is sometimes used by malicious payloads.
"""
false_positives = ["The Build Engine is commonly used by Windows developers but use by non-engineers is unusual."]
from = "now-9m"
index = ["winlogbeat-*", "logs-endpoint.events.*", "logs-windows.*"]
language = "kuery"
license = "Elastic License v2"
name = "Microsoft Build Engine Started by a Script Process"
risk_score = 21
rule_id = "9d110cb3-5f4b-4c9a-b9f5-53f0a1707ae2"
severity = "low"
tags = ["Domain: Endpoint",
        "OS: Windows",
        "Use Case: Threat Detection",
        "Tactic: Defense Evasion",
        "Tactic: Execution",
        "Data Source: Elastic Defend"
        ]
timestamp_override = "event.ingested"
type = "new_terms"

query = '''
host.os.type:windows and event.category:process and event.type:start and (
  process.name.caseless:"msbuild.exe" or process.pe.original_file_name:"MSBuild.exe") and 
  process.parent.name:("cmd.exe" or "powershell.exe" or "pwsh.exe" or "powershell_ise.exe" or "cscript.exe" or
    "wscript.exe" or "mshta.exe")
'''

[[rule.threat]]
framework = "MITRE ATT&CK"

[[rule.threat.technique]]
id = "T1127"
name = "Trusted Developer Utilities Proxy Execution"
reference = "https://attack.mitre.org/techniques/T1127/"

[[rule.threat.technique.subtechnique]]
id = "T1127.001"
name = "MSBuild"
reference = "https://attack.mitre.org/techniques/T1127/001/"

[rule.threat.tactic]
id = "TA0005"
name = "Defense Evasion"
reference = "https://attack.mitre.org/tactics/TA0005/"
[[rule.threat]]
framework = "MITRE ATT&CK"

[[rule.threat.technique]]
id = "T1059"
name = "Command and Scripting Interpreter"
reference = "https://attack.mitre.org/techniques/T1059/"
[[rule.threat.technique.subtechnique]]
id = "T1059.001"
name = "PowerShell"
reference = "https://attack.mitre.org/techniques/T1059/001/"
[[rule.threat.technique.subtechnique]]
id = "T1059.003"
name = "Windows Command Shell"
reference = "https://attack.mitre.org/techniques/T1059/003/"
[[rule.threat.technique.subtechnique]]
id = "T1059.005"
name = "Visual Basic"
reference = "https://attack.mitre.org/techniques/T1059/005/"



[rule.threat.tactic]
id = "TA0002"
name = "Execution"
reference = "https://attack.mitre.org/tactics/TA0002/"

[rule.new_terms]
field = "new_terms_fields"
value = ["host.id", "user.name", "process.command_line"]

[[rule.new_terms.history_window_start]]
field = "history_window_start"
value = "now-14d"<|MERGE_RESOLUTION|>--- conflicted
+++ resolved
@@ -2,15 +2,9 @@
 creation_date = "2020/03/25"
 integration = ["endpoint", "windows"]
 maturity = "production"
-<<<<<<< HEAD
-min_stack_comments = "New fields added: required_fields, related_integrations, setup"
-min_stack_version = "8.3.0"
-updated_date = "2023/10/09"
-=======
 min_stack_comments = "Multiple field support in the New Terms rule type was added in Elastic 8.6"
 min_stack_version = "8.6.0"
-updated_date = "2023/09/19"
->>>>>>> b4f8fc32
+updated_date = "2023/10/13"
 
 [rule]
 author = ["Elastic"]
