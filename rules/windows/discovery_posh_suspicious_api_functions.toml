--- conflicted
+++ resolved
@@ -1,11 +1,7 @@
 [metadata]
 creation_date = "2021/10/13"
 maturity = "production"
-<<<<<<< HEAD
 updated_date = "2021/11/30"
-=======
-updated_date = "2021/11/17"
->>>>>>> 9cc342da
 
 [rule]
 author = ["Elastic"]
