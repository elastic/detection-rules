--- conflicted
+++ resolved
@@ -2,11 +2,7 @@
 creation_date = "2021/01/04"
 integration = ["system", "windows"]
 maturity = "development"
-<<<<<<< HEAD
 updated_date = "2023/00/00"
-=======
-updated_date = "2023/04/27"
->>>>>>> dc05f1d8
 
 [rule]
 author = ["Skoetting"]
