[metadata]
creation_date = "2022/03/02"
maturity = "production"
<<<<<<< HEAD
updated_date = "2022/04/06"
=======
updated_date = "2022/03/31"
>>>>>>> 49074dde

[rule]
author = ["Elastic", "Austin Songer"]
description = """
Identifies the use of Windows Work Folders to execute a potentially masqueraded control.exe file in the current working
directory. Misuse of Windows Work Folders could indicate malicious activity.
"""
from = "now-9m"
index = ["winlogbeat-*", "logs-windows.*"]
language = "eql"
license = "Elastic License v2"
name = "Signed Proxy Execution via MS WorkFolders"
note = """## Triage and analysis

### Investigating Signed Proxy Execution via MS WorkFolders

Work Folders is a role service for file servers running Windows Server that provides a consistent way for users to access
their work files from their PCs and devices. This allows users to store work files and access them from anywhere. When
called, Work Folders will automatically execute any Portable Executable (PE) named `control.exe` as an argument before
accessing the synced share.

Using Work Folders to execute a masqueraded control.exe could allow an adversary to bypass application controls and
increase privileges.
 
#### Possible investigation steps

- Investigate the process tree starting with parent process WorkFolders.exe and child process control.exe to determine
if other child processes spawned during execution.
- Trace the activity related to the `control.exe` binary to identify any continuing intrusion activity on the host.
- Examine the location of the WorkFolders.exe binary to determine if it was copied to the location of the control.exe
binary. It resides in the System32 directory by default.
- Review the control.exe binary executed with Work Folders to determine maliciousness such as additional host activity
or network traffic.
- Determine if control.exe was synced to sync share, indicating potential lateral movement.
- Review where control.exe originated from on the host in terms of delivery such as email, web download or written to
disk from a seperate binary.
 
### False positive analysis 

- Windows Work Folders are used legitimately by end users and administrators for file sharing and syncing but not in the
instance where a suspicious `control.exe` is passed as an argument.

### Response and remediation 

- Initiate the incident response process based on the outcome of the triage.
- Isolate the involved host to prevent further post-compromise behavior.
- Review the Work Folders synced share to determine if the 'control.exe' was shared and if so remove it.
<<<<<<< HEAD
- If no lateral movement was identified during investigation, take the effected host offline if possible and remove the
control.exe binary as well as any additional artifacts identified during investigation.
- Review integrating Windows Information Protection (WIP) to enforce data protection by encrypting the data on PCs using
Work Folders.
- Confirm with the user whether this was expected or not, and reset their password.
=======
- If no lateral movement was identified during investigation, take the effected host offline if possible and remove the control.exe binary as well as any additional artifacts identified during investigation.
- Review integrating Windows Information Protection (WIP) to enforce data protection by encrypting the data on PCs using Work Folders.
- Confirm with user whether this was expected or not and reset their password.


## Config

If enabling an EQL rule on a non-elastic-agent index (such as beats) for versions <8.2, events will not define `event.ingested` and default fallback for EQL rules was not added until 8.2, so you will need to add a custom pipeline to populate `event.ingested` to @timestamp for this rule to work.
>>>>>>> 49074dde
"""
references = [
    "https://docs.microsoft.com/en-us/windows-server/storage/work-folders/work-folders-overview",
    "https://twitter.com/ElliotKillick/status/1449812843772227588",
    "https://lolbas-project.github.io/lolbas/Binaries/WorkFolders/",
]
risk_score = 47
rule_id = "ad0d2742-9a49-11ec-8d6b-acde48001122"
severity = "medium"
tags = ["Elastic", "Host", "Windows", "Threat Detection", "Defense Evasion"]
timestamp_override = "event.ingested"
type = "eql"

query = '''
process where event.type in ("start","process_started")
    and process.name : "control.exe" and process.parent.name : "WorkFolders.exe"
    and not process.executable : ("?:\\Windows\\System32\\control.exe", "?:\\Windows\\SysWOW64\\control.exe")
'''


[[rule.threat]]
framework = "MITRE ATT&CK"
[[rule.threat.technique]]
id = "T1218"
name = "Signed Binary Proxy Execution"
reference = "https://attack.mitre.org/techniques/T1218/"


[rule.threat.tactic]
id = "TA0005"
name = "Defense Evasion"
reference = "https://attack.mitre.org/tactics/TA0005/"
<|MERGE_RESOLUTION|>--- conflicted
+++ resolved
@@ -1,11 +1,7 @@
 [metadata]
 creation_date = "2022/03/02"
 maturity = "production"
-<<<<<<< HEAD
 updated_date = "2022/04/06"
-=======
-updated_date = "2022/03/31"
->>>>>>> 49074dde
 
 [rule]
 author = ["Elastic", "Austin Songer"]
@@ -53,22 +49,15 @@
 - Initiate the incident response process based on the outcome of the triage.
 - Isolate the involved host to prevent further post-compromise behavior.
 - Review the Work Folders synced share to determine if the 'control.exe' was shared and if so remove it.
-<<<<<<< HEAD
 - If no lateral movement was identified during investigation, take the effected host offline if possible and remove the
 control.exe binary as well as any additional artifacts identified during investigation.
 - Review integrating Windows Information Protection (WIP) to enforce data protection by encrypting the data on PCs using
 Work Folders.
 - Confirm with the user whether this was expected or not, and reset their password.
-=======
-- If no lateral movement was identified during investigation, take the effected host offline if possible and remove the control.exe binary as well as any additional artifacts identified during investigation.
-- Review integrating Windows Information Protection (WIP) to enforce data protection by encrypting the data on PCs using Work Folders.
-- Confirm with user whether this was expected or not and reset their password.
-
 
 ## Config
 
 If enabling an EQL rule on a non-elastic-agent index (such as beats) for versions <8.2, events will not define `event.ingested` and default fallback for EQL rules was not added until 8.2, so you will need to add a custom pipeline to populate `event.ingested` to @timestamp for this rule to work.
->>>>>>> 49074dde
 """
 references = [
     "https://docs.microsoft.com/en-us/windows-server/storage/work-folders/work-folders-overview",
