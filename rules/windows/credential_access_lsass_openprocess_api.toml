--- conflicted
+++ resolved
@@ -157,7 +157,6 @@
         "?:\\Windows\\System32\\msiexec.exe",
         "?:\\Windows\\System32\\RtkAudUService64.exe",
         "?:\\Windows\\System32\\wbem\\WmiPrvSE.exe",
-<<<<<<< HEAD
         "?:\\Windows\\SysWOW64\\wbem\\WmiPrvSE.exe", 
         "?:\\Program Files (x86)\\Microsoft Intune Management Extension\\Microsoft.Management.Services.IntuneWindowsAgent.exe",
         "?:\\Program Files\\Microsoft Monitoring Agent\\Agent\\Health Service State\\*\\pmfexe.exe", 
@@ -169,9 +168,6 @@
         "?:\\Program Files\\Wise\\Wise Memory Optimizer\\WiseMemoryOptimzer.exe", 
         "?:\\Windows\\tenable_mw_scan_142a90001fb65e0beb1751cc8c63edd0.exe"
     ) and process.code_signature.trusted == true
-=======
-        "?:\\Windows\\SysWOW64\\wbem\\WmiPrvSE.exe"
->>>>>>> 54d5b442
   )
 '''
 
