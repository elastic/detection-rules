[metadata]
creation_date = "2020/11/24"
integration = ["endpoint", "windows"]
maturity = "production"
min_stack_comments = "New fields added: required_fields, related_integrations, setup"
min_stack_version = "8.3.0"
<<<<<<< HEAD
updated_date = "2023/01/30"
=======
updated_date = "2023/06/22"
>>>>>>> d5dddae0

[rule]
author = ["Elastic"]
description = """
Identifies remote execution via Windows PowerShell remoting. Windows PowerShell remoting allows a user to run any
Windows PowerShell command on one or more remote computers. This could be an indication of lateral movement.
"""
false_positives = [
    """
    PowerShell remoting is a dual-use protocol that can be used for benign or malicious activity. It's important to
    baseline your environment to determine the amount of noise to expect from this tool.
    """,
]
from = "now-9m"
index = ["winlogbeat-*", "logs-endpoint.events.*", "logs-windows.*"]
language = "eql"
license = "Elastic License v2"
name = "Incoming Execution via PowerShell Remoting"
references = [
    "https://docs.microsoft.com/en-us/powershell/scripting/learn/remoting/running-remote-commands?view=powershell-7.1",
]
risk_score = 47
rule_id = "2772264c-6fb9-4d9d-9014-b416eed21254"
severity = "medium"
tags = ["Domain: Endpoint", "OS: Windows", "Use Case: Threat Detection", "Tactic: Lateral Movement"]
type = "eql"

query = '''
sequence by host.id with maxspan = 30s
   [network where host.os.type == "windows" and network.direction : ("incoming", "ingress") and destination.port in (5985, 5986) and
    network.protocol == "http" and source.ip != "127.0.0.1" and source.ip != "::1"]
<<<<<<< HEAD
   [process where event.type == "start" and process.parent.name : "wsmprovhost.exe" and 
    not process.executable : "?:\\Windows\\System32\\conhost.exe"]
=======
   [process where host.os.type == "windows" and event.type == "start" and process.parent.name : "wsmprovhost.exe" and not process.name : "conhost.exe"]
>>>>>>> d5dddae0
'''


[[rule.threat]]
framework = "MITRE ATT&CK"
[[rule.threat.technique]]
id = "T1021"
name = "Remote Services"
reference = "https://attack.mitre.org/techniques/T1021/"
[[rule.threat.technique.subtechnique]]
id = "T1021.006"
name = "Windows Remote Management"
reference = "https://attack.mitre.org/techniques/T1021/006/"

[rule.threat.tactic]
id = "TA0008"
name = "Lateral Movement"
reference = "https://attack.mitre.org/tactics/TA0008/"
<|MERGE_RESOLUTION|>--- conflicted
+++ resolved
@@ -4,11 +4,7 @@
 maturity = "production"
 min_stack_comments = "New fields added: required_fields, related_integrations, setup"
 min_stack_version = "8.3.0"
-<<<<<<< HEAD
-updated_date = "2023/01/30"
-=======
 updated_date = "2023/06/22"
->>>>>>> d5dddae0
 
 [rule]
 author = ["Elastic"]
@@ -40,12 +36,8 @@
 sequence by host.id with maxspan = 30s
    [network where host.os.type == "windows" and network.direction : ("incoming", "ingress") and destination.port in (5985, 5986) and
     network.protocol == "http" and source.ip != "127.0.0.1" and source.ip != "::1"]
-<<<<<<< HEAD
-   [process where event.type == "start" and process.parent.name : "wsmprovhost.exe" and 
-    not process.executable : "?:\\Windows\\System32\\conhost.exe"]
-=======
-   [process where host.os.type == "windows" and event.type == "start" and process.parent.name : "wsmprovhost.exe" and not process.name : "conhost.exe"]
->>>>>>> d5dddae0
+   [process where host.os.type == "windows" and 
+    event.type == "start" and process.parent.name : "wsmprovhost.exe" and not process.executable : "?:\\Windows\\System32\\conhost.exe"]
 '''
 
 
