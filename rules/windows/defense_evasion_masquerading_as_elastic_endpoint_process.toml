--- conflicted
+++ resolved
@@ -2,11 +2,7 @@
 creation_date = "2020/08/24"
 ecs_version = ["1.6.0"]
 maturity = "production"
-<<<<<<< HEAD
-updated_date = "2020/10/22"
-=======
 updated_date = "2020/10/26"
->>>>>>> 2065af89
 
 [rule]
 author = ["Elastic"]
@@ -23,6 +19,7 @@
 rule_id = "b41a13c6-ba45-4bab-a534-df53d0cfed6a"
 severity = "medium"
 tags = ["Elastic", "Host", "Windows", "Threat Detection", "Defense Evasion"]
+timeline_id = "76e52245-7519-4251-91ab-262fb1a1728c"
 type = "query"
 
 query = '''
@@ -43,4 +40,4 @@
 [rule.threat.tactic]
 id = "TA0005"
 name = "Defense Evasion"
-reference = "https://attack.mitre.org/tactics/TA0005/"
+reference = "https://attack.mitre.org/tactics/TA0005/"