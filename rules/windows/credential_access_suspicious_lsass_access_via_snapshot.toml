[metadata]
creation_date = "2021/10/14"
integration = ["windows"]
maturity = "production"
updated_date = "2025/03/20"

[rule]
author = ["Elastic"]
description = """
Identifies suspicious access to an LSASS handle via PssCaptureSnapShot where two successive process accesses are
performed by the same process and target two different instances of LSASS. This may indicate an attempt to evade
detection and dump LSASS memory for credential access.
"""
from = "now-9m"
index = ["winlogbeat-*", "logs-windows.sysmon_operational-*"]
language = "kuery"
license = "Elastic License v2"
name = "Potential LSASS Memory Dump via PssCaptureSnapShot"
<<<<<<< HEAD
=======
references = [
    "https://www.matteomalvica.com/blog/2019/12/02/win-defender-atp-cred-bypass/",
    "https://twitter.com/sbousseaden/status/1280619931516747777?lang=en",
]
risk_score = 73
rule_id = "0f93cb9a-1931-48c2-8cd0-f173fd3e5283"
setup = """## Setup

This is meant to run only on datasources using Elastic Agent 7.14+ since versions prior to that will be missing the threshold
rule cardinality feature.
"""
severity = "high"
tags = [
    "Domain: Endpoint",
    "OS: Windows",
    "Use Case: Threat Detection",
    "Tactic: Credential Access",
    "Data Source: Sysmon",
    "Resources: Investigation Guide",
    "vigilant.disabled"
]
timestamp_override = "event.ingested"
type = "threshold"

query = '''
event.category:process and host.os.type:windows and event.code:10 and
 winlog.event_data.TargetImage:("C:\\Windows\\system32\\lsass.exe" or
                                 "c:\\Windows\\system32\\lsass.exe" or
                                 "c:\\Windows\\System32\\lsass.exe")
'''
>>>>>>> 111ca859
note = """## Triage and analysis

> **Disclaimer**:
> This investigation guide was created using generative AI technology and has been reviewed to improve its accuracy and relevance. While every effort has been made to ensure its quality, we recommend validating the content and adapting it to suit your specific environment and operational needs.

### Investigating Potential LSASS Memory Dump via PssCaptureSnapShot

PssCaptureSnapShot is a Windows feature used for capturing process snapshots, aiding in diagnostics and debugging. Adversaries exploit this to access LSASS memory, aiming to extract credentials. The detection rule identifies suspicious behavior by monitoring for repeated access to LSASS by the same process, targeting different instances, which may indicate an evasion attempt to dump credentials stealthily.

### Possible investigation steps

- Review the event logs for the specific event code 10 to gather details about the process that accessed the LSASS handle, including the process name, process ID, and the time of access.
- Check the process execution history on the host to determine if the process accessing LSASS is legitimate or potentially malicious. Look for any unusual or unexpected processes that might have been executed around the time of the alert.
- Investigate the parent process of the suspicious process to understand how it was initiated and whether it was spawned by a legitimate application or a known malicious process.
- Analyze the network activity of the host around the time of the alert to identify any suspicious outbound connections that might indicate data exfiltration attempts.
- Correlate the alert with other security events or alerts from the same host or user account to identify any patterns or additional indicators of compromise.
- Verify the integrity and security posture of the host by checking for any unauthorized changes to system files or configurations, especially those related to security settings.

### False positive analysis

- Legitimate diagnostic tools or software that utilize PssCaptureSnapShot for debugging purposes may trigger this rule. Users should identify and whitelist these trusted applications to prevent false positives.
- System administrators or security tools performing regular health checks on LSASS might access LSASS memory in a non-malicious manner. Exclude these known processes by creating exceptions based on their process names or hashes.
- Automated scripts or maintenance tasks that interact with LSASS for legitimate reasons could be flagged. Review and document these tasks, then configure the rule to ignore these specific activities.
- Security software updates or patches that temporarily access LSASS for validation or configuration purposes may cause alerts. Monitor update schedules and adjust the rule to accommodate these temporary accesses.

### Response and remediation

- Immediately isolate the affected host from the network to prevent further unauthorized access or data exfiltration.
- Terminate any suspicious processes identified as accessing LSASS memory using PssCaptureSnapShot to halt potential credential dumping activities.
- Conduct a thorough review of the affected system's event logs, focusing on event code 10, to identify any additional instances of suspicious LSASS access and determine the scope of the compromise.
- Change all potentially compromised credentials, especially those with administrative privileges, to mitigate the risk of unauthorized access using dumped credentials.
- Apply the latest security patches and updates to the affected system to address any vulnerabilities that may have been exploited.
- Escalate the incident to the security operations center (SOC) or incident response team for further investigation and to determine if additional systems are affected.
- Enhance monitoring and detection capabilities by ensuring that similar suspicious activities are logged and alerted on, using the specific query fields and threat indicators identified in this alert."""
references = [
    "https://www.matteomalvica.com/blog/2019/12/02/win-defender-atp-cred-bypass/",
    "https://twitter.com/sbousseaden/status/1280619931516747777?lang=en",
]
risk_score = 73
rule_id = "0f93cb9a-1931-48c2-8cd0-f173fd3e5283"
setup = """## Setup

This is meant to run only on datasources using Elastic Agent 7.14+ since versions prior to that will be missing the threshold
rule cardinality feature.
"""
severity = "high"
tags = [
    "Domain: Endpoint",
    "OS: Windows",
    "Use Case: Threat Detection",
    "Tactic: Credential Access",
    "Data Source: Sysmon",
    "Resources: Investigation Guide",
]
timestamp_override = "event.ingested"
type = "threshold"

query = '''
event.category:process and host.os.type:windows and event.code:10 and
 winlog.event_data.TargetImage:("C:\\Windows\\system32\\lsass.exe" or
                                 "c:\\Windows\\system32\\lsass.exe" or
                                 "c:\\Windows\\System32\\lsass.exe")
'''


[[rule.threat]]
framework = "MITRE ATT&CK"
[[rule.threat.technique]]
id = "T1003"
name = "OS Credential Dumping"
reference = "https://attack.mitre.org/techniques/T1003/"
[[rule.threat.technique.subtechnique]]
id = "T1003.001"
name = "LSASS Memory"
reference = "https://attack.mitre.org/techniques/T1003/001/"



[rule.threat.tactic]
id = "TA0006"
name = "Credential Access"
reference = "https://attack.mitre.org/tactics/TA0006/"

[rule.threshold]
field = ["process.entity_id"]
value = 2
[[rule.threshold.cardinality]]
field = "winlog.event_data.TargetProcessId"
value = 2

<|MERGE_RESOLUTION|>--- conflicted
+++ resolved
@@ -16,39 +16,6 @@
 language = "kuery"
 license = "Elastic License v2"
 name = "Potential LSASS Memory Dump via PssCaptureSnapShot"
-<<<<<<< HEAD
-=======
-references = [
-    "https://www.matteomalvica.com/blog/2019/12/02/win-defender-atp-cred-bypass/",
-    "https://twitter.com/sbousseaden/status/1280619931516747777?lang=en",
-]
-risk_score = 73
-rule_id = "0f93cb9a-1931-48c2-8cd0-f173fd3e5283"
-setup = """## Setup
-
-This is meant to run only on datasources using Elastic Agent 7.14+ since versions prior to that will be missing the threshold
-rule cardinality feature.
-"""
-severity = "high"
-tags = [
-    "Domain: Endpoint",
-    "OS: Windows",
-    "Use Case: Threat Detection",
-    "Tactic: Credential Access",
-    "Data Source: Sysmon",
-    "Resources: Investigation Guide",
-    "vigilant.disabled"
-]
-timestamp_override = "event.ingested"
-type = "threshold"
-
-query = '''
-event.category:process and host.os.type:windows and event.code:10 and
- winlog.event_data.TargetImage:("C:\\Windows\\system32\\lsass.exe" or
-                                 "c:\\Windows\\system32\\lsass.exe" or
-                                 "c:\\Windows\\System32\\lsass.exe")
-'''
->>>>>>> 111ca859
 note = """## Triage and analysis
 
 > **Disclaimer**:
@@ -102,6 +69,7 @@
     "Tactic: Credential Access",
     "Data Source: Sysmon",
     "Resources: Investigation Guide",
+    "vigilant.disabled"
 ]
 timestamp_override = "event.ingested"
 type = "threshold"
