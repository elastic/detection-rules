--- conflicted
+++ resolved
@@ -2,11 +2,7 @@
 creation_date = "2020/09/01"
 integration = ["endpoint", "windows", "m365_defender", "crowdstrike"]
 maturity = "production"
-<<<<<<< HEAD
-updated_date = "2025/08/21"
-=======
 updated_date = "2025/08/26"
->>>>>>> d9151c30
 
 [transform]
 [[transform.osquery]]
@@ -115,11 +111,7 @@
     "Data Source: Elastic Defend",
     "Data Source: Sysmon",
     "Data Source: Microsoft Defender for Endpoint",
-<<<<<<< HEAD
     "Data Source: Crowdstrike"
-=======
-    "Data Source: Crowdstrike",
->>>>>>> d9151c30
 ]
 timestamp_override = "event.ingested"
 type = "eql"
