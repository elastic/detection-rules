--- conflicted
+++ resolved
@@ -41,17 +41,9 @@
     - Use the Elastic Defend registry events to examine registry keys accessed, modified, or created by the related processes in the process tree.
     - Examine the host services for suspicious or anomalous entries.
       - !{osquery{"query":"SELECT description, display_name, name, path, pid, service_type, start_type, status, user_account FROM services","label":"Osquery - Retrieve All Services"}}
-<<<<<<< HEAD
       - !{osquery{"query":"SELECT description, display_name, name, path, pid, service_type, start_type, status, user_account FROM services WHERE NOT (user_account LIKE '%LocalSystem' OR user_account LIKE '%LocalService' OR user_account LIKE '%NetworkService' OR user_account == null)","label":"Osquery - Retrieve Services Running on User Accounts"}}
       - !{osquery{"query":"SELECT concat('https://www.virustotal.com/gui/file/', sha1) AS VtLink, name, description, start_type, status, pid, services.path FROM services JOIN authenticode ON services.path = authenticode.path OR services.module_path = authenticode.path JOIN hash ON services.path = hash.path WHERE authenticode.result != 'trusted'","label":"Osquery - Retrieve Service Unsigned Executables with Virustotal Link"}}
-  - Retrieve the files' SHA-256 hash values using the PowerShell `Get-FileHash` cmdlet and search for the existence and
-  reputation of the hashes in resources like VirusTotal, Hybrid-Analysis, CISCO Talos, Any.run, etc.
-=======
-      - !{osquery{"query":"SELECT description, display_name, name, path, pid, service_type, start_type, status, user_account FROM services WHERE NOT (user_account LIKE \"%LocalSystem\" OR user_account LIKE \"%LocalService\" OR user_account LIKE \"%NetworkService\" OR user_account == null)","label":"Osquery - Retrieve Services Running on User Accounts"}}
-      - !{osquery{"query":"SELECT concat('https://www.virustotal.com/gui/file/', sha1) AS VtLink, name, description, start_type, status, pid, services.path FROM services JOIN authenticode ON services.path = authenticode.path OR services.module_path = authenticode.path JOIN hash ON services.path = hash.path WHERE authenticode.result != \"trusted\"","label":"Osquery - Retrieve Service Unsigned Executables with Virustotal Link"}}
   - Retrieve the files' SHA-256 hash values using the PowerShell `Get-FileHash` cmdlet and search for the existence and reputation of the hashes in resources like VirusTotal, Hybrid-Analysis, CISCO Talos, Any.run, etc.
-- Investigate potentially compromised accounts. Analysts can do this by searching for login events (for example, 4624) to the target host after the registry modification.
->>>>>>> d1481e1a
 
 ### False positive analysis
 
