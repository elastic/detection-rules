--- conflicted
+++ resolved
@@ -4,11 +4,7 @@
 maturity = "production"
 min_stack_comments = "New fields added: required_fields, related_integrations, setup"
 min_stack_version = "8.3.0"
-<<<<<<< HEAD
-updated_date = "2023/06/27"
-=======
-updated_date = "2023/07/05"
->>>>>>> d1491c3c
+updated_date = "2023/07/19"
 
 [rule]
 author = ["Elastic"]
