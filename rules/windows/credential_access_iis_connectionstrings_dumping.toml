--- conflicted
+++ resolved
@@ -24,24 +24,13 @@
 risk_score = 73
 rule_id = "c25e9c87-95e1-4368-bfab-9fd34cf867ec"
 severity = "high"
-<<<<<<< HEAD
-tags = ["Elastic", "Windows"]
+tags = ["Elastic", "Host", "Windows", "Threat Detection", "Credential Access"]
 type = "eql"
 
 query = '''
 process where event.type in ("start", "process_started") and
   (process.name : "aspnet_regiis.exe" or process.pe.original_file_name == "aspnet_regiis.exe") and
   process.args : "connectionStrings" and process.args : "-pdf"
-=======
-tags = ["Elastic", "Host", "Windows", "Threat Detection", "Credential Access"]
-type = "query"
-
-query = '''
-event.category:process and event.type:(start or process_started) and
-  (process.name:aspnet_regiis.exe or process.pe.original_file_name:aspnet_regiis.exe or
-     winlog.event_data.OriginalFileName:aspnet_regiis.exe) and
-  process.args:(connectionStrings and "-pdf")
->>>>>>> 710f4bda
 '''
 
 
