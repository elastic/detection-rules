--- conflicted
+++ resolved
@@ -4,7 +4,7 @@
 maturity = "production"
 min_stack_comments = "New fields added: required_fields, related_integrations, setup"
 min_stack_version = "8.3.0"
-updated_date = "2023/02/22"
+updated_date = "2023/03/06"
 
 [rule]
 author = ["Elastic"]
@@ -26,8 +26,7 @@
 type = "eql"
 
 query = '''
-<<<<<<< HEAD
-registry where
+registry where host.os.type == "windows"
   registry.path : (
       "HKLM\\SYSTEM\\ControlSet*\\Services\\*\\ServiceDLL",
       "HKLM\\SYSTEM\\ControlSet*\\Services\\*\\ImagePath",
@@ -38,13 +37,6 @@
       "\\SystemRoot\\System32\\drivers\\*.sys",
       "\\??\\?:\\Windows\\system32\\Drivers\\*.SYS",
       "system32\\DRIVERS\\USBSTOR") and
-=======
-registry where host.os.type == "windows" and registry.path : ("HKLM\\SYSTEM\\ControlSet*\\Services\\*\\ServiceDLL", "HKLM\\SYSTEM\\ControlSet*\\Services\\*\\ImagePath") and
-  not registry.data.strings : ("?:\\windows\\system32\\Drivers\\*.sys",
-                               "\\SystemRoot\\System32\\drivers\\*.sys",
-                               "\\??\\?:\\Windows\\system32\\Drivers\\*.SYS",
-                               "system32\\DRIVERS\\USBSTOR") and
->>>>>>> 114d6e60
   not (process.name : "procexp??.exe" and registry.data.strings : "?:\\*\\procexp*.sys") and
   not process.executable : (
       "?:\\Program Files\\*.exe",
