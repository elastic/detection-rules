--- conflicted
+++ resolved
@@ -4,11 +4,7 @@
 maturity = "production"
 min_stack_comments = "New fields added: required_fields, related_integrations, setup"
 min_stack_version = "8.3.0"
-<<<<<<< HEAD
-updated_date = "2022/12/16"
-=======
-updated_date = "2023/02/22"
->>>>>>> 114d6e60
+updated_date = "2023/03/06"
 
 [rule]
 author = ["Elastic"]
@@ -86,11 +82,7 @@
 risk_score = 73
 rule_id = "b5ea4bfe-a1b2-421f-9d47-22a75a6f2921"
 severity = "high"
-<<<<<<< HEAD
 tags = ["Elastic", "Host", "Windows", "Threat Detection", "Impact", "Investigation Guide", "Elastic Endgame"]
-=======
-tags = ["Elastic", "Host", "Windows", "Threat Detection", "Impact", "Credential Access", "Investigation Guide"]
->>>>>>> 114d6e60
 timestamp_override = "event.ingested"
 type = "eql"
 
@@ -114,19 +106,4 @@
 name = "Impact"
 reference = "https://attack.mitre.org/tactics/TA0040/"
 [[rule.threat]]
-framework = "MITRE ATT&CK"
-[[rule.threat.technique]]
-id = "T1003"
-name = "OS Credential Dumping"
-reference = "https://attack.mitre.org/techniques/T1003/"
-[[rule.threat.technique.subtechnique]]
-id = "T1003.003"
-name = "NTDS"
-reference = "https://attack.mitre.org/techniques/T1003/003/"
-
-
-
-[rule.threat.tactic]
-id = "TA0006"
-name = "Credential Access"
-reference = "https://attack.mitre.org/tactics/TA0006/"
+framework = "MITRE ATT&CK"