[metadata]
creation_date = "2022/02/08"
maturity = "production"
<<<<<<< HEAD
updated_date = "2022/04/04"
=======
updated_date = "2022/03/31"
>>>>>>> 49074dde

[rule]
author = ["Elastic"]
description = """
This rule identifies when a User Account starts the Active Directory Replication Process. Attackers can use the DCSync
technique to get credential information of individual accounts or the entire domain, thus compromising the entire
domain.
"""
from = "now-9m"
index = ["winlogbeat-*", "logs-system.*"]
language = "eql"
license = "Elastic License v2"
name = "Potential Credential Access via DCSync"
note = """## Triage and analysis

### Investigating Potential Credential Access via DCSync

Active Directory replication is the process by which the changes that originate on one domain controller are
automatically transferred to other domain controllers that store the same data.

Active Directory data consists of objects that have properties, or attributes. Each object is an instance of an object
class, and object classes and their respective attributes are defined in the Active Directory schema. Objects are
defined by the values of their attributes, and changes to attribute values must be transferred from the domain
controller on which they occur to every other domain controller that stores a replica of an affected object. 

Adversaries can use the DCSync technique that uses Windows Domain Controller's API to simulate the replication process
from a remote domain controller, compromising major credential material such as the Kerberos krbtgt keys used
legitimately for tickets creation, but also tickets forging by attackers. This attack requires some extended privileges
to succeed (DS-Replication-Get-Changes and DS-Replication-Get-Changes-All), which are granted by default to members of
the Administrators, Domain Admins, Enterprise Admins, and Domain Controllers groups. Privileged accounts can be abused
to grant controlled objects the right to DCsync/Replicate.

More details can be found on [Threat Hunter Playbook](https://threathunterplaybook.com/library/windows/active_directory_replication.html?highlight=dcsync#directory-replication-services-auditing) and [The Hacker Recipes](https://www.thehacker.recipes/ad/movement/credentials/dumping/dcsync).

This rule monitors for Event ID 4662 (Operation was performed on an Active Directory object) and identify events that
use the access mask 0x100 (Control Access) and properties that contain at least one of the following or their equivalent:
Schema-Id-GUID (DS-Replication-Get-Changes, DS-Replication-Get-Changes-All, DS-Replication-Get-Changes-In-Filtered-Set).
It also filters out events that use computer accounts and also Azure AD Connect MSOL accounts (more details [here](https://techcommunity.microsoft.com/t5/microsoft-defender-for-identity/ad-connect-msol-user-suspected-dcsync-attack/m-p/788028)). 

#### Possible investigation steps

- Identify the user account that performed the action and whether it should perform this kind of action.
- Contact the account owner and confirm whether they are aware of this activity.
- Investigate other alerts associated with the user/host during the past 48 hours.
- Correlate security events 4662 and 4624 (Logon Type 3) by their Logon ID (`winlog.logon.id`) on the Domain Controller
(DC) that received the replication request. This will tell you where the AD replication request came from, and if it
came from another DC or not.
- Investigate which credentials were compromised (for example whether all accounts were replicated, or only a specific account).

### False positive analysis 

- This activity should not happen legitimately, since replication should be done by Domain Controllers only. Any
potential B-TP (Benign True Positive) should be mapped and monitored by the security team. Any account that performs
this activity can put the domain at risk for not having the same security standards as computer accounts (which have
long, complex, random passwords that change frequently), exposing it to credential cracking attacks (Kerberoasting,
brute force, etc.).

### Response and remediation

- Initiate the incident response process based on the outcome of the triage.
- If specific credentials were compromised:
  - Reset passwords for affected accounts.
- If the entire domain or the `krbtgt` user were compromised:
  - Activate your incident response plan for total Active Directory compromise which should include, but not be limited
  to, a password reset (twice) of the `krbtgt` user. 

## Config

The 'Audit Directory Service Changes' logging policy must be configured for (Success, Failure).
Steps to implement the logging policy with Advanced Audit Configuration:

```
Computer Configuration >
Policies >
Windows Settings >
Security Settings >
Advanced Audit Policies Configuration >
Audit Policies >
DS Access >
Audit Directory Service Changes (Success,Failure)
```
<<<<<<< HEAD
""" 
=======

If enabling an EQL rule on a non-elastic-agent index (such as beats) for versions <8.2, events will not define `event.ingested` and default fallback for EQL rules was not added until 8.2, so you will need to add a custom pipeline to populate `event.ingested` to @timestamp for this rule to work.

"""
>>>>>>> 49074dde
references = [
    "https://threathunterplaybook.com/notebooks/windows/06_credential_access/WIN-180815210510.html",
    "https://threathunterplaybook.com/library/windows/active_directory_replication.html?highlight=dcsync#directory-replication-services-auditing",
    "https://github.com/SigmaHQ/sigma/blob/master/rules/windows/builtin/security/win_ad_replication_non_machine_account.yml",
    "https://github.com/atc-project/atomic-threat-coverage/blob/master/Atomic_Threat_Coverage/Logging_Policies/LP_0027_windows_audit_directory_service_access.md",
    "https://attack.stealthbits.com/privilege-escalation-using-mimikatz-dcsync",
    "https://www.thehacker.recipes/ad/movement/credentials/dumping/dcsync",
]
risk_score = 73
rule_id = "9f962927-1a4f-45f3-a57b-287f2c7029c1"
severity = "high"
tags = ["Elastic", "Host", "Windows", "Threat Detection", "Credential Access", "Active Directory"]
timestamp_override = "event.ingested"
type = "eql"

query = '''
any where event.action == "Directory Service Access" and
  event.code == "4662" and winlog.event_data.Properties : (

    /* Control Access Rights/Permissions Symbol */

    "*DS-Replication-Get-Changes*",
    "*DS-Replication-Get-Changes-All*",
    "*DS-Replication-Get-Changes-In-Filtered-Set*",

    /* Identifying GUID used in ACE */

    "*1131f6ad-9c07-11d1-f79f-00c04fc2dcd2*",
    "*1131f6aa-9c07-11d1-f79f-00c04fc2dcd2*",
    "*89e95b76-444d-4c62-991a-0facbeda640c*") 
    
    /* The right to perform an operation controlled by an extended access right. */

    and winlog.event_data.AccessMask : "0x100" and
    not winlog.event_data.SubjectUserName : ("*$", "MSOL_*")
'''


[[rule.threat]]
framework = "MITRE ATT&CK"

[[rule.threat.technique]]
id = "T1003"
reference = "https://attack.mitre.org/techniques/T1003/"
name = "OS Credential Dumping"

    [[rule.threat.technique.subtechnique]]
    id = "T1003.006"
    reference = "https://attack.mitre.org/techniques/T1003/006/"
    name = "DCSync"


[rule.threat.tactic]
id = "TA0006"
reference = "https://attack.mitre.org/tactics/TA0006/"
name = "Credential Access"
<|MERGE_RESOLUTION|>--- conflicted
+++ resolved
@@ -1,11 +1,7 @@
 [metadata]
 creation_date = "2022/02/08"
 maturity = "production"
-<<<<<<< HEAD
 updated_date = "2022/04/04"
-=======
-updated_date = "2022/03/31"
->>>>>>> 49074dde
 
 [rule]
 author = ["Elastic"]
@@ -87,14 +83,9 @@
 DS Access >
 Audit Directory Service Changes (Success,Failure)
 ```
-<<<<<<< HEAD
-""" 
-=======
 
 If enabling an EQL rule on a non-elastic-agent index (such as beats) for versions <8.2, events will not define `event.ingested` and default fallback for EQL rules was not added until 8.2, so you will need to add a custom pipeline to populate `event.ingested` to @timestamp for this rule to work.
-
 """
->>>>>>> 49074dde
 references = [
     "https://threathunterplaybook.com/notebooks/windows/06_credential_access/WIN-180815210510.html",
     "https://threathunterplaybook.com/library/windows/active_directory_replication.html?highlight=dcsync#directory-replication-services-auditing",
