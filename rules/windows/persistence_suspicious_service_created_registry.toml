[metadata]
creation_date = "2020/11/23"
maturity = "production"
<<<<<<< HEAD
updated_date = "2020/01/28"
=======
updated_date = "2020/12/09"
>>>>>>> 70ca8713

[rule]
author = ["Elastic"]
description = """
Identifies the creation of a suspicious ImagePath value. This could be an indication of an adversary attempting to
stealthily persist or escalate privileges through abnormal service creation.
"""
index = ["winlogbeat-*", "logs-endpoint.events.*", "logs-windows.*"]
language = "eql"
license = "Elastic License"
name = "Suspicious ImagePath Service Creation"
risk_score = 73
rule_id = "36a8e048-d888-4f61-a8b9-0f9e2e40f317"
severity = "high"
tags = ["Elastic", "Host", "Windows", "Threat Detection", "Persistence"]
type = "eql"

query = '''
registry where registry.path : "HKLM\\SYSTEM\\ControlSet*\\Services\\*\\ImagePath" and
 /* add suspicious registry ImagePath values here */
 registry.data.strings : ("%COMSPEC%*", "*\\.\\pipe\\*")
'''


[[rule.threat]]
framework = "MITRE ATT&CK"
[[rule.threat.technique]]
id = "T1543"
name = "Create or Modify System Process"
reference = "https://attack.mitre.org/techniques/T1543/"
[[rule.threat.technique.subtechnique]]
id = "T1543.003"
name = "Windows Service"
reference = "https://attack.mitre.org/techniques/T1543/003/"


[rule.threat.tactic]
id = "TA0003"
name = "Persistence"
reference = "https://attack.mitre.org/tactics/TA0003/"
<|MERGE_RESOLUTION|>--- conflicted
+++ resolved
@@ -1,11 +1,7 @@
 [metadata]
 creation_date = "2020/11/23"
 maturity = "production"
-<<<<<<< HEAD
-updated_date = "2020/01/28"
-=======
 updated_date = "2020/12/09"
->>>>>>> 70ca8713
 
 [rule]
 author = ["Elastic"]
@@ -13,7 +9,7 @@
 Identifies the creation of a suspicious ImagePath value. This could be an indication of an adversary attempting to
 stealthily persist or escalate privileges through abnormal service creation.
 """
-index = ["winlogbeat-*", "logs-endpoint.events.*", "logs-windows.*"]
+index = ["winlogbeat-*", "logs-endpoint.events.*"]
 language = "eql"
 license = "Elastic License"
 name = "Suspicious ImagePath Service Creation"
