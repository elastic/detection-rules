--- conflicted
+++ resolved
@@ -1,11 +1,7 @@
 [metadata]
 creation_date = "2020/11/17"
 maturity = "production"
-<<<<<<< HEAD
-updated_date = "2020/02/16"
-=======
 updated_date = "2021/02/16"
->>>>>>> 134b310f
 
 [rule]
 author = ["Elastic"]
@@ -14,7 +10,6 @@
 adversarial activity where child processes are spawned via Windows Management Instrumentation (WMI). This technique can
 be used to execute code and evade traditional parent/child processes spawned from MS Office products.
 """
-from = "now-9m"
 index = ["winlogbeat-*", "logs-endpoint.events.*", "logs-windows.*"]
 language = "eql"
 license = "Elastic License"
@@ -48,4 +43,4 @@
 [rule.threat.tactic]
 id = "TA0002"
 name = "Execution"
-reference = "https://attack.mitre.org/tactics/TA0002/"
+reference = "https://attack.mitre.org/tactics/TA0002/"