[metadata]
creation_date = "2020/02/18"
maturity = "production"
<<<<<<< HEAD
updated_date = "2022/03/23"
=======
updated_date = "2022/03/31"
>>>>>>> 5073ef8b

[rule]
author = ["Elastic"]
description = """
Identifies a PowerShell process launched by either cscript.exe or wscript.exe. Observing Windows scripting processes
executing a PowerShell script, may be indicative of malicious activity.
"""
from = "now-9m"
index = ["winlogbeat-*", "logs-endpoint.events.*", "logs-windows.*"]
language = "eql"
license = "Elastic License v2"
name = "Windows Script Executing PowerShell"
<<<<<<< HEAD
note = """## Triage and analysis

### Investigating Windows Script Executing PowerShell

The Windows Script Host (WSH) is an Windows automation technology, which is ideal for non-interactive scripting needs,
such as logon scripting, administrative scripting, and machine automation.

Attackers commonly use WSH scripts as their initial access method, acting like droppers for second stage payloads, but
can also use them to download tools and utilities needed to accomplish their goals.

This rule looks for the spawn of the `powershell.exe` process with `cscript.exe` or `wscript.exe` as its parent process.

#### Possible investigation steps

- Investigate the process execution chain (parent process tree).
- Investigate commands executed by the spawned PowerShell process.
- Retrieve the script file(s) involved:
  - Use a sandboxed malware analysis system to perform analysis.
    - Observe attempts to contact external domains and addresses.
  - Use the PowerShell Get-FileHash cmdlet to get the SHA-256 hash value of the file.
    - Search for the existence and reputation of this file in resources like VirusTotal, Hybrid-Analysis, CISCO Talos, Any.run, etc.
  - Manually analyze the script to determine if malicious capabilities are present.
- Determine how the script file was delivered (email attachment, dropped by other processes, etc.).
- Investigate other alerts related to the user/host in the last 48 hours.

### False positive analysis

- The usage of these script engines by regular users is unlikely. In the case of authorized benign true positives
(B-TPs), exceptions can be added.

### Response and remediation

- Initiate the incident response process based on the outcome of the triage.
- Isolate the involved host to prevent further post-compromise behavior.
- If the triage identified malware, search the environment for additional compromised hosts.
  - Implement any temporary network rules, procedures, and segmentation required to contain the malware.
  - Immediately block the identified indicators of compromise (IoCs).
- Remove and block malicious artifacts identified on the triage.
- If the malicious file was delivered via phishing:
  - Block the email sender from sending future emails.
  - Block the malicious web pages.
  - Remove emails from the sender from mailboxes.
- Reimage the host operating system and restore compromised files to clean versions.
=======
note = """## Config

If enabling an EQL rule on a non-elastic-agent index (such as beats) for versions <8.2, events will not define `event.ingested` and default fallback for EQL rules was not added until 8.2, so you will need to add a custom pipeline to populate `event.ingested` to @timestamp for this rule to work.
>>>>>>> 5073ef8b
"""
risk_score = 21
rule_id = "f545ff26-3c94-4fd0-bd33-3c7f95a3a0fc"
severity = "low"
tags = ["Elastic", "Host", "Windows", "Threat Detection", "Initial Access"]
timestamp_override = "event.ingested"
type = "eql"

query = '''
process where event.type in ("start", "process_started") and
  process.parent.name : ("cscript.exe", "wscript.exe") and process.name : "powershell.exe"
'''


[[rule.threat]]
framework = "MITRE ATT&CK"
[[rule.threat.technique]]
id = "T1566"
name = "Phishing"
reference = "https://attack.mitre.org/techniques/T1566/"
[[rule.threat.technique.subtechnique]]
id = "T1566.001"
name = "Spearphishing Attachment"
reference = "https://attack.mitre.org/techniques/T1566/001/"



[rule.threat.tactic]
id = "TA0001"
name = "Initial Access"
reference = "https://attack.mitre.org/tactics/TA0001/"
<|MERGE_RESOLUTION|>--- conflicted
+++ resolved
@@ -1,11 +1,7 @@
 [metadata]
 creation_date = "2020/02/18"
 maturity = "production"
-<<<<<<< HEAD
-updated_date = "2022/03/23"
-=======
 updated_date = "2022/03/31"
->>>>>>> 5073ef8b
 
 [rule]
 author = ["Elastic"]
@@ -18,7 +14,6 @@
 language = "eql"
 license = "Elastic License v2"
 name = "Windows Script Executing PowerShell"
-<<<<<<< HEAD
 note = """## Triage and analysis
 
 ### Investigating Windows Script Executing PowerShell
@@ -62,11 +57,10 @@
   - Block the malicious web pages.
   - Remove emails from the sender from mailboxes.
 - Reimage the host operating system and restore compromised files to clean versions.
-=======
-note = """## Config
+
+## Config
 
 If enabling an EQL rule on a non-elastic-agent index (such as beats) for versions <8.2, events will not define `event.ingested` and default fallback for EQL rules was not added until 8.2, so you will need to add a custom pipeline to populate `event.ingested` to @timestamp for this rule to work.
->>>>>>> 5073ef8b
 """
 risk_score = 21
 rule_id = "f545ff26-3c94-4fd0-bd33-3c7f95a3a0fc"
