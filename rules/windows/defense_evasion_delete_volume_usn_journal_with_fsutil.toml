[metadata]
creation_date = "2020/02/18"
integration = ["endpoint", "windows"]
maturity = "production"
min_stack_comments = "New fields added: required_fields, related_integrations, setup"
min_stack_version = "8.3.0"
<<<<<<< HEAD
updated_date = "2023/00/00"
=======
updated_date = "2023/03/30"
>>>>>>> dc05f1d8

[rule]
author = ["Elastic"]
description = """
Identifies use of the fsutil.exe to delete the volume USNJRNL. This technique is used by attackers to eliminate evidence
of files created during post-exploitation activities.
"""
from = "now-9m"
index = ["winlogbeat-*", "logs-endpoint.events.*", "logs-windows.*", "endgame-*"]
language = "eql"
license = "Elastic License v2"
name = "Delete Volume USN Journal with Fsutil"
note = """## Triage and analysis

### Investigating Delete Volume USN Journal with Fsutil

The Update Sequence Number (USN) Journal is a feature in the NTFS file system used by Microsoft Windows operating systems to keep track of changes made to files and directories on a disk volume. The journal records metadata for changes such as file creation, deletion, modification, and permission changes. It is used by the operating system for various purposes, including backup and recovery, file indexing, and file replication.

This artifact can provide valuable information in forensic analysis, such as programs executed (prefetch file operations), file modification events in suspicious directories, deleted files, etc. Attackers may delete this artifact in an attempt to cover their tracks, and this rule identifies the usage of the `fsutil.exe` utility to accomplish it.

Consider using the Elastic Defend integration instead of USN Journal, as the Elastic Defend integration provides more visibility and context in the file operations it records.

#### Possible investigation steps

- Investigate the process execution chain (parent process tree) for unknown processes. Examine their executable files for prevalence, whether they are located in expected locations, and if they are signed with valid digital signatures.
- Identify the user account that performed the action and whether it should perform this kind of action.
- Contact the account owner and confirm whether they are aware of this activity.
- Investigate other alerts associated with the user/host during the past 48 hours.
  - Verify if any other anti-forensics behaviors were observed.
- Review file operation logs from Elastic Defend for suspicious activity the attacker tried to hide.

### False positive analysis

- This activity is unlikely to happen legitimately. Benign true positives (B-TPs) can be added as exceptions if necessary.

### Response and remediation

- Initiate the incident response process based on the outcome of the triage.
- Isolate the involved host to prevent further post-compromise behavior.
- Investigate credential exposure on systems compromised or used by the attacker to ensure all compromised accounts are identified. Reset passwords for these accounts and other potentially compromised credentials, such as email, business systems, and web services.
- Run a full antimalware scan. This may reveal additional artifacts left in the system, persistence mechanisms, and malware components.
- Determine the initial vector abused by the attacker and take action to prevent reinfection through the same vector.
- Using the incident response data, update logging and audit policies to improve the mean time to detect (MTTD) and the mean time to respond (MTTR).
"""
risk_score = 21
rule_id = "f675872f-6d85-40a3-b502-c0d2ef101e92"
severity = "low"
<<<<<<< HEAD
tags = ["Domain: Endpoint", "OS: Windows", "Use Case: Threat Detection", "Tactic: Defense Evasion", "Data Source: Elastic Endgame"]
=======
tags = ["Elastic", "Host", "Windows", "Threat Detection", "Defense Evasion", "Elastic Endgame", "Investigation Guide"]
>>>>>>> dc05f1d8
timestamp_override = "event.ingested"
type = "eql"

query = '''
process where host.os.type == "windows" and event.type == "start" and
  (process.name : "fsutil.exe" or process.pe.original_file_name == "fsutil.exe") and
  process.args : "deletejournal" and process.args : "usn"
'''


[[rule.threat]]
framework = "MITRE ATT&CK"
[[rule.threat.technique]]
id = "T1070"
name = "Indicator Removal"
reference = "https://attack.mitre.org/techniques/T1070/"
[[rule.threat.technique.subtechnique]]
id = "T1070.004"
name = "File Deletion"
reference = "https://attack.mitre.org/techniques/T1070/004/"



[rule.threat.tactic]
id = "TA0005"
name = "Defense Evasion"
reference = "https://attack.mitre.org/tactics/TA0005/"
<|MERGE_RESOLUTION|>--- conflicted
+++ resolved
@@ -4,11 +4,7 @@
 maturity = "production"
 min_stack_comments = "New fields added: required_fields, related_integrations, setup"
 min_stack_version = "8.3.0"
-<<<<<<< HEAD
 updated_date = "2023/00/00"
-=======
-updated_date = "2023/03/30"
->>>>>>> dc05f1d8
 
 [rule]
 author = ["Elastic"]
@@ -56,11 +52,7 @@
 risk_score = 21
 rule_id = "f675872f-6d85-40a3-b502-c0d2ef101e92"
 severity = "low"
-<<<<<<< HEAD
-tags = ["Domain: Endpoint", "OS: Windows", "Use Case: Threat Detection", "Tactic: Defense Evasion", "Data Source: Elastic Endgame"]
-=======
-tags = ["Elastic", "Host", "Windows", "Threat Detection", "Defense Evasion", "Elastic Endgame", "Investigation Guide"]
->>>>>>> dc05f1d8
+tags = ["Domain: Endpoint", "OS: Windows", "Use Case: Threat Detection", "Tactic: Defense Evasion", "Data Source: Elastic Endgame", "Resources: Investigation Guide"]
 timestamp_override = "event.ingested"
 type = "eql"
 
