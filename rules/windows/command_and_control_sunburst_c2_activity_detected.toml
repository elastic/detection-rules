--- conflicted
+++ resolved
@@ -2,10 +2,6 @@
 creation_date = "2020/12/14"
 integration = ["endpoint"]
 maturity = "production"
-<<<<<<< HEAD
-=======
-updated_date = "2023/02/22"
->>>>>>> 181b56c6
 min_stack_comments = "New fields added: required_fields, related_integrations, setup"
 min_stack_version = "8.3.0"
 updated_date = "2023/02/27"
