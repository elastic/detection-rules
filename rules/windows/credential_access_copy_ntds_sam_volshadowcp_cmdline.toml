--- conflicted
+++ resolved
@@ -2,13 +2,7 @@
 creation_date = "2020/11/24"
 integration = ["endpoint", "windows", "system", "m365_defender", "sentinel_one_cloud_funnel", "crowdstrike"]
 maturity = "production"
-<<<<<<< HEAD
 updated_date = "2025/03/24"
-min_stack_version = "8.14.0"
-min_stack_comments = "Breaking change at 8.14.0 for the Windows Integration."
-=======
-updated_date = "2025/03/20"
->>>>>>> e8c54169
 
 [transform]
 [[transform.osquery]]
