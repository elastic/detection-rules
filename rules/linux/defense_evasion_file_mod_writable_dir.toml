--- conflicted
+++ resolved
@@ -2,11 +2,7 @@
 creation_date = "2020/04/21"
 ecs_version = ["1.6.0"]
 maturity = "production"
-<<<<<<< HEAD
 updated_date = "2020/11/16"
-=======
-updated_date = "2020/11/03"
->>>>>>> 9d3395f9
 
 [rule]
 author = ["Elastic"]
@@ -27,11 +23,7 @@
 risk_score = 21
 rule_id = "9f9a2a82-93a8-4b1a-8778-1780895626d4"
 severity = "low"
-<<<<<<< HEAD
-tags = ["Elastic", "Linux", "Defense Evasion", "Threat Detection"]
-=======
 tags = ["Elastic", "Host", "Linux", "Threat Detection", "Defense Evasion"]
->>>>>>> 9d3395f9
 type = "query"
 
 query = '''
@@ -53,4 +45,4 @@
 [rule.threat.tactic]
 id = "TA0005"
 name = "Defense Evasion"
-reference = "https://attack.mitre.org/tactics/TA0005/"
+reference = "https://attack.mitre.org/tactics/TA0005/"