[metadata]
creation_date = "2020/04/21"
integration = ["endpoint"]
maturity = "production"
<<<<<<< HEAD
min_stack_comments = "Multiple field support in the New Terms rule type was added in Elastic 8.6"
min_stack_version = "8.6.0"
updated_date = "2023/09/25"
=======
min_stack_comments = "New fields added: required_fields, related_integrations, setup"
min_stack_version = "8.3.0"
updated_date = "2023/10/13"
>>>>>>> 77f73087

[rule]
author = ["Elastic"]
description = """
Identifies file permission modifications in common writable directories by a non-root user. Adversaries often drop files
or payloads into a writable directory and change permissions prior to execution.
"""
false_positives = [
    """
    Certain programs or applications may modify files or change ownership in writable directories. These can be exempted
    by username.
    """,
]
from = "now-9m"
index = ["auditbeat-*", "logs-endpoint.events.*"]
language = "kuery"
license = "Elastic License v2"
name = "File Permission Modification in Writable Directory"
note = """## Setup

This rule requires data coming in either from Elastic Defend, or Auditbeat integration.

### Elastic Defend Integration Setup
Elastic Defend is integrated into the Elastic Agent using Fleet. Upon configuration, the integration allows
the Elastic Agent to monitor events on your host and send data to the Elastic Security app.

#### Prerequisite Requirements:
- Fleet is required for Elastic Defend.
- To configure Fleet Server refer to the [documentation](https://www.elastic.co/guide/en/fleet/current/fleet-server.html).

#### The following steps should be executed in order to add the Elastic Defend integration on a Linux System:
- Go to the Kibana home page and click Add integrations.
- In the query bar, search for Elastic Defend and select the integration to see more details about it.
- Click Add Elastic Defend.
- Configure the integration name and optionally add a description.
- Select the type of environment you want to protect, either Traditional Endpoints or Cloud Workloads.
- Select a configuration preset. Each preset comes with different default settings for Elastic Agent, you can further customize these later by configuring the Elastic Defend integration policy. [Helper guide](https://www.elastic.co/guide/en/security/current/configure-endpoint-integration-policy.html).
- We suggest to select "Complete EDR (Endpoint Detection and Response)" as a configuration setting, that provides "All events; all preventions"
- Enter a name for the agent policy in New agent policy name. If other agent policies already exist, you can click the Existing hosts tab and select an existing policy instead.
For more details on Elastic Agent configuration settings, refer to the [helper guide](https://www.elastic.co/guide/en/fleet/8.10/agent-policy.html).
- Click Save and Continue.
- To complete the integration, select Add Elastic Agent to your hosts and continue to the next section to install the Elastic Agent on your hosts.
For more details on Elastic Defend refer to the [helper guide](https://www.elastic.co/guide/en/security/current/install-endpoint.html).

### Auditbeat Setup
Auditbeat is a lightweight shipper that you can install on your servers to audit the activities of users and processes on your systems. For example, you can use Auditbeat to collect and centralize audit events from the Linux Audit Framework. You can also use Auditbeat to detect changes to critical files, like binaries and configuration files, and identify potential security policy violations.

#### The following steps should be executed in order to add the Auditbeat for Linux System:
- Elastic provides repositories available for APT and YUM-based distributions. Note that we provide binary packages, but no source packages.
- To install the APT and YUM repositories follow the setup instructions in this [helper guide](https://www.elastic.co/guide/en/beats/auditbeat/current/setup-repositories.html).
- To run Auditbeat on Docker follow the setup instructions in the [helper guide](https://www.elastic.co/guide/en/beats/auditbeat/current/running-on-docker.html).
- To run Auditbeat on Kubernetes follow the setup instructions in the [helper guide](https://www.elastic.co/guide/en/beats/auditbeat/current/running-on-kubernetes.html).
- For complete Setup and Run Auditbeat information refer to the [helper guide](https://www.elastic.co/guide/en/beats/auditbeat/current/setting-up-and-running.html).

"""
risk_score = 21
rule_id = "9f9a2a82-93a8-4b1a-8778-1780895626d4"
severity = "low"
tags = ["Domain: Endpoint", "OS: Linux", "Use Case: Threat Detection", "Tactic: Defense Evasion", "Data Source: Elastic Defend"]
timestamp_override = "event.ingested"
type = "new_terms"

query = '''
host.os.type:linux and event.category:process and event.type:start and
process.name:(chmod or chown or chattr or chgrp) and 
process.working_directory:("/tmp" or "/var/tmp" or "/dev/shm")
'''

[[rule.threat]]
framework = "MITRE ATT&CK"

[[rule.threat.technique]]
id = "T1222"
name = "File and Directory Permissions Modification"
reference = "https://attack.mitre.org/techniques/T1222/"

[rule.threat.tactic]
id = "TA0005"
name = "Defense Evasion"
reference = "https://attack.mitre.org/tactics/TA0005/"

[rule.new_terms]
field = "new_terms_fields"
value = ["host.id", "process.parent.executable", "process.command_line"]

[[rule.new_terms.history_window_start]]
field = "history_window_start"
value = "now-14d"<|MERGE_RESOLUTION|>--- conflicted
+++ resolved
@@ -2,15 +2,9 @@
 creation_date = "2020/04/21"
 integration = ["endpoint"]
 maturity = "production"
-<<<<<<< HEAD
-min_stack_comments = "Multiple field support in the New Terms rule type was added in Elastic 8.6"
-min_stack_version = "8.6.0"
-updated_date = "2023/09/25"
-=======
 min_stack_comments = "New fields added: required_fields, related_integrations, setup"
 min_stack_version = "8.3.0"
 updated_date = "2023/10/13"
->>>>>>> 77f73087
 
 [rule]
 author = ["Elastic"]
@@ -26,7 +20,7 @@
 ]
 from = "now-9m"
 index = ["auditbeat-*", "logs-endpoint.events.*"]
-language = "kuery"
+language = "eql"
 license = "Elastic License v2"
 name = "File Permission Modification in Writable Directory"
 note = """## Setup
@@ -71,31 +65,26 @@
 severity = "low"
 tags = ["Domain: Endpoint", "OS: Linux", "Use Case: Threat Detection", "Tactic: Defense Evasion", "Data Source: Elastic Defend"]
 timestamp_override = "event.ingested"
-type = "new_terms"
+type = "eql"
 
 query = '''
-host.os.type:linux and event.category:process and event.type:start and
-process.name:(chmod or chown or chattr or chgrp) and 
-process.working_directory:("/tmp" or "/var/tmp" or "/dev/shm")
+process where host.os.type == "linux" and event.type == "start"and
+  process.name in ("chmod", "chown", "chattr", "chgrp") and
+  process.working_directory in ("/tmp", "/var/tmp", "/dev/shm") and
+  not process.parent.name in ("update-motd-updates-available") and
+  not user.name == "root"
 '''
+
 
 [[rule.threat]]
 framework = "MITRE ATT&CK"
-
 [[rule.threat.technique]]
 id = "T1222"
 name = "File and Directory Permissions Modification"
 reference = "https://attack.mitre.org/techniques/T1222/"
 
+
 [rule.threat.tactic]
 id = "TA0005"
 name = "Defense Evasion"
 reference = "https://attack.mitre.org/tactics/TA0005/"
-
-[rule.new_terms]
-field = "new_terms_fields"
-value = ["host.id", "process.parent.executable", "process.command_line"]
-
-[[rule.new_terms.history_window_start]]
-field = "history_window_start"
-value = "now-14d"