--- conflicted
+++ resolved
@@ -24,20 +24,7 @@
 risk_score = 47
 rule_id = "0415f22a-2336-45fa-ba07-618a5942e22c"
 severity = "medium"
-<<<<<<< HEAD
-tags = [
-    "Elastic",
-    "Host",
-    "Linux",
-    "Threat Detection",
-    "Credential Access",
-    "Persistence",
-    "Lateral Movement",
-    "Elastic Endgame",
-]
-=======
 tags = ["Domain: Endpoint", "OS: Linux", "Use Case: Threat Detection", "Tactic: Credential Access", "Tactic: Persistence", "Tactic: Lateral Movement", "Data Source: Elastic Endgame"]
->>>>>>> b4c84e8a
 timestamp_override = "event.ingested"
 type = "query"
 
