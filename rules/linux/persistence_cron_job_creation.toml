[metadata]
creation_date = "2023/06/09"
integration = ["endpoint"]
maturity = "production"
min_stack_comments = "New fields added: required_fields, related_integrations, setup, New Term"
min_stack_version = "8.6.0"
<<<<<<< HEAD
updated_date = "2023/09/25"
=======
updated_date = "2023/10/16"
>>>>>>> 77f73087

[rule]
author = ["Elastic"]
description = """
Linux cron jobs are scheduled tasks that can be leveraged by malicious actors for persistence, privilege escalation and
command execution. By creating or modifying cron job configurations, attackers can execute malicious commands or scripts
at predefined intervals, ensuring their continued presence and enabling unauthorized activities.
"""
from = "now-9m"
index = ["logs-endpoint.events.*", "endgame-*"]
language = "kuery"
license = "Elastic License v2"
name = "Cron Job Created or Changed by Previously Unknown Process"
note = """## Setup

This rule requires data coming in from Elastic Defend.

### Elastic Defend Integration Setup
Elastic Defend is integrated into the Elastic Agent using Fleet. Upon configuration, the integration allows
the Elastic Agent to monitor events on your host and send data to the Elastic Security app.

#### Prerequisite Requirements:
- Fleet is required for Elastic Defend.
- To configure Fleet Server refer to the [documentation](https://www.elastic.co/guide/en/fleet/current/fleet-server.html).

#### The following steps should be executed in order to add the Elastic Defend integration on a Linux System:
- Go to the Kibana home page and click Add integrations.
- In the query bar, search for Elastic Defend and select the integration to see more details about it.
- Click Add Elastic Defend.
- Configure the integration name and optionally add a description.
- Select the type of environment you want to protect, either Traditional Endpoints or Cloud Workloads.
- Select a configuration preset. Each preset comes with different default settings for Elastic Agent, you can further customize these later by configuring the Elastic Defend integration policy. [Helper guide](https://www.elastic.co/guide/en/security/current/configure-endpoint-integration-policy.html).
- We suggest to select "Complete EDR (Endpoint Detection and Response)" as a configuration setting, that provides "All events; all preventions"
- Enter a name for the agent policy in New agent policy name. If other agent policies already exist, you can click the Existing hosts tab and select an existing policy instead.
For more details on Elastic Agent configuration settings, refer to the [helper guide](https://www.elastic.co/guide/en/fleet/8.10/agent-policy.html).
- Click Save and Continue.
- To complete the integration, select Add Elastic Agent to your hosts and continue to the next section to install the Elastic Agent on your hosts.
For more details on Elastic Defend refer to the [helper guide](https://www.elastic.co/guide/en/security/current/install-endpoint.html).

"""
references = [
    "https://pberba.github.io/security/2022/01/30/linux-threat-hunting-for-persistence-systemd-timers-cron/"
]
risk_score = 47
rule_id = "ff10d4d8-fea7-422d-afb1-e5a2702369a9"
severity = "medium"
tags = [
        "Domain: Endpoint",
        "OS: Linux",
        "Use Case: Threat Detection",
        "Tactic: Persistence",
        "Tactic: Privilege Escalation",
        "Tactic: Execution",
        "Data Source: Elastic Endgame",
        "Data Source: Elastic Defend"
        ]
timestamp_override = "event.ingested"
type = "new_terms"

query = '''
host.os.type : "linux" and event.action : ("change" or "file_modify_event" or "creation" or "file_create_event") and 
file.path : (/etc/cron.allow or /etc/cron.deny or /etc/cron.d/* or /etc/cron.hourly/* or /etc/cron.daily/* or 
/etc/cron.weekly/* or /etc/cron.monthly/* or /etc/crontab or /usr/sbin/cron or /usr/sbin/anacron) 
and not (process.name : ("dpkg" or "dockerd" or "rpm" or "snapd" or "yum" or "exe" or "dnf" or "5") or 
file.extension : ("swp" or "swpx"))
'''

[[rule.threat]]
framework = "MITRE ATT&CK"

[[rule.threat.technique]]
id = "T1053"
name = "Scheduled Task/Job"
reference = "https://attack.mitre.org/techniques/T1053/"

[[rule.threat.technique.subtechnique]]
id = "T1053.003"
name = "Cron"
reference = "https://attack.mitre.org/techniques/T1053/003/"

[rule.threat.tactic]
id = "TA0003"
name = "Persistence"
reference = "https://attack.mitre.org/tactics/TA0003/"

[[rule.threat]]
framework = "MITRE ATT&CK"

[[rule.threat.technique]]
id = "T1053"
name = "Scheduled Task/Job"
reference = "https://attack.mitre.org/techniques/T1053/"

[[rule.threat.technique.subtechnique]]
id = "T1053.003"
name = "Cron"
reference = "https://attack.mitre.org/techniques/T1053/003/"

[rule.threat.tactic]
id = "TA0004"
name = "Privilege Escalation"
reference = "https://attack.mitre.org/tactics/TA0004/"

[[rule.threat]]
framework = "MITRE ATT&CK"

[[rule.threat.technique]]
id = "T1053"
name = "Scheduled Task/Job"
reference = "https://attack.mitre.org/techniques/T1053/"

[[rule.threat.technique.subtechnique]]
id = "T1053.003"
name = "Cron"
reference = "https://attack.mitre.org/techniques/T1053/003/"

[rule.threat.tactic]
id = "TA0002"
name = "Execution"
reference = "https://attack.mitre.org/tactics/TA0002/"

[rule.new_terms]
field = "new_terms_fields"
value = ["host.id", "file.path", "process.executable"]

[[rule.new_terms.history_window_start]]
field = "history_window_start"
value = "now-10d"<|MERGE_RESOLUTION|>--- conflicted
+++ resolved
@@ -4,11 +4,7 @@
 maturity = "production"
 min_stack_comments = "New fields added: required_fields, related_integrations, setup, New Term"
 min_stack_version = "8.6.0"
-<<<<<<< HEAD
-updated_date = "2023/09/25"
-=======
 updated_date = "2023/10/16"
->>>>>>> 77f73087
 
 [rule]
 author = ["Elastic"]
@@ -55,16 +51,7 @@
 risk_score = 47
 rule_id = "ff10d4d8-fea7-422d-afb1-e5a2702369a9"
 severity = "medium"
-tags = [
-        "Domain: Endpoint",
-        "OS: Linux",
-        "Use Case: Threat Detection",
-        "Tactic: Persistence",
-        "Tactic: Privilege Escalation",
-        "Tactic: Execution",
-        "Data Source: Elastic Endgame",
-        "Data Source: Elastic Defend"
-        ]
+tags = ["Domain: Endpoint", "OS: Linux", "Use Case: Threat Detection", "Tactic: Persistence", "Tactic: Privilege Escalation", "Tactic: Execution", "Data Source: Elastic Endgame", "Data Source: Elastic Defend"]
 timestamp_override = "event.ingested"
 type = "new_terms"
 
@@ -73,7 +60,7 @@
 file.path : (/etc/cron.allow or /etc/cron.deny or /etc/cron.d/* or /etc/cron.hourly/* or /etc/cron.daily/* or 
 /etc/cron.weekly/* or /etc/cron.monthly/* or /etc/crontab or /usr/sbin/cron or /usr/sbin/anacron) 
 and not (process.name : ("dpkg" or "dockerd" or "rpm" or "snapd" or "yum" or "exe" or "dnf" or "5") or 
-file.extension : ("swp" or "swpx"))
+file.extension : ("swp" or "swx"))
 '''
 
 [[rule.threat]]
@@ -132,8 +119,8 @@
 
 [rule.new_terms]
 field = "new_terms_fields"
-value = ["host.id", "file.path", "process.executable"]
+value = ["file.path", "process.name"]
 
 [[rule.new_terms.history_window_start]]
 field = "history_window_start"
-value = "now-10d"+value = "now-7d"