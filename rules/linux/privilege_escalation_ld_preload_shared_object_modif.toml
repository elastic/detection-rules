--- conflicted
+++ resolved
@@ -2,15 +2,9 @@
 creation_date = "2021/01/27"
 integration = ["endpoint"]
 maturity = "production"
-<<<<<<< HEAD
-min_stack_comments = "Multiple field support in the New Terms rule type was added in Elastic 8.6"
-min_stack_version = "8.6.0"
-updated_date = "2023/09/25"
-=======
 min_stack_comments = "New fields added: required_fields, related_integrations, setup"
 min_stack_version = "8.3.0"
 updated_date = "2023/10/16"
->>>>>>> 77f73087
 
 [rule]
 author = ["Elastic"]
@@ -66,44 +60,30 @@
 risk_score = 47
 rule_id = "717f82c2-7741-4f9b-85b8-d06aeb853f4f"
 severity = "medium"
-tags = [
-        "Domain: Endpoint",
-        "OS: Linux",
-        "Use Case: Threat Detection",
-        "Tactic: Privilege Escalation",
-        "Data Source: Elastic Endgame",
-        "Data Source: Elastic Defend"
-        ]
+tags = ["Domain: Endpoint", "OS: Linux", "Use Case: Threat Detection", "Tactic: Privilege Escalation", "Data Source: Elastic Endgame", "Data Source: Elastic Defend"]
 timestamp_override = "event.ingested"
-type = "new_terms"
+type = "query"
 
 query = '''
-host.os.type:linux and event.category:file and event.action:(updated or renamed or rename) and 
-not event.type:deletion and file.path:/etc/ld.so.preload
+event.category:file and host.os.type:linux and not event.type:deletion and file.path:/etc/ld.so.preload and
+event.action:(updated or renamed or rename)
 '''
+
 
 [[rule.threat]]
 framework = "MITRE ATT&CK"
-
 [[rule.threat.technique]]
 id = "T1574"
 name = "Hijack Execution Flow"
 reference = "https://attack.mitre.org/techniques/T1574/"
-
 [[rule.threat.technique.subtechnique]]
 id = "T1574.006"
 name = "Dynamic Linker Hijacking"
 reference = "https://attack.mitre.org/techniques/T1574/006/"
 
+
+
 [rule.threat.tactic]
 id = "TA0004"
 name = "Privilege Escalation"
 reference = "https://attack.mitre.org/tactics/TA0004/"
-
-[rule.new_terms]
-field = "new_terms_fields"
-value = ["host.id", "user.id", "process.executable"]
-
-[[rule.new_terms.history_window_start]]
-field = "history_window_start"
-value = "now-10d"