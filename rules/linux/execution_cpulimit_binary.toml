--- conflicted
+++ resolved
@@ -1,11 +1,7 @@
 [metadata]
 creation_date = "2022/03/17"
 maturity = "production"
-<<<<<<< HEAD
 updated_date = "2022/03/31"
-=======
-updated_date = "2022/03/24"
->>>>>>> 5214209f
 
 [rule]
 author = ["Elastic"]
@@ -29,9 +25,9 @@
 type = "eql"
 
 query = '''
-process where event.type == "start" and process.name in ("bash", "sh", "dash") and 
-  process.parent.name == "cpulimit" and process.parent.args == "-f" and 
-  process.parent.args in ("/bin/sh", "/bin/bash", "/bin/dash", "sh", "bash", "dash") 
+process where event.type == "start" and process.name in ("bash", "sh", "dash") and
+  process.parent.name == "cpulimit" and process.parent.args == "-f" and
+  process.parent.args in ("/bin/sh", "/bin/bash", "/bin/dash", "sh", "bash", "dash")
 '''
 
 
