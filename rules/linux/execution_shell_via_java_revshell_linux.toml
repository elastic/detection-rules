[metadata]
creation_date = "2023/07/04"
integration = ["endpoint"]
maturity = "production"
min_stack_comments = "New fields added: required_fields, related_integrations, setup"
min_stack_version = "8.3.0"
<<<<<<< HEAD
updated_date = "2023/09/12"
=======
updated_date = "2023/10/16"
>>>>>>> 77f73087

[rule]
author = ["Elastic"]
description = """
This detection rule identifies the execution of a Linux shell process from a Java JAR application post an incoming
network connection. This behavior may indicate reverse shell activity via a Java application.
"""
from = "now-9m"
index = ["logs-endpoint.events.*"]
language = "eql"
license = "Elastic License v2"
name = "Potential Reverse Shell via Java"
note = """## Setup

This rule requires data coming in from Elastic Defend.

### Elastic Defend Integration Setup
Elastic Defend is integrated into the Elastic Agent using Fleet. Upon configuration, the integration allows
the Elastic Agent to monitor events on your host and send data to the Elastic Security app.

#### Prerequisite Requirements:
- Fleet is required for Elastic Defend.
- To configure Fleet Server refer to the [documentation](https://www.elastic.co/guide/en/fleet/current/fleet-server.html).

#### The following steps should be executed in order to add the Elastic Defend integration on a Linux System:
- Go to the Kibana home page and click Add integrations.
- In the query bar, search for Elastic Defend and select the integration to see more details about it.
- Click Add Elastic Defend.
- Configure the integration name and optionally add a description.
- Select the type of environment you want to protect, either Traditional Endpoints or Cloud Workloads.
- Select a configuration preset. Each preset comes with different default settings for Elastic Agent, you can further customize these later by configuring the Elastic Defend integration policy. [Helper guide](https://www.elastic.co/guide/en/security/current/configure-endpoint-integration-policy.html).
- We suggest to select "Complete EDR (Endpoint Detection and Response)" as a configuration setting, that provides "All events; all preventions"
- Enter a name for the agent policy in New agent policy name. If other agent policies already exist, you can click the Existing hosts tab and select an existing policy instead.
For more details on Elastic Agent configuration settings, refer to the [helper guide](https://www.elastic.co/guide/en/fleet/8.10/agent-policy.html).
- Click Save and Continue.
- To complete the integration, select Add Elastic Agent to your hosts and continue to the next section to install the Elastic Agent on your hosts.
For more details on Elastic Defend refer to the [helper guide](https://www.elastic.co/guide/en/security/current/install-endpoint.html).

"""
references = [
    "https://github.com/swisskyrepo/PayloadsAllTheThings/blob/master/Methodology%20and%20Resources/Reverse%20Shell%20Cheatsheet.md"
]
risk_score = 47
rule_id = "5a3d5447-31c9-409a-aed1-72f9921594fd"
severity = "medium"
tags = ["Domain: Endpoint", "OS: Linux", "Use Case: Threat Detection", "Tactic: Execution", "Data Source: Elastic Defend"]
type = "eql"
query = '''
sequence by host.id with maxspan=5s
  [network where host.os.type == "linux" and event.action in ("connection_accepted", "connection_attempted") and 
   process.executable : ("/usr/bin/java", "/bin/java", "/usr/lib/jvm/*", "/usr/java/*") and
   destination.ip != null and destination.ip != "127.0.0.1" and destination.ip != "::1"
  ] by process.entity_id
  [process where host.os.type == "linux" and event.action == "exec" and 
   process.parent.executable : ("/usr/bin/java", "/bin/java", "/usr/lib/jvm/*", "/usr/java/*") and
   process.parent.args : "-jar" and process.name in ("bash", "dash", "ash", "sh", "tcsh", "csh", "zsh", "ksh", "fish")
  ] by process.parent.entity_id
'''

[[rule.threat]]
framework = "MITRE ATT&CK"

[rule.threat.tactic]
name = "Execution"
id = "TA0002"
reference = "https://attack.mitre.org/tactics/TA0002/"

[[rule.threat.technique]]
id = "T1059"
name = "Command and Scripting Interpreter"
reference = "https://attack.mitre.org/techniques/T1059/"

[[rule.threat.technique.subtechnique]]
id = "T1059.004"
name = "Unix Shell"
reference = "https://attack.mitre.org/techniques/T1059/004/"

[[rule.threat]]
framework = "MITRE ATT&CK"

[rule.threat.tactic]
name = "Command and Control"
id = "TA0011"
reference = "https://attack.mitre.org/tactics/TA0011/"

[[rule.threat.technique]]
name = "Application Layer Protocol"
id = "T1071"
reference = "https://attack.mitre.org/techniques/T1071/"<|MERGE_RESOLUTION|>--- conflicted
+++ resolved
@@ -4,11 +4,7 @@
 maturity = "production"
 min_stack_comments = "New fields added: required_fields, related_integrations, setup"
 min_stack_version = "8.3.0"
-<<<<<<< HEAD
-updated_date = "2023/09/12"
-=======
 updated_date = "2023/10/16"
->>>>>>> 77f73087
 
 [rule]
 author = ["Elastic"]
@@ -58,14 +54,12 @@
 type = "eql"
 query = '''
 sequence by host.id with maxspan=5s
-  [network where host.os.type == "linux" and event.action in ("connection_accepted", "connection_attempted") and 
-   process.executable : ("/usr/bin/java", "/bin/java", "/usr/lib/jvm/*", "/usr/java/*") and
-   destination.ip != null and destination.ip != "127.0.0.1" and destination.ip != "::1"
-  ] by process.entity_id
-  [process where host.os.type == "linux" and event.action == "exec" and 
-   process.parent.executable : ("/usr/bin/java", "/bin/java", "/usr/lib/jvm/*", "/usr/java/*") and
-   process.parent.args : "-jar" and process.name in ("bash", "dash", "ash", "sh", "tcsh", "csh", "zsh", "ksh", "fish")
-  ] by process.parent.entity_id
+[ network where host.os.type == "linux" and event.action in ("connection_accepted", "connection_attempted") and 
+  process.executable : ("/usr/bin/java", "/bin/java", "/usr/lib/jvm/*", "/usr/java/*") and
+  destination.ip != null and destination.ip != "127.0.0.1" and destination.ip != "::1" ] by process.entity_id
+[ process where host.os.type == "linux" and event.action == "exec" and 
+  process.parent.executable : ("/usr/bin/java", "/bin/java", "/usr/lib/jvm/*", "/usr/java/*") and
+  process.parent.args : "-jar"  and process.executable : "*sh" ] by process.parent.entity_id
 '''
 
 [[rule.threat]]
