--- conflicted
+++ resolved
@@ -28,17 +28,7 @@
 risk_score = 73
 rule_id = "041d4d41-9589-43e2-ba13-5680af75ebc2"
 severity = "high"
-<<<<<<< HEAD
 tags = ["Domain: Endpoint", "OS: Linux", "Use Case: Threat Detection", "Tactic: Command and Control", "Data Source: Elastic Endgame", "Data Source: Elastic Defend"]
-=======
-tags = [
-    "Domain: Endpoint",
-    "OS: Linux",
-    "Use Case: Threat Detection",
-    "Tactic: Command and Control",
-    "Data Source: Elastic Endgame",
-]
->>>>>>> 6115a68a
 timestamp_override = "event.ingested"
 type = "query"
 query = '''
