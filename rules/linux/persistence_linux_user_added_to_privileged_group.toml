--- conflicted
+++ resolved
@@ -82,11 +82,7 @@
 risk_score = 47
 rule_id = "43d6ec12-2b1c-47b5-8f35-e9de65551d3b"
 severity = "medium"
-<<<<<<< HEAD
-tags = ["Elastic", "Host", "Linux", "Threat Detection", "Persistence", "Elastic Endgame", "Investigation Guide"]
-=======
-tags = ["Domain: Endpoint", "OS: Linux", "Use Case: Threat Detection", "Tactic: Persistence", "Data Source: Elastic Endgame"]
->>>>>>> b4c84e8a
+tags = ["Domain: Endpoint", "OS: Linux", "Use Case: Threat Detection", "Tactic: Persistence", "Data Source: Elastic Endgame", "Resources: Investigation Guide"]
 timestamp_override = "event.ingested"
 type = "eql"
 query = '''
