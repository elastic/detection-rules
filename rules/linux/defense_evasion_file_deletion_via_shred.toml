--- conflicted
+++ resolved
@@ -21,11 +21,7 @@
 risk_score = 21
 rule_id = "a1329140-8de3-4445-9f87-908fb6d824f4"
 severity = "low"
-<<<<<<< HEAD
-tags = ["Domain: Endpoint", "OS: Linux", "Use Case: Threat Detection", "Tactic: Defense Evasion", "Data Source: Elastic Endgame", "Data Source: Elastic Defend"]
-=======
-tags = ["Domain: Endpoint", "OS: Linux", "Use Case: Threat Detection", "Tactic: Defense Evasion"]
->>>>>>> 6115a68a
+tags = ["Domain: Endpoint", "OS: Linux", "Use Case: Threat Detection", "Tactic: Defense Evasion", "Data Source: Elastic Defend"]
 timestamp_override = "event.ingested"
 type = "query"
 
