[metadata]
creation_date = "2020/04/27"
ecs_version = ["1.6.0"]
maturity = "production"
<<<<<<< HEAD
updated_date = "2020/11/16"
=======
updated_date = "2020/11/03"
>>>>>>> 9d3395f9

[rule]
author = ["Elastic"]
description = """
Malware or other files dropped or created on a system by an adversary may leave traces behind as to what was done within
a network and how. Adversaries may remove these files over the course of an intrusion to keep their footprint low or
remove them at the end as part of the post-intrusion cleanup process.
"""
from = "now-9m"
index = ["auditbeat-*", "logs-endpoint.events.*"]
language = "kuery"
license = "Elastic License"
name = "File Deletion via Shred"
risk_score = 21
rule_id = "a1329140-8de3-4445-9f87-908fb6d824f4"
severity = "low"
<<<<<<< HEAD
tags = ["Elastic", "Linux", "Defense Evasion", "Threat Detection"]
=======
tags = ["Elastic", "Host", "Linux", "Threat Detection", "Defense Evasion"]
>>>>>>> 9d3395f9
type = "query"

query = '''
event.category:process and event.type:start and process.name:shred and
  process.args:("-u" or "--remove" or "-z" or "--zero")
'''


[[rule.threat]]
framework = "MITRE ATT&CK"
[[rule.threat.technique]]
id = "T1107"
name = "File Deletion"
reference = "https://attack.mitre.org/techniques/T1107/"


[rule.threat.tactic]
id = "TA0005"
name = "Defense Evasion"
reference = "https://attack.mitre.org/tactics/TA0005/"
<|MERGE_RESOLUTION|>--- conflicted
+++ resolved
@@ -2,11 +2,7 @@
 creation_date = "2020/04/27"
 ecs_version = ["1.6.0"]
 maturity = "production"
-<<<<<<< HEAD
 updated_date = "2020/11/16"
-=======
-updated_date = "2020/11/03"
->>>>>>> 9d3395f9
 
 [rule]
 author = ["Elastic"]
@@ -23,11 +19,7 @@
 risk_score = 21
 rule_id = "a1329140-8de3-4445-9f87-908fb6d824f4"
 severity = "low"
-<<<<<<< HEAD
-tags = ["Elastic", "Linux", "Defense Evasion", "Threat Detection"]
-=======
 tags = ["Elastic", "Host", "Linux", "Threat Detection", "Defense Evasion"]
->>>>>>> 9d3395f9
 type = "query"
 
 query = '''
@@ -47,4 +39,4 @@
 [rule.threat.tactic]
 id = "TA0005"
 name = "Defense Evasion"
-reference = "https://attack.mitre.org/tactics/TA0005/"
+reference = "https://attack.mitre.org/tactics/TA0005/"