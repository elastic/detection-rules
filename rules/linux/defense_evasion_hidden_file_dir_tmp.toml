--- conflicted
+++ resolved
@@ -2,11 +2,7 @@
 creation_date = "2020/04/29"
 ecs_version = ["1.6.0"]
 maturity = "production"
-<<<<<<< HEAD
 updated_date = "2020/11/16"
-=======
-updated_date = "2020/11/03"
->>>>>>> 9d3395f9
 
 [rule]
 author = ["Elastic"]
@@ -29,11 +25,7 @@
 risk_score = 47
 rule_id = "b9666521-4742-49ce-9ddc-b8e84c35acae"
 severity = "medium"
-<<<<<<< HEAD
-tags = ["Elastic", "Linux", "Defense Evasion", "Threat Detection"]
-=======
 tags = ["Elastic", "Host", "Linux", "Threat Detection", "Defense Evasion"]
->>>>>>> 9d3395f9
 type = "query"
 
 query = '''
@@ -67,4 +59,4 @@
 [rule.threat.tactic]
 id = "TA0003"
 name = "Persistence"
-reference = "https://attack.mitre.org/tactics/TA0003/"
+reference = "https://attack.mitre.org/tactics/TA0003/"