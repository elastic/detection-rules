--- conflicted
+++ resolved
@@ -25,11 +25,7 @@
 risk_score = 47
 rule_id = "b9666521-4742-49ce-9ddc-b8e84c35acae"
 severity = "medium"
-<<<<<<< HEAD
-tags = ["Elastic", "Host", "Linux", "Threat Detection", "Defense Evasion"]
-=======
-tags = ["Elastic", "Linux", "Defense Evasion", "Threat Detection", "Host"]
->>>>>>> ea4b4ebe
+tags = ["Elastic", "Linux", "macOS", "Defense Evasion", "Threat Detection", "Host"]
 type = "query"
 
 query = '''
