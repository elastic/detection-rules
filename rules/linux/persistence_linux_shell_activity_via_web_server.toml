--- conflicted
+++ resolved
@@ -4,11 +4,7 @@
 maturity = "production"
 min_stack_comments = "New fields added: required_fields, related_integrations, setup"
 min_stack_version = "8.3.0"
-<<<<<<< HEAD
-updated_date = "2023/09/12"
-=======
 updated_date = "2023/10/16"
->>>>>>> 77f73087
 
 [transform]
 [[transform.osquery]]
@@ -152,7 +148,7 @@
   "/usr/local/lsws/bin/lswsctrl",
   "*/bin/catalina.sh"
 ) and
-process.name : ("bash", "dash", "ash", "sh", "tcsh", "csh", "zsh", "ksh", "fish", "python*", "perl", "php*", "tmux") and
+process.name : ("*sh", "python*", "perl", "php*", "tmux") and
 process.args : ("whoami", "id", "uname", "cat", "hostname", "ip", "curl", "wget", "pwd") and
 not process.name == "phpquery"
 '''
