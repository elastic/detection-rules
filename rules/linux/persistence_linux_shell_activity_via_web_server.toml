[metadata]
creation_date = "2023/03/04"
integration = ["endpoint"]
maturity = "production"
min_stack_comments = "The OSQuery Markdown Plugin used in the investigation guide has been introduced in Elastic stack version 8.5.0, and does not render in older Elastic stack versions."
min_stack_version = "8.5.0"
updated_date = "2023/06/22"

[transform]
[[transform.osquery]]
label = "Osquery - Retrieve Listening Ports"
query = "SELECT pid, address, port, socket, protocol, path FROM listening_ports"

[[transform.osquery]]
label = "Osquery - Retrieve Open Sockets"
query = "SELECT pid, family, remote_address, remote_port, socket, state FROM process_open_sockets"

[[transform.osquery]]
label = "Osquery - Retrieve Process Info"
query = "SELECT name, cmdline, parent, path, uid FROM processes"

[[transform.osquery]]
label = "Osquery - Retrieve Process Info for Webapp User"
query = "SELECT name, cmdline, parent, path, uid FROM processes WHERE uid = {{process.user.id}}"

[[transform.osquery]]
label = "Osquery - Retrieve Crontab Information"
query = "SELECT * FROM crontab"

[rule]
author = ["Elastic"]
description = """
Identifies suspicious commands executed via a web server, which may suggest a vulnerability and remote shell access. 
Attackers may exploit a vulnerability in a web application to execute commands via a web server, or place a backdoor 
file that can be abused to gain code execution as a mechanism for persistence.
"""
false_positives = [
    """
    Network monitoring or management products may have a web server component that runs shell commands as part of normal
    behavior.
    """,
]
from = "now-9m"
index = ["logs-endpoint.events.*", "endgame-*"]
language = "eql"
license = "Elastic License v2"
name = "Potential Remote Code Execution via Web Server"
note = """## Triage and analysis

### Investigating Potential Remote Code Execution via Web Server

Adversaries may backdoor web servers with web shells to establish persistent access to systems. A web shell is a malicious script, often embedded into a compromised web server, that grants an attacker remote access and control over the server. This enables the execution of arbitrary commands, data exfiltration, and further exploitation of the target network.

This rule detects a web server process spawning script and command line interface programs, potentially indicating attackers executing commands using the web shell.

> **Note**:
> This investigation guide uses the [Osquery Markdown Plugin](https://www.elastic.co/guide/en/security/master/invest-guide-run-osquery.html) introduced in Elastic Stack version 8.5.0. Older Elastic Stack versions will display unrendered Markdown in this guide.

#### Possible investigation steps

- Investigate abnormal behaviors observed by the subject process such as network connections, file modifications, and any other spawned child processes.
  - Investigate listening ports and open sockets to look for potential reverse shells or data exfiltration.
    - $osquery_0
    - $osquery_1
  - Investigate process info to look for malicious or uncommon processes / process trees.
    - $osquery_2
  - Investigate the process tree spawned from the user that is used to run the web application service. A user that is running a web application should not spawn other child processes.
    - $osquery_3
- Examine the command line to determine which commands or scripts were executed.
- Investigate other alerts associated with the user/host during the past 48 hours.
- If scripts or executables were dropped, retrieve the files and determine if they are malicious:
  - Use a private sandboxed malware analysis system to perform analysis.
    - Observe and collect information about the following activities:
      - Attempts to contact external domains and addresses.
        - Check if the domain is newly registered or unexpected.
        - Check the reputation of the domain or IP address.
      - File access, modification, and creation activities.
      - Cron jobs, services and other persistence mechanisms.
        - $osquery_4

### False positive analysis

- This activity is unlikely to happen legitimately. Any activity that triggered the alert and is not inherently malicious must be monitored by the security team.

### Response and remediation

- Initiate the incident response process based on the outcome of the triage.
- Isolate the involved host to prevent further post-compromise behavior.
- If the triage identified malware, search the environment for additional compromised hosts.
  - Implement temporary network rules, procedures, and segmentation to contain the malware.
  - Stop suspicious processes.
  - Immediately block the identified indicators of compromise (IoCs).
  - Inspect the affected systems for additional malware backdoors like reverse shells, reverse proxies, or droppers that attackers could use to reinfect the system.
- Remove and block malicious artifacts identified during triage.
- Investigate credential exposure on systems compromised or used by the attacker to ensure all compromised accounts are identified. Reset passwords for these accounts and other potentially compromised credentials, such as email, business systems, and web services.
- Run a full antimalware scan. This may reveal additional artifacts left in the system, persistence mechanisms, and malware components.
- Determine the initial vector abused by the attacker and take action to prevent reinfection through the same vector.
- Leverage the incident response data and logging to improve the mean time to detect (MTTD) and the mean time to respond (MTTR).
"""
references = [
    "https://pentestlab.blog/tag/web-shell/",
    "https://www.elastic.co/security-labs/elastic-response-to-the-the-spring4shell-vulnerability-cve-2022-22965",
]
risk_score = 73
rule_id = "f16fca20-4d6c-43f9-aec1-20b6de3b0aeb"
severity = "high"
<<<<<<< HEAD
tags = ["Elastic", "Host", "Linux", "Threat Detection", "Persistence", "Initial Access", "Elastic Endgame", "Investigation Guide"]
=======
tags = ["Domain: Endpoint", "OS: Linux", "Use Case: Threat Detection", "Tactic: Persistence", "Tactic: Initial Access", "Data Source: Elastic Endgame", "Use Case: Vulnerability"]
>>>>>>> b4c84e8a
timestamp_override = "event.ingested"
type = "eql"
query = '''
process where host.os.type == "linux" and event.type == "start" and
event.action in ("exec", "exec_event") and process.parent.executable : (
  "/usr/sbin/nginx", "/usr/local/sbin/nginx",
  "/usr/sbin/apache", "/usr/local/sbin/apache",
  "/usr/sbin/apache2", "/usr/local/sbin/apache2",
  "/usr/sbin/php*", "/usr/local/sbin/php*",
  "/usr/sbin/lighttpd", "/usr/local/sbin/lighttpd",
  "/usr/sbin/hiawatha", "/usr/local/sbin/hiawatha",
  "/usr/local/bin/caddy", 
  "/usr/local/lsws/bin/lswsctrl",
  "*/bin/catalina.sh"
) and
process.name : ("*sh", "python*", "perl", "php*", "tmux") and
process.args : ("whoami", "id", "uname", "cat", "hostname", "ip", "curl", "wget", "pwd")
'''

[[rule.threat]]
framework = "MITRE ATT&CK"

[[rule.threat.technique]]
id = "T1505"
name = "Server Software Component"
reference = "https://attack.mitre.org/techniques/T1505/"

[[rule.threat.technique.subtechnique]]
id = "T1505.003"
name = "Web Shell"
reference = "https://attack.mitre.org/techniques/T1505/003/"

[rule.threat.tactic]
id = "TA0003"
name = "Persistence"
reference = "https://attack.mitre.org/tactics/TA0003/"

[[rule.threat]]
framework = "MITRE ATT&CK"

[[rule.threat.technique]]
id = "T1190"
name = "Exploit Public-Facing Application"
reference = "https://attack.mitre.org/techniques/T1190/"

[rule.threat.tactic]
id = "TA0001"
name = "Initial Access"
reference = "https://attack.mitre.org/tactics/TA0001/"<|MERGE_RESOLUTION|>--- conflicted
+++ resolved
@@ -104,11 +104,7 @@
 risk_score = 73
 rule_id = "f16fca20-4d6c-43f9-aec1-20b6de3b0aeb"
 severity = "high"
-<<<<<<< HEAD
-tags = ["Elastic", "Host", "Linux", "Threat Detection", "Persistence", "Initial Access", "Elastic Endgame", "Investigation Guide"]
-=======
-tags = ["Domain: Endpoint", "OS: Linux", "Use Case: Threat Detection", "Tactic: Persistence", "Tactic: Initial Access", "Data Source: Elastic Endgame", "Use Case: Vulnerability"]
->>>>>>> b4c84e8a
+tags = ["Domain: Endpoint", "OS: Linux", "Use Case: Threat Detection", "Tactic: Persistence", "Tactic: Initial Access", "Data Source: Elastic Endgame", "Use Case: Vulnerability", "Resources: Investigation Guide"]
 timestamp_override = "event.ingested"
 type = "eql"
 query = '''
