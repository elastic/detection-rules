[metadata]
creation_date = "2020/12/21"
integration = ["endpoint"]
maturity = "production"
min_stack_comments = "New fields added: required_fields, related_integrations, setup"
min_stack_version = "8.3.0"
<<<<<<< HEAD
updated_date = "2023/09/25"
=======
updated_date = "2023/10/12"
>>>>>>> 77f73087

[rule]
author = ["Elastic"]
description = """
Identifies a Secure Shell (SSH) client or server process creating or writing to a known SSH backdoor log file.
Adversaries may modify SSH related binaries for persistence or credential access via patching sensitive functions to
enable unauthorized access or to log SSH credentials for exfiltration.
"""
false_positives = ["Updates to approved and trusted SSH executables can trigger this rule."]
from = "now-9m"
index = ["auditbeat-*", "logs-endpoint.events.*", "endgame-*"]
language = "eql"
license = "Elastic License v2"
name = "Potential OpenSSH Backdoor Logging Activity"
note = """## Setup

This rule requires data coming in either from Elastic Defend, or Auditbeat integration.

### Elastic Defend Integration Setup
Elastic Defend is integrated into the Elastic Agent using Fleet. Upon configuration, the integration allows
the Elastic Agent to monitor events on your host and send data to the Elastic Security app.

#### Prerequisite Requirements:
- Fleet is required for Elastic Defend.
- To configure Fleet Server refer to the [documentation](https://www.elastic.co/guide/en/fleet/current/fleet-server.html).

#### The following steps should be executed in order to add the Elastic Defend integration on a Linux System:
- Go to the Kibana home page and click Add integrations.
- In the query bar, search for Elastic Defend and select the integration to see more details about it.
- Click Add Elastic Defend.
- Configure the integration name and optionally add a description.
- Select the type of environment you want to protect, either Traditional Endpoints or Cloud Workloads.
- Select a configuration preset. Each preset comes with different default settings for Elastic Agent, you can further customize these later by configuring the Elastic Defend integration policy. [Helper guide](https://www.elastic.co/guide/en/security/current/configure-endpoint-integration-policy.html).
- We suggest to select "Complete EDR (Endpoint Detection and Response)" as a configuration setting, that provides "All events; all preventions"
- Enter a name for the agent policy in New agent policy name. If other agent policies already exist, you can click the Existing hosts tab and select an existing policy instead.
For more details on Elastic Agent configuration settings, refer to the [helper guide](https://www.elastic.co/guide/en/fleet/8.10/agent-policy.html).
- Click Save and Continue.
- To complete the integration, select Add Elastic Agent to your hosts and continue to the next section to install the Elastic Agent on your hosts.
For more details on Elastic Defend refer to the [helper guide](https://www.elastic.co/guide/en/security/current/install-endpoint.html).

### Auditbeat Setup
Auditbeat is a lightweight shipper that you can install on your servers to audit the activities of users and processes on your systems. For example, you can use Auditbeat to collect and centralize audit events from the Linux Audit Framework. You can also use Auditbeat to detect changes to critical files, like binaries and configuration files, and identify potential security policy violations.

#### The following steps should be executed in order to add the Auditbeat for Linux System:
- Elastic provides repositories available for APT and YUM-based distributions. Note that we provide binary packages, but no source packages.
- To install the APT and YUM repositories follow the setup instructions in this [helper guide](https://www.elastic.co/guide/en/beats/auditbeat/current/setup-repositories.html).
- To run Auditbeat on Docker follow the setup instructions in the [helper guide](https://www.elastic.co/guide/en/beats/auditbeat/current/running-on-docker.html).
- To run Auditbeat on Kubernetes follow the setup instructions in the [helper guide](https://www.elastic.co/guide/en/beats/auditbeat/current/running-on-kubernetes.html).
- For complete Setup and Run Auditbeat information refer to the [helper guide](https://www.elastic.co/guide/en/beats/auditbeat/current/setting-up-and-running.html).

#### Custom Ingest Pipeline
For versions <8.2, you need to add a custom ingest pipeline to populate `event.ingested` with @timestamp for non-elastic-agent indexes, like auditbeats/filebeat/winlogbeat etc. For more details to add a custom ingest pipeline refer to the [guide](https://www.elastic.co/guide/en/fleet/current/data-streams-pipeline-tutorial.html).

"""
references = [
    "https://github.com/eset/malware-ioc/tree/master/sshdoor",
    "https://www.welivesecurity.com/wp-content/uploads/2021/01/ESET_Kobalos.pdf",
]
risk_score = 73
rule_id = "f28e2be4-6eca-4349-bdd9-381573730c22"
severity = "high"
tags = ["Domain: Endpoint", "OS: Linux", "Use Case: Threat Detection", "Tactic: Persistence", "Tactic: Credential Access", "Data Source: Elastic Endgame", "Data Source: Elastic Defend"]
timestamp_override = "event.ingested"
type = "eql"

query = '''
file where host.os.type == "linux" and event.type == "change" and process.executable : ("/usr/sbin/sshd", "/usr/bin/ssh") and
  (
    (file.name : (".*", "~*", "*~") and not file.name : (".cache", ".viminfo", ".bash_history", ".google_authenticator",
      ".jelenv", ".csvignore", ".rtreport")) or
    file.extension : ("in", "out", "ini", "h", "gz", "so", "sock", "sync", "0", "1", "2", "3", "4", "5", "6", "7", "8", "9") or
    file.path :
    (
      "/private/etc/*--",
      "/usr/share/*",
      "/usr/include/*",
      "/usr/local/include/*",
      "/private/tmp/*",
      "/private/var/tmp/*",
      "/usr/tmp/*",
      "/usr/share/man/*",
      "/usr/local/share/*",
      "/usr/lib/*.so.*",
      "/private/etc/ssh/.sshd_auth",
      "/usr/bin/ssd",
      "/private/var/opt/power",
      "/private/etc/ssh/ssh_known_hosts",
      "/private/var/html/lol",
      "/private/var/log/utmp",
      "/private/var/lib",
      "/var/run/sshd/sshd.pid",
      "/var/run/nscd/ns.pid",
      "/var/run/udev/ud.pid",
      "/var/run/udevd.pid"
    )
  )
'''


[[rule.threat]]
framework = "MITRE ATT&CK"
[[rule.threat.technique]]
id = "T1556"
name = "Modify Authentication Process"
reference = "https://attack.mitre.org/techniques/T1556/"


[rule.threat.tactic]
id = "TA0006"
name = "Credential Access"
reference = "https://attack.mitre.org/tactics/TA0006/"
[[rule.threat]]
framework = "MITRE ATT&CK"
[[rule.threat.technique]]
id = "T1554"
name = "Compromise Client Software Binary"
reference = "https://attack.mitre.org/techniques/T1554/"


[rule.threat.tactic]
id = "TA0003"
name = "Persistence"
reference = "https://attack.mitre.org/tactics/TA0003/"
<|MERGE_RESOLUTION|>--- conflicted
+++ resolved
@@ -4,11 +4,7 @@
 maturity = "production"
 min_stack_comments = "New fields added: required_fields, related_integrations, setup"
 min_stack_version = "8.3.0"
-<<<<<<< HEAD
-updated_date = "2023/09/25"
-=======
 updated_date = "2023/10/12"
->>>>>>> 77f73087
 
 [rule]
 author = ["Elastic"]
@@ -77,8 +73,7 @@
 query = '''
 file where host.os.type == "linux" and event.type == "change" and process.executable : ("/usr/sbin/sshd", "/usr/bin/ssh") and
   (
-    (file.name : (".*", "~*", "*~") and not file.name : (".cache", ".viminfo", ".bash_history", ".google_authenticator",
-      ".jelenv", ".csvignore", ".rtreport")) or
+    (file.name : (".*", "~*", "*~") and not file.name : (".cache", ".viminfo", ".bash_history")) or
     file.extension : ("in", "out", "ini", "h", "gz", "so", "sock", "sync", "0", "1", "2", "3", "4", "5", "6", "7", "8", "9") or
     file.path :
     (
