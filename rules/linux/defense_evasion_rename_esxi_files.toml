[metadata]
creation_date = "2023/04/11"
integration = ["endpoint"]
maturity = "production"
min_stack_comments = "New fields added: required_fields, related_integrations, setup"
min_stack_version = "8.5.0"
updated_date = "2024/03/02"

[rule]
author = ["Elastic"]
description = """
Identifies instances where VMware-related files, such as those with extensions like ".vmdk", ".vmx", ".vmxf", ".vmsd",
".vmsn", ".vswp", ".vmss", ".nvram", and ".vmem", are renamed on a Linux system. The rule monitors for the "rename"
event action associated with these file types, which could indicate malicious activity.
"""
from = "now-9m"
index = ["logs-endpoint.events.file*"]
language = "eql"
license = "Elastic License v2"
name = "Suspicious Renaming of ESXI Files"
references = [
    "https://www.bleepingcomputer.com/news/security/massive-esxiargs-ransomware-attack-targets-vmware-esxi-servers-worldwide/",
]
risk_score = 47
rule_id = "97db8b42-69d8-4bf3-9fd4-c69a1d895d68"
<<<<<<< HEAD
setup = """
=======
setup = """## Setup

>>>>>>> bb907a4d
This rule requires data coming in from Elastic Defend.

### Performance
This rule may have a low to medium impact on performance due to the use of the `endsWith` function for original file name extensions filtering.

### Elastic Defend Integration Setup
Elastic Defend is integrated into the Elastic Agent using Fleet. Upon configuration, the integration allows the Elastic Agent to monitor events on your host and send data to the Elastic Security app.

#### Prerequisite Requirements:
- Fleet is required for Elastic Defend.
- To configure Fleet Server refer to the [documentation](https://www.elastic.co/guide/en/fleet/current/fleet-server.html).

#### The following steps should be executed in order to add the Elastic Defend integration on a Linux System:
- Go to the Kibana home page and click "Add integrations".
- In the query bar, search for "Elastic Defend" and select the integration to see more details about it.
- Click "Add Elastic Defend".
- Configure the integration name and optionally add a description.
- Select the type of environment you want to protect, either "Traditional Endpoints" or "Cloud Workloads".
- Select a configuration preset. Each preset comes with different default settings for Elastic Agent, you can further customize these later by configuring the Elastic Defend integration policy. [Helper guide](https://www.elastic.co/guide/en/security/current/configure-endpoint-integration-policy.html).
- We suggest selecting "Complete EDR (Endpoint Detection and Response)" as a configuration setting, that provides "All events; all preventions"
- Enter a name for the agent policy in "New agent policy name". If other agent policies already exist, you can click the "Existing hosts" tab and select an existing policy instead.
For more details on Elastic Agent configuration settings, refer to the [helper guide](https://www.elastic.co/guide/en/fleet/8.10/agent-policy.html).
- Click "Save and Continue".
- To complete the integration, select "Add Elastic Agent to your hosts" and continue to the next section to install the Elastic Agent on your hosts.
For more details on Elastic Defend refer to the [helper guide](https://www.elastic.co/guide/en/security/current/install-endpoint.html).
"""
severity = "medium"
tags = [
    "Domain: Endpoint",
    "OS: Linux",
    "Use Case: Threat Detection",
    "Tactic: Defense Evasion",
    "Data Source: Elastic Defend",
]
timestamp_override = "event.ingested"
type = "eql"

query = '''
file where host.os.type == "linux" and event.action == "rename" and

    /* filter for ESXI file extensions in the original file name */
    (endsWith(file.Ext.original.name, ".vmdk") or
    endsWith(file.Ext.original.name, ".vmx") or
    endsWith(file.Ext.original.name, ".vmxf") or
    endsWith(file.Ext.original.name, ".vmsd") or
    endsWith(file.Ext.original.name, ".vmsn") or
    endsWith(file.Ext.original.name, ".vswp") or
    endsWith(file.Ext.original.name, ".vmss") or
    endsWith(file.Ext.original.name, ".nvram") or
    endsWith(file.Ext.original.name, ".vmem")
    ) and

    /* filter for missing ESXI file extensions in the new file name */
    not file.extension : ("vdmk", "vmx", "vmxf", "vmsd", "vmsn", "vswp", "vmss", "nvram", "vmem")
'''


[[rule.threat]]
framework = "MITRE ATT&CK"
[[rule.threat.technique]]
id = "T1036"
name = "Masquerading"
reference = "https://attack.mitre.org/techniques/T1036/"
[[rule.threat.technique.subtechnique]]
id = "T1036.003"
name = "Rename System Utilities"
reference = "https://attack.mitre.org/techniques/T1036/003/"



[rule.threat.tactic]
id = "TA0005"
name = "Defense Evasion"
reference = "https://attack.mitre.org/tactics/TA0005/"
<|MERGE_RESOLUTION|>--- conflicted
+++ resolved
@@ -23,12 +23,8 @@
 ]
 risk_score = 47
 rule_id = "97db8b42-69d8-4bf3-9fd4-c69a1d895d68"
-<<<<<<< HEAD
 setup = """
-=======
-setup = """## Setup
 
->>>>>>> bb907a4d
 This rule requires data coming in from Elastic Defend.
 
 ### Performance
