--- conflicted
+++ resolved
@@ -4,11 +4,7 @@
 maturity = "production"
 min_stack_comments = "New fields added: required_fields, related_integrations, setup"
 min_stack_version = "8.3.0"
-<<<<<<< HEAD
-updated_date = "2023/10/18"
-=======
 updated_date = "2023/10/16"
->>>>>>> 77f73087
 
 [transform]
 [[transform.osquery]]
@@ -151,41 +147,15 @@
 risk_score = 73
 rule_id = "4ec47004-b34a-42e6-8003-376a123ea447"
 severity = "high"
-tags = [
-        "Domain: Endpoint",
-        "OS: Linux",
-        "Use Case: Threat Detection",
-        "Tactic: Persistence",
-        "Data Source: Elastic Endgame",
-        "Resources: Investigation Guide",
-        "Data Source: Elastic Defend"
-        ]
+tags = ["Domain: Endpoint", "OS: Linux", "Use Case: Threat Detection", "Tactic: Persistence", "Data Source: Elastic Endgame", "Resources: Investigation Guide", "Data Source: Elastic Defend"]
 timestamp_override = "event.ingested"
 type = "eql"
 query = '''
-process where event.type == "start" and event.action : ("exec", "exec_event") and
-process.parent.executable : ("/etc/update-motd.d/*", "/usr/lib/update-notifier/*") and (
-  (process.name in ("bash", "dash", "sh", "tcsh", "csh", "zsh", "ksh", "fish") and (
-    (process.args : ("-i", "-l")) or (process.parent.name == "socat" and process.parent.args : "*exec*"))) or
-  (process.name : ("nc", "ncat", "netcat", "nc.openbsd") and process.args_count >= 3 and 
-    not process.args : ("-*z*", "-*l*")) or
-  (process.name : "python*" and process.args : "-c" and process.args : (
-     "*import*pty*spawn*", "*import*subprocess*call*"
-  )) or
-  (process.name : "perl*" and process.args : "-e" and process.args : "*socket*" and process.args : (
-     "*exec*", "*system*"
-  )) or
-  (process.name : "ruby*" and process.args : ("-e", "-rsocket") and process.args : (
-     "*TCPSocket.new*", "*TCPSocket.open*"
-  )) or
-  (process.name : "lua*" and process.args : "-e" and process.args : "*socket.tcp*" and process.args : (
-     "*io.popen*", "*os.execute*"
-  )) or
-  (process.name : "php*" and process.args : "-r" and process.args : "*fsockopen*" and process.args : "*/bin/*sh*") or 
-  (process.name : ("awk", "gawk", "mawk", "nawk") and process.args : "*/inet/tcp/*") or 
-  (process.name in ("openssl", "telnet"))
-) and 
-not (process.parent.args : "--force" or process.args : ("/usr/games/lolcat", "/usr/bin/screenfetch"))
+process where host.os.type == "linux" and 
+event.type == "start" and event.action : ("exec", "exec_event") and
+process.parent.executable : ("/etc/update-motd.d/*", "/usr/lib/update-notifier/*") and
+process.name : ("bash", "dash", "sh", "tcsh", "csh", "zsh", "ksh", "fish", "python*", "perl", "php*", "nc", "ncat", 
+"netcat", "socat", "lua", "java", "openssl", "ruby", "telnet")
 '''
 
 [[rule.threat]]
