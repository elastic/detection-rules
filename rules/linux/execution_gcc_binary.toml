[metadata]
creation_date = "2022/03/09"
maturity = "production"
<<<<<<< HEAD
updated_date = "2022/03/31"
=======
updated_date = "2022/03/28"
>>>>>>> 5214209f

[rule]
author = ["Elastic"]
description = """
Identifies Linux binary gcc abuse to break out from restricted environments by spawning an interactive system shell.The
gcc utility is a complier system for various languages and mainly used to complie C and C++ programs and the activity of
spawning shell is not a standard use of this binary for a user or system administrator.It indicates a potentially
malicious actor attempting to improve the capabilities or stability of their access.
"""
from = "now-9m"
index = ["logs-endpoint.events.*"]
language = "eql"
license = "Elastic License v2"
name = "Linux Restricted Shell Breakout via the gcc command"
references = ["https://gtfobins.github.io/gtfobins/gcc/"]
risk_score = 47
rule_id = "da986d2c-ffbf-4fd6-af96-a88dbf68f386"
severity = "medium"
tags = ["Elastic", "Host", "Linux", "Threat Detection", "Execution", "GTFOBins"]
type = "eql"

query = '''
process where event.type == "start" and process.name in ("sh", "dash", "bash")  and 
  process.parent.name == "gcc" and process.parent.args == "-wrapper" and 
  process.parent.args in ("sh,-s", "bash,-s", "dash,-s", "/bin/sh,-s", "/bin/bash,-s", "/bin/dash,-s")
'''


[[rule.threat]]
framework = "MITRE ATT&CK"
[[rule.threat.technique]]
id = "T1059"
name = "Command and Scripting Interpreter"
reference = "https://attack.mitre.org/techniques/T1059/"
[[rule.threat.technique.subtechnique]]
id = "T1059.004"
name = "Unix Shell"
reference = "https://attack.mitre.org/techniques/T1059/004/"



[rule.threat.tactic]
id = "TA0002"
name = "Execution"
reference = "https://attack.mitre.org/tactics/TA0002/"
<|MERGE_RESOLUTION|>--- conflicted
+++ resolved
@@ -1,11 +1,7 @@
 [metadata]
 creation_date = "2022/03/09"
 maturity = "production"
-<<<<<<< HEAD
 updated_date = "2022/03/31"
-=======
-updated_date = "2022/03/28"
->>>>>>> 5214209f
 
 [rule]
 author = ["Elastic"]
@@ -28,8 +24,8 @@
 type = "eql"
 
 query = '''
-process where event.type == "start" and process.name in ("sh", "dash", "bash")  and 
-  process.parent.name == "gcc" and process.parent.args == "-wrapper" and 
+process where event.type == "start" and process.name in ("sh", "dash", "bash")  and
+  process.parent.name == "gcc" and process.parent.args == "-wrapper" and
   process.parent.args in ("sh,-s", "bash,-s", "dash,-s", "/bin/sh,-s", "/bin/bash,-s", "/bin/dash,-s")
 '''
 
