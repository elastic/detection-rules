[metadata]
creation_date = "2023/08/23"
integration = ["endpoint"]
maturity = "production"
min_stack_comments = "New fields added: required_fields, related_integrations, setup"
min_stack_version = "8.3.0"
updated_date = "2023/11/02"

[transform]
[[transform.osquery]]
label = "Osquery - Retrieve Listening Ports"
query = "SELECT pid, address, port, socket, protocol, path FROM listening_ports"

[[transform.osquery]]
label = "Osquery - Retrieve Open Sockets"
query = "SELECT pid, family, remote_address, remote_port, socket, state FROM process_open_sockets"

[[transform.osquery]]
label = "Osquery - Retrieve Information for a Specific User"
query = "SELECT * FROM users WHERE username = {{user.name}}"

[[transform.osquery]]
label = "Osquery - Investigate the Account Authentication Status"
query = "SELECT * FROM logged_in_users WHERE user = {{user.name}}"

[[transform.osquery]]
label = "Osquery - Retrieve Running Processes by User"
query = "SELECT pid, username, name FROM processes p JOIN users u ON u.uid = p.uid ORDER BY username"

[[transform.osquery]]
label = "Osquery - Retrieve Process Info"
query = "SELECT name, cmdline, parent, path, uid FROM processes"

[rule]
author = ["Elastic"]
description = """
This rule monitors for common command line flags leveraged by the Chisel client utility followed by a connection attempt.
Chisel is a command-line utility used for creating and managing TCP and UDP tunnels, enabling port forwarding and secure
communication between machines. Attackers can abuse the Chisel utility to establish covert communication channels, bypass
network restrictions, and carry out malicious activities by creating tunnels that allow unauthorized access to internal
systems.
"""
from = "now-9m"
index = ["logs-endpoint.events.*"]
language = "eql"
license = "Elastic License v2"
name = "Potential Protocol Tunneling via Chisel Client"
note = """## Triage and analysis

### Investigating Potential Protocol Tunneling via Chisel Client

Attackers can leverage `chisel` to clandestinely tunnel network communications and evade security measures, potentially gaining unauthorized access to sensitive systems.

This rule looks for a sequence of command line arguments that are consistent with `chisel` client tunneling behavior, followed by a network event by an uncommon process. 

> **Note**:
> This investigation guide uses the [Osquery Markdown Plugin](https://www.elastic.co/guide/en/security/master/invest-guide-run-osquery.html) introduced in Elastic Stack version 8.5.0. Older Elastic Stack versions will display unrendered Markdown in this guide.
> This investigation guide uses [placeholder fields](https://www.elastic.co/guide/en/security/current/osquery-placeholder-fields.html) to dynamically pass alert data into Osquery queries. Placeholder fields were introduced in Elastic Stack version 8.7.0. If you're using Elastic Stack version 8.6.0 or earlier, you'll need to manually adjust this investigation guide's queries to ensure they properly run.

#### Possible investigation steps

- Identify any signs of suspicious network activity or anomalies that may indicate protocol tunneling. This could include unexpected traffic patterns or unusual network behavior.
  - Investigate listening ports and open sockets to look for potential protocol tunneling, reverse shells, or data exfiltration.
    - $osquery_0
    - $osquery_1
- Identify the user account that performed the action, analyze it, and check whether it should perform this kind of action.
  - $osquery_2
- Investigate whether the user is currently logged in and active.
  - $osquery_3
- Investigate the script execution chain (parent process tree) for unknown processes. Examine their executable files for prevalence and whether they are located in expected locations.
  - $osquery_4
  - $osquery_5
- Investigate other alerts associated with the user/host during the past 48 hours.
  - If scripts or executables were dropped, retrieve the files and determine if they are malicious:
    - Use a private sandboxed malware analysis system to perform analysis.
      - Observe and collect information about the following activities:
        - Attempts to contact external domains and addresses.
          - Check if the domain is newly registered or unexpected.
          - Check the reputation of the domain or IP address.
        - File access, modification, and creation activities.

### Related rules

- Potential Protocol Tunneling via Chisel Server - ac8805f6-1e08-406c-962e-3937057fa86f
- Potential Linux Tunneling and/or Port Forwarding - 6ee947e9-de7e-4281-a55d-09289bdf947e
- Potential Protocol Tunneling via EarthWorm - 9f1c4ca3-44b5-481d-ba42-32dc215a2769

### False positive analysis

- If this activity is related to new benign software installation activity, consider adding exceptions — preferably with a combination of user and command line conditions.
- If this activity is related to a system administrator or developer who uses port tunneling for benign purposes, consider adding exceptions for specific user accounts or hosts. 
- Try to understand the context of the execution by thinking about the user, machine, or business purpose. A small number of endpoints, such as servers with unique software, might appear unusual but satisfy a specific business need.

### Response and remediation

- Initiate the incident response process based on the outcome of the triage.
- Isolate the involved host to prevent further post-compromise behavior.
- If the triage identified malware, search the environment for additional compromised hosts.
  - Implement temporary network rules, procedures, and segmentation to contain the malware.
  - Stop suspicious processes.
  - Immediately block the identified indicators of compromise (IoCs).
  - Inspect the affected systems for additional malware backdoors, such as reverse shells, reverse proxies, or droppers, that attackers could use to reinfect the system.
- Remove and block malicious artifacts identified during triage.
- Investigate credential exposure on systems compromised or used by the attacker to ensure all compromised accounts are identified. Reset passwords for these accounts and other potentially compromised credentials, such as email, business systems, and web services.
- Run a full antimalware scan. This may reveal additional artifacts left in the system, persistence mechanisms, and malware components.
- Determine the initial vector abused by the attacker and take action to prevent reinfection through the same vector.
- Leverage the incident response data and logging to improve the mean time to detect (MTTD) and the mean time to respond (MTTR).
"""
references = [
    "https://blog.bitsadmin.com/living-off-the-foreign-land-windows-as-offensive-platform",
    "https://book.hacktricks.xyz/generic-methodologies-and-resources/tunneling-and-port-forwarding"
    ]
risk_score = 47
rule_id = "3f12325a-4cc6-410b-8d4c-9fbbeb744cfd"
<<<<<<< HEAD
setup = """## Setup

This rule requires data coming in from Elastic Defend.
=======
setup = """This rule requires data coming in from Elastic Defend.
>>>>>>> 709cfddc

### Elastic Defend Integration Setup
Elastic Defend is integrated into the Elastic Agent using Fleet. Upon configuration, the integration allows the Elastic Agent to monitor events on your host and send data to the Elastic Security app.

#### Prerequisite Requirements:
- Fleet is required for Elastic Defend.
- To configure Fleet Server refer to the [documentation](https://www.elastic.co/guide/en/fleet/current/fleet-server.html).

#### The following steps should be executed in order to add the Elastic Defend integration on a Linux System:
- Go to the Kibana home page and click "Add integrations".
- In the query bar, search for "Elastic Defend" and select the integration to see more details about it.
- Click "Add Elastic Defend".
- Configure the integration name and optionally add a description.
- Select the type of environment you want to protect, either "Traditional Endpoints" or "Cloud Workloads".
- Select a configuration preset. Each preset comes with different default settings for Elastic Agent, you can further customize these later by configuring the Elastic Defend integration policy. [Helper guide](https://www.elastic.co/guide/en/security/current/configure-endpoint-integration-policy.html).
- We suggest selecting "Complete EDR (Endpoint Detection and Response)" as a configuration setting, that provides "All events; all preventions"
- Enter a name for the agent policy in "New agent policy name". If other agent policies already exist, you can click the "Existing hosts" tab and select an existing policy instead.
For more details on Elastic Agent configuration settings, refer to the [helper guide](https://www.elastic.co/guide/en/fleet/8.10/agent-policy.html).
- Click "Save and Continue".
- To complete the integration, select "Add Elastic Agent to your hosts" and continue to the next section to install the Elastic Agent on your hosts.
For more details on Elastic Defend refer to the [helper guide](https://www.elastic.co/guide/en/security/current/install-endpoint.html).
"""
severity = "medium"
tags = [
        "Domain: Endpoint",
        "OS: Linux",
        "Use Case: Threat Detection",
        "Tactic: Command and Control",
        "Data Source: Elastic Defend"
        ]
type = "eql"
query = '''
sequence by host.id, process.entity_id with maxspan=1s
  [process where host.os.type == "linux" and event.action == "exec" and event.type == "start" and 
   process.args == "client" and process.args : ("R*", "*:*", "*socks*", "*.*") and process.args_count >= 4 and 
   process.parent.name in ("bash", "dash", "ash", "sh", "tcsh", "csh", "zsh", "ksh", "fish")]
  [network where host.os.type == "linux" and event.action == "connection_attempted" and event.type == "start" and 
   destination.ip != null and destination.ip != "127.0.0.1" and destination.ip != "::1" and 
   not process.name : (
     "python*", "php*", "perl", "ruby", "lua*", "openssl", "nc", "netcat", "ncat", "telnet", "awk", "java", "telnet",
     "ftp", "socat", "curl", "wget", "dpkg", "docker", "dockerd", "yum", "apt", "rpm", "dnf", "ssh", "sshd")]
'''

[[rule.threat]]
framework = "MITRE ATT&CK"

[[rule.threat.technique]]
id = "T1572"
name = "Protocol Tunneling"
reference = "https://attack.mitre.org/techniques/T1572/"

[rule.threat.tactic]
id = "TA0011"
name = "Command and Control"
reference = "https://attack.mitre.org/tactics/TA0011/"<|MERGE_RESOLUTION|>--- conflicted
+++ resolved
@@ -112,13 +112,9 @@
     ]
 risk_score = 47
 rule_id = "3f12325a-4cc6-410b-8d4c-9fbbeb744cfd"
-<<<<<<< HEAD
 setup = """## Setup
 
 This rule requires data coming in from Elastic Defend.
-=======
-setup = """This rule requires data coming in from Elastic Defend.
->>>>>>> 709cfddc
 
 ### Elastic Defend Integration Setup
 Elastic Defend is integrated into the Elastic Agent using Fleet. Upon configuration, the integration allows the Elastic Agent to monitor events on your host and send data to the Elastic Security app.
