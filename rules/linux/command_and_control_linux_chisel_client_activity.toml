--- conflicted
+++ resolved
@@ -45,7 +45,6 @@
 language = "eql"
 license = "Elastic License v2"
 name = "Potential Protocol Tunneling via Chisel Client"
-<<<<<<< HEAD
 note = """## Triage and analysis
 
 ### Investigating Potential Protocol Tunneling via Chisel Client
@@ -91,15 +90,6 @@
 - If this activity is related to new benign software installation activity, consider adding exceptions — preferably with a combination of user and command line conditions.
 - If this activity is related to a system administrator or developer who uses port tunneling for benign purposes, consider adding exceptions for specific user accounts or hosts. 
 - Try to understand the context of the execution by thinking about the user, machine, or business purpose. A small number of endpoints, such as servers with unique software, might appear unusual but satisfy a specific business need.
-=======
-references = [
-    "https://blog.bitsadmin.com/living-off-the-foreign-land-windows-as-offensive-platform",
-    "https://book.hacktricks.xyz/generic-methodologies-and-resources/tunneling-and-port-forwarding"
-    ]
-risk_score = 47
-rule_id = "3f12325a-4cc6-410b-8d4c-9fbbeb744cfd"
-setup = """
->>>>>>> 90a2043b
 
 ### Response and remediation
 
