--- conflicted
+++ resolved
@@ -1,11 +1,7 @@
 [metadata]
 creation_date = "2022/02/24"
 maturity = "production"
-<<<<<<< HEAD
 updated_date = "2022/03/31"
-=======
-updated_date = "2022/03/28"
->>>>>>> 5214209f
 
 [rule]
 author = ["Elastic"]
@@ -29,8 +25,8 @@
 type = "eql"
 
 query = '''
-process where event.type == "start" and process.name == "sensible-pager" and 
-  process.args in ("/bin/sh", "/bin/bash", "/bin/dash", "sh", "bash", "dash") and 
+process where event.type == "start" and process.name == "sensible-pager" and
+  process.args in ("/bin/sh", "/bin/bash", "/bin/dash", "sh", "bash", "dash") and
   process.parent.name in ("apt", "apt-get") and process.parent.args == "changelog"
 '''
 
