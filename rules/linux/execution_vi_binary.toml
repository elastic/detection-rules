--- conflicted
+++ resolved
@@ -1,11 +1,7 @@
 [metadata]
 creation_date = "2022/03/03"
 maturity = "production"
-<<<<<<< HEAD
 updated_date = "2022/03/24"
-=======
-updated_date = "2022/03/22"
->>>>>>> cdb3dd6d
 
 [rule]
 author = ["Elastic"]
@@ -29,11 +25,7 @@
 type = "eql"
 
 query = '''
-<<<<<<< HEAD
-process where process.parent.name == "vi" and process.parent.args == "-c" and process.parent.args in (":!/bin/bash", ":!/bin/sh", ":!bash", ":!sh") and process.name : ("bash", "sh")
-=======
 process where event.type == "start" and process.parent.name in ("vi", "vim") and process.parent.args == "-c" and process.parent.args in (":!/bin/bash", ":!/bin/sh", ":!bash", ":!sh") and process.name in ("bash", "sh")
->>>>>>> cdb3dd6d
 '''
 
 
