--- conflicted
+++ resolved
@@ -4,11 +4,7 @@
 maturity = "production"
 min_stack_comments = "Multiple field support in the New Terms rule type was added in Elastic 8.6"
 min_stack_version = "8.6.0"
-<<<<<<< HEAD
-updated_date = "2023/09/25"
-=======
 updated_date = "2023/10/16"
->>>>>>> 77f73087
 
 [rule]
 author = ["Elastic"]
@@ -105,15 +101,7 @@
 risk_score = 47
 rule_id = "cac91072-d165-11ec-a764-f661ea17fbce"
 severity = "medium"
-tags = [
-        "Domain: Endpoint",
-        "OS: Linux",
-        "Use Case: Threat Detection",
-        "Tactic: Execution",
-        "Threat: BPFDoor",
-        "Resources: Investigation Guide",
-        "Data Source: Elastic Defend"
-        ]
+tags = ["Domain: Endpoint", "OS: Linux", "Use Case: Threat Detection", "Tactic: Execution", "Threat: BPFDoor", "Resources: Investigation Guide", "Data Source: Elastic Defend"]
 timestamp_override = "event.ingested"
 type = "new_terms"
 
@@ -126,7 +114,7 @@
   process.executable : (
     ./* or /tmp/* or /var/tmp/* or /dev/shm/* or /var/run/* or /boot/* or /srv/* or /run/*
   ))
-) and not process.name : (go or git or containerd* or snap-confine)
+) and not process.name : (go or git)
 '''
 
 [[rule.threat]]
@@ -144,7 +132,7 @@
 
 [rule.new_terms]
 field = "new_terms_fields"
-value = ["host.id", "process.executable", "file.path"]
+value = ["process.executable", "file.path"]
 
 [[rule.new_terms.history_window_start]]
 field = "history_window_start"
