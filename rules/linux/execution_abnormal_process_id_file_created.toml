[metadata]
creation_date = "2022/05/11"
maturity = "production"
<<<<<<< HEAD
updated_date = "2022/07/18"
=======
updated_date = "2022/08/17"
>>>>>>> 6e2d2036

[rule]
author = ["Elastic"]
description = """
Identifies the creation of a Process ID (PID), lock or reboot file created in temporary file storage paradigm (tmpfs)
directory /var/run. On Linux, the PID files typically hold the process ID to track previous copies running and manage
other tasks. Certain Linux malware use the /var/run directory for holding data, executables and other tasks, disguising
itself or these files as legitimate PID files.
"""
false_positives = [
    """
    False-Positives (FP) can appear if the PID file is legitimate and holding a process ID as intended. To
    differentiate, if the PID file is an executable or larger than 10 bytes, it should be ruled suspicious.
    """,
]
from = "now-9m"
index = ["logs-endpoint.events.*"]
language = "eql"
license = "Elastic License v2"
name = "Abnormal Process ID or Lock File Created"
note = """## Triage and analysis

### Investigating Abnormal Process ID or Lock File Created
Detection alerts from this rule indicate that an unusual PID file was created and could potentially have alternate purposes during an intrusion.  Here are some possible avenues of investigation:
- Run the following in Osquery to quickly identify unsual PID file size: "SELECT f.size, f.uid, f.type, f.path from file f WHERE path like '/var/run/%pid';"
- Examine the history of this file creation and from which process it was created by using the "lsof" command.
- Examine the contents of the PID file itself, simply by running the "cat" command to determine if the expected process ID integer exists and if not, the PID file is not legitimate.
- Examine the reputation of the SHA256 hash from the PID file in a database like VirusTotal to identify additional pivots and artifacts for investigation."""
references = [
    "https://www.sandflysecurity.com/blog/linux-file-masquerading-and-malicious-pids-sandfly-1-2-6-update/",
    "https://twitter.com/GossiTheDog/status/1522964028284411907",
    "https://exatrack.com/public/Tricephalic_Hellkeeper.pdf",
]
risk_score = 47
rule_id = "cac91072-d165-11ec-a764-f661ea17fbce"
severity = "medium"
tags = ["Elastic", "Host", "Linux", "Threat Detection", "Execution", "BPFDoor"]
timestamp_override = "event.ingested"
type = "eql"

query = '''
/* add file size filters when data is available */
file where event.type == "creation" and user.id == "0" and
    file.path regex~ """/var/run/\w+\.(pid|lock|reboot)""" and file.extension in ("pid","lock","reboot") and

    /* handle common legitimate files */

    not file.name in (
    "auditd.pid",
    "python*",
    "apport.pid",
    "apport.lock",
    "kworker*",
    "gdm3.pid",
    "sshd.pid",
    "acpid.pid",
    "unattended-upgrades.lock",
    "unattended-upgrades.pid",
    "cmd.pid",
    "cron*.pid",
    "yum.pid",
    "netconfig.pid",
    "spws_retention.pid",
    "docker.pid",
    "atd.pid"
    )
'''


[[rule.threat]]
framework = "MITRE ATT&CK"
[[rule.threat.technique]]
id = "T1106"
name = "Native API"
reference = "https://attack.mitre.org/techniques/T1106/"


[rule.threat.tactic]
id = "TA0002"
name = "Execution"
reference = "https://attack.mitre.org/tactics/TA0002/"
<|MERGE_RESOLUTION|>--- conflicted
+++ resolved
@@ -1,11 +1,7 @@
 [metadata]
 creation_date = "2022/05/11"
 maturity = "production"
-<<<<<<< HEAD
-updated_date = "2022/07/18"
-=======
 updated_date = "2022/08/17"
->>>>>>> 6e2d2036
 
 [rule]
 author = ["Elastic"]
