--- conflicted
+++ resolved
@@ -74,11 +74,7 @@
 risk_score = 47
 rule_id = "cac91072-d165-11ec-a764-f661ea17fbce"
 severity = "medium"
-<<<<<<< HEAD
-tags = ["Domain: Endpoint", "OS: Linux", "Use Case: Threat Detection", "Tactic: Execution", "Threat: BPFDoor", "Resources: Investigation Guide", "Data Source: Elastic Endgame", "Data Source: Elastic Defend"]
-=======
 tags = ["Domain: Endpoint", "OS: Linux", "Use Case: Threat Detection", "Tactic: Execution", "Threat: BPFDoor", "Resources: Investigation Guide", "Data Source: Elastic Defend"]
->>>>>>> 6115a68a
 timestamp_override = "event.ingested"
 type = "new_terms"
 
