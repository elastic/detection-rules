[metadata]
creation_date = "2022/07/22"
maturity = "production"
min_stack_comments = "New fields added: required_fields, related_integrations, setup"
min_stack_version = "8.3.0"
<<<<<<< HEAD
updated_date = "2023/01/19"
=======
updated_date = "2022/12/20"
>>>>>>> 2372602c
integration = ["endpoint"]

[rule]
author = ["Elastic"]
description = """
Detects the use of the chkconfig binary to manually add a service for management by chkconfig. Threat actors may utilize this technique to maintain persistence on a system. When a new service is added, chkconfig ensures that the service has either a start or a kill entry in every runlevel and when the system is rebooted the service file added will run providing long-term persistence.
"""
from = "now-9m"
index = ["logs-endpoint.events.*", "endgame-*"]
language = "eql"
license = "Elastic License v2"
name = "Chkconfig Service Add"
references = [
    "https://www.intezer.com/blog/research/lightning-framework-new-linux-threat/"
]
risk_score = 47
rule_id = "b910f25a-2d44-47f2-a873-aabdc0d355e6"
severity = "medium"
tags = ["Elastic", "Host", "Linux", "Threat Detection", "Persistence", "Lightning Framework", "Elastic Endgame"]
timestamp_override = "event.ingested"
type = "eql"

query = '''
process where event.type == "start" and
<<<<<<< HEAD
( 
  (process.executable : "/usr/sbin/chkconfig" and process.args : "--add") or
  (process.args : "*chkconfig" and process.args : "--add")
)
=======
   ((process.executable : "/usr/sbin/chkconfig" and process.args : "--add") or
   (process.args : "*chkconfig" and process.args : "--add"))
>>>>>>> 2372602c
'''

[[rule.threat]]
framework = "MITRE ATT&CK"
[[rule.threat.technique]]
id = "T1037"
name = "Boot or Logon Initialization Scripts"
reference = "https://attack.mitre.org/techniques/T1037/"

[[rule.threat.technique.subtechnique]]
id = "T1037.004"
name = "RC Scripts"
reference = "https://attack.mitre.org/techniques/T1037/004/"

[rule.threat.tactic]
id = "TA0003"
name = "Persistence"
reference = "https://attack.mitre.org/tactics/TA0003/"
<|MERGE_RESOLUTION|>--- conflicted
+++ resolved
@@ -3,11 +3,7 @@
 maturity = "production"
 min_stack_comments = "New fields added: required_fields, related_integrations, setup"
 min_stack_version = "8.3.0"
-<<<<<<< HEAD
 updated_date = "2023/01/19"
-=======
-updated_date = "2022/12/20"
->>>>>>> 2372602c
 integration = ["endpoint"]
 
 [rule]
@@ -32,15 +28,10 @@
 
 query = '''
 process where event.type == "start" and
-<<<<<<< HEAD
 ( 
   (process.executable : "/usr/sbin/chkconfig" and process.args : "--add") or
   (process.args : "*chkconfig" and process.args : "--add")
 )
-=======
-   ((process.executable : "/usr/sbin/chkconfig" and process.args : "--add") or
-   (process.args : "*chkconfig" and process.args : "--add"))
->>>>>>> 2372602c
 '''
 
 [[rule.threat]]
