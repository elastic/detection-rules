[metadata]
creation_date = "2023/02/24"
integration = ["endpoint"]
maturity = "production"
min_stack_comments = "Multiple field support in the New Terms rule type was added in Elastic 8.6"
min_stack_version = "8.6.0"
updated_date = "2023/06/22"

[transform]
[[transform.osquery]]
label = "Osquery - Retrieve File Information"
query = "SELECT * FROM file WHERE path = {{file.path}}"

[[transform.osquery]]
label = "Osquery - Retrieve File Listing Information"
query = """
SELECT * FROM file WHERE (
path LIKE '/etc/systemd/system/%' OR 
path LIKE '/usr/local/lib/systemd/system/%' OR 
path LIKE '/lib/systemd/system/%' OR
path LIKE '/usr/lib/systemd/system/%' OR
path LIKE '/home/user/.config/systemd/user/%'
)
"""

[[transform.osquery]]
label = "Osquery - Retrieve Additional File Listing Information"
query = """
SELECT
  f.path,
  u.username AS file_owner,
  g.groupname AS group_owner,
  datetime(f.atime, 'unixepoch') AS file_last_access_time,
  datetime(f.mtime, 'unixepoch') AS file_last_modified_time,
  datetime(f.ctime, 'unixepoch') AS file_last_status_change_time,
  datetime(f.btime, 'unixepoch') AS file_created_time,
  f.size AS size_bytes
FROM
  file f
  LEFT JOIN users u ON f.uid = u.uid
  LEFT JOIN groups g ON f.gid = g.gid
WHERE (
path LIKE '/etc/systemd/system/%' OR 
path LIKE '/usr/local/lib/systemd/system/%' OR 
path LIKE '/lib/systemd/system/%' OR
path LIKE '/usr/lib/systemd/system/%' OR
path LIKE '/home/{{user.name}}/.config/systemd/user/%'
)
"""

[[transform.osquery]]
label = "Osquery - Retrieve Running Processes by User"
query = "SELECT pid, username, name FROM processes p JOIN users u ON u.uid = p.uid ORDER BY username"

[[transform.osquery]]
label = "Osquery - Retrieve Crontab Information"
query = "SELECT * FROM crontab"

[rule]
author = ["Elastic"]
description = """
Detects the creation of a systemd timer within any of the default systemd timer directories. Systemd timers can be used 
by an attacker to gain persistence, by scheduling the execution of a command or script. Similarly to cron/at, systemd 
timers can be set up to execute on boot time, or on a specific point in time, which allows attackers to regain access in 
case the connection to the infected asset was lost. 
"""
from = "now-9m"
index = ["logs-endpoint.events.*", "endgame-*"]
language = "kuery"
license = "Elastic License v2"
name = "New Systemd Timer Created"
note = """## Triage and analysis

### Investigating New Systemd Timer Created

Systemd timers are used for scheduling and automating recurring tasks or services on Linux systems. 

Attackers can leverage systemd timers to run scripts, commands or malicious software every time a system is rebooted, or on a set time interval by creating a systemd timer and corresponding systemd service file. 

This rule monitors the creation of new systemd timer files, potentially indicating the creation of a persistence mechanism.

> **Note**:
> This investigation guide uses the [Osquery Markdown Plugin](https://www.elastic.co/guide/en/security/master/invest-guide-run-osquery.html) introduced in Elastic Stack version 8.5.0. Older Elastic Stack versions will display unrendered Markdown in this guide.

#### Possible Investigation Steps

- Investigate the timer file that was created or modified.
  - $osquery_0
- Investigate the currently enabled systemd timers through the following command `sudo systemctl list-timers`.
- Search for the corresponding systemd service file with a similar file name as the timer that was created.
- Investigate whether any other files in any of the available systemd directories have been altered through OSQuery.
  - $osquery_1
  - $osquery_2
- Investigate the script execution chain (parent process tree) for unknown processes. Examine their executable files for prevalence and whether they are located in expected locations.
  - $osquery_3
- Investigate other alerts associated with the user/host during the past 48 hours.
- Investigate whether the altered scripts call other malicious scripts elsewhere on the file system. 
  - If scripts or executables were dropped, retrieve the files and determine if they are malicious:
    - Use a private sandboxed malware analysis system to perform analysis.
      - Observe and collect information about the following activities:
        - Attempts to contact external domains and addresses.
          - Check if the domain is newly registered or unexpected.
          - Check the reputation of the domain or IP address.
        - File access, modification, and creation activities.
        - Cron jobs, services and other persistence mechanisms.
            - $osquery_4

### False Positive Analysis

- If this activity is related to new benign software installation activity, consider adding exceptions — preferably with a combination of user and command line conditions.
- If this activity is related to a system administrator who uses systemd timers for administrative purposes, consider adding exceptions for this specific administrator user account. 
- Try to understand the context of the execution by thinking about the user, machine, or business purpose. A small number of endpoints, such as servers with unique software, might appear unusual but satisfy a specific business need.

### Response and remediation

- Initiate the incident response process based on the outcome of the triage.
- Isolate the involved host to prevent further post-compromise behavior.
- If the triage identified malware, search the environment for additional compromised hosts.
  - Implement temporary network rules, procedures, and segmentation to contain the malware.
  - Stop suspicious processes.
  - Immediately block the identified indicators of compromise (IoCs).
  - Inspect the affected systems for additional malware backdoors like reverse shells, reverse proxies, or droppers that attackers could use to reinfect the system.
- Investigate credential exposure on systems compromised or used by the attacker to ensure all compromised accounts are identified. Reset passwords for these accounts and other potentially compromised credentials, such as email, business systems, and web services.
- Delete the service/timer or restore it to the original configuration.
- Run a full antimalware scan. This may reveal additional artifacts left in the system, persistence mechanisms, and malware components.
- Determine the initial vector abused by the attacker and take action to prevent reinfection through the same vector.
- Leverage the incident response data and logging to improve the mean time to detect (MTTD) and the mean time to respond (MTTR).
"""
references = [
    "https://opensource.com/article/20/7/systemd-timers",
    "https://pberba.github.io/security/2022/01/30/linux-threat-hunting-for-persistence-systemd-timers-cron/"
]
risk_score = 21
rule_id = "7fb500fa-8e24-4bd1-9480-2a819352602c"
severity = "low"
<<<<<<< HEAD
tags = ["Elastic", "Host", "Linux", "Threat Detection", "Persistence", "Elastic Endgame", "Investigation Guide"]
=======
tags = ["Domain: Endpoint", "OS: Linux", "Use Case: Threat Detection", "Tactic: Persistence", "Data Source: Elastic Endgame"]
>>>>>>> b4c84e8a
timestamp_override = "event.ingested"
type = "new_terms"
query = '''
host.os.type : "linux" and event.action : ("creation" or "file_create_event") and file.extension : "timer" and
file.path : (/etc/systemd/system/* or /usr/local/lib/systemd/system/* or /lib/systemd/system/* or 
/usr/lib/systemd/system/* or /home/*/.config/systemd/user/*) and not 
process.executable : ("/usr/bin/dpkg" or "/usr/bin/dockerd" or "/bin/rpm")
'''

[[rule.threat]]
framework = "MITRE ATT&CK"

[[rule.threat.technique]]
id = "T1053"
name = "Scheduled Task/Job"
reference = "https://attack.mitre.org/techniques/T1053/"

[[rule.threat.technique.subtechnique]]
id = "T1053.006"
name = "Systemd Timers"
reference = "https://attack.mitre.org/techniques/T1053/006/"

[rule.threat.tactic]
id = "TA0003"
name = "Persistence"
reference = "https://attack.mitre.org/tactics/TA0003/"

[rule.new_terms]
field = "new_terms_fields"
value = ["file.path", "process.name"]

[[rule.new_terms.history_window_start]]
field = "history_window_start"
value = "now-7d"<|MERGE_RESOLUTION|>--- conflicted
+++ resolved
@@ -133,11 +133,7 @@
 risk_score = 21
 rule_id = "7fb500fa-8e24-4bd1-9480-2a819352602c"
 severity = "low"
-<<<<<<< HEAD
-tags = ["Elastic", "Host", "Linux", "Threat Detection", "Persistence", "Elastic Endgame", "Investigation Guide"]
-=======
-tags = ["Domain: Endpoint", "OS: Linux", "Use Case: Threat Detection", "Tactic: Persistence", "Data Source: Elastic Endgame"]
->>>>>>> b4c84e8a
+tags = ["Domain: Endpoint", "OS: Linux", "Use Case: Threat Detection", "Tactic: Persistence", "Data Source: Elastic Endgame", "Resources: Investigation Guide"]
 timestamp_override = "event.ingested"
 type = "new_terms"
 query = '''
