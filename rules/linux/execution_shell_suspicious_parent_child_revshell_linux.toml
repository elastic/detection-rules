[metadata]
creation_date = "2023/07/04"
integration = ["endpoint"]
maturity = "production"
min_stack_comments = "New fields added: required_fields, related_integrations, setup"
min_stack_version = "8.3.0"
updated_date = "2023/10/16"

[rule]
author = ["Elastic"]
description = """
This detection rule detects the creation of a shell through a suspicious parent child relationship. Any reverse shells
spawned by the specified utilities that use a forked process to initialize the connection attempt will be captured 
through this rule. Attackers may spawn reverse shells to establish persistence onto a target system. 
"""
from = "now-9m"
index = ["logs-endpoint.events.*"]
language = "eql"
license = "Elastic License v2"
<<<<<<< HEAD
name = "Deprecated - Potential Reverse Shell via Suspicious Parent Process"
note = "This rule was deprecated due to its addition to the umbrella `Potential Reverse Shell via Suspicious Child Process` (76e4d92b-61c1-4a95-ab61-5fd94179a1ee) rule."
setup = """## Setup
=======
name = "Potential Reverse Shell via Suspicious Parent Process"
references = [
    "https://github.com/swisskyrepo/PayloadsAllTheThings/blob/master/Methodology%20and%20Resources/Reverse%20Shell%20Cheatsheet.md"
]
risk_score = 47
rule_id = "4b1a807a-4e7b-414e-8cea-24bf580f6fc5"
setup = """
>>>>>>> 7254c582

This rule requires data coming in from Elastic Defend.

### Elastic Defend Integration Setup
Elastic Defend is integrated into the Elastic Agent using Fleet. Upon configuration, the integration allows
the Elastic Agent to monitor events on your host and send data to the Elastic Security app.

#### Prerequisite Requirements:
- Fleet is required for Elastic Defend.
- To configure Fleet Server refer to the [documentation](https://www.elastic.co/guide/en/fleet/current/fleet-server.html).

#### The following steps should be executed in order to add the Elastic Defend integration on a Linux System:
- Go to the Kibana home page and click Add integrations.
- In the query bar, search for Elastic Defend and select the integration to see more details about it.
- Click Add Elastic Defend.
- Configure the integration name and optionally add a description.
- Select the type of environment you want to protect, either Traditional Endpoints or Cloud Workloads.
- Select a configuration preset. Each preset comes with different default settings for Elastic Agent, you can further customize these later by configuring the Elastic Defend integration policy. [Helper guide](https://www.elastic.co/guide/en/security/current/configure-endpoint-integration-policy.html).
- We suggest to select "Complete EDR (Endpoint Detection and Response)" as a configuration setting, that provides "All events; all preventions"
- Enter a name for the agent policy in New agent policy name. If other agent policies already exist, you can click the Existing hosts tab and select an existing policy instead.
For more details on Elastic Agent configuration settings, refer to the [helper guide](https://www.elastic.co/guide/en/fleet/8.10/agent-policy.html).
- Click Save and Continue.
- To complete the integration, select Add Elastic Agent to your hosts and continue to the next section to install the Elastic Agent on your hosts.
For more details on Elastic Defend refer to the [helper guide](https://www.elastic.co/guide/en/security/current/install-endpoint.html).
"""
severity = "medium"
tags = ["Domain: Endpoint", "OS: Linux", "Use Case: Threat Detection", "Tactic: Execution", "Data Source: Elastic Defend"]
type = "eql"
query = '''
sequence by host.id, process.parent.entity_id with maxspan=1s
[ process where host.os.type == "linux" and event.type == "start" and event.action == "fork" and (
  (process.name : "python*" and process.args == "-c" and not process.args == "/usr/bin/supervisord") or
  (process.name : "php*" and process.args == "-r") or
  (process.name : "perl" and process.args == "-e") or
  (process.name : "ruby" and process.args in ("-e", "-rsocket")) or
  (process.name : "lua*" and process.args == "-e") or
  (process.name : "openssl" and process.args : "-connect") or
  (process.name : ("nc", "ncat", "netcat") and process.args_count >= 3 and not process.args == "-z") or
  (process.name : "telnet" and process.args_count >= 3) or
  (process.name : "awk")) and 
  process.parent.name : ("python*", "php*", "perl", "ruby", "lua*", "openssl", "nc", "netcat", "ncat", "telnet", "awk") ]
[ network where host.os.type == "linux" and event.type == "start" and event.action in ("connection_attempted", "connection_accepted") and 
  process.name : ("python*", "php*", "perl", "ruby", "lua*", "openssl", "nc", "netcat", "ncat", "telnet", "awk") and
  destination.ip != null and destination.ip != "127.0.0.1" and destination.ip != "::1" ]
'''

[[rule.threat]]
framework = "MITRE ATT&CK"

[rule.threat.tactic]
name = "Execution"
id = "TA0002"
reference = "https://attack.mitre.org/tactics/TA0002/"

[[rule.threat.technique]]
id = "T1059"
name = "Command and Scripting Interpreter"
reference = "https://attack.mitre.org/techniques/T1059/"

[[rule.threat.technique.subtechnique]]
id = "T1059.004"
name = "Unix Shell"
reference = "https://attack.mitre.org/techniques/T1059/004/"

[[rule.threat]]
framework = "MITRE ATT&CK"

[rule.threat.tactic]
name = "Command and Control"
id = "TA0011"
reference = "https://attack.mitre.org/tactics/TA0011/"

[[rule.threat.technique]]
name = "Application Layer Protocol"
id = "T1071"
reference = "https://attack.mitre.org/techniques/T1071/"<|MERGE_RESOLUTION|>--- conflicted
+++ resolved
@@ -17,19 +17,14 @@
 index = ["logs-endpoint.events.*"]
 language = "eql"
 license = "Elastic License v2"
-<<<<<<< HEAD
 name = "Deprecated - Potential Reverse Shell via Suspicious Parent Process"
 note = "This rule was deprecated due to its addition to the umbrella `Potential Reverse Shell via Suspicious Child Process` (76e4d92b-61c1-4a95-ab61-5fd94179a1ee) rule."
-setup = """## Setup
-=======
-name = "Potential Reverse Shell via Suspicious Parent Process"
 references = [
     "https://github.com/swisskyrepo/PayloadsAllTheThings/blob/master/Methodology%20and%20Resources/Reverse%20Shell%20Cheatsheet.md"
 ]
 risk_score = 47
 rule_id = "4b1a807a-4e7b-414e-8cea-24bf580f6fc5"
 setup = """
->>>>>>> 7254c582
 
 This rule requires data coming in from Elastic Defend.
 
