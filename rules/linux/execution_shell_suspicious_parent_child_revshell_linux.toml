--- conflicted
+++ resolved
@@ -4,11 +4,7 @@
 maturity = "production"
 min_stack_comments = "New fields added: required_fields, related_integrations, setup"
 min_stack_version = "8.3.0"
-<<<<<<< HEAD
-updated_date = "2023/10/02"
-=======
 updated_date = "2023/10/16"
->>>>>>> 77f73087
 
 [rule]
 author = ["Elastic"]
@@ -21,10 +17,6 @@
 index = ["logs-endpoint.events.*"]
 language = "eql"
 license = "Elastic License v2"
-<<<<<<< HEAD
-name = "Deprecated - Potential Reverse Shell via Suspicious Parent Process"
-note = "This rule was deprecated due to its addition to the umbrella `Potential Reverse Shell via Suspicious Child Process` (76e4d92b-61c1-4a95-ab61-5fd94179a1ee) rule."
-=======
 name = "Potential Reverse Shell via Suspicious Parent Process"
 note = """## Setup
 
@@ -53,7 +45,6 @@
 For more details on Elastic Defend refer to the [helper guide](https://www.elastic.co/guide/en/security/current/install-endpoint.html).
 
 """
->>>>>>> 77f73087
 references = [
     "https://github.com/swisskyrepo/PayloadsAllTheThings/blob/master/Methodology%20and%20Resources/Reverse%20Shell%20Cheatsheet.md"
 ]
@@ -65,13 +56,13 @@
 query = '''
 sequence by host.id, process.parent.entity_id with maxspan=1s
 [ process where host.os.type == "linux" and event.type == "start" and event.action == "fork" and (
-  (process.name : "python*" and process.args == "-c" and not process.args == "/usr/bin/supervisord") or
-  (process.name : "php*" and process.args == "-r") or
-  (process.name : "perl" and process.args == "-e") or
-  (process.name : "ruby" and process.args in ("-e", "-rsocket")) or
-  (process.name : "lua*" and process.args == "-e") or
+  (process.name : "python*" and process.args : "-c") or
+  (process.name : "php*" and process.args : "-r") or
+  (process.name : "perl" and process.args : "-e") or
+  (process.name : "ruby" and process.args : ("-e", "-rsocket")) or
+  (process.name : "lua*" and process.args : "-e") or
   (process.name : "openssl" and process.args : "-connect") or
-  (process.name : ("nc", "ncat", "netcat") and process.args_count >= 3 and not process.args == "-z") or
+  (process.name : ("nc", "ncat", "netcat") and process.args_count >= 3) or
   (process.name : "telnet" and process.args_count >= 3) or
   (process.name : "awk")) and 
   process.parent.name : ("python*", "php*", "perl", "ruby", "lua*", "openssl", "nc", "netcat", "ncat", "telnet", "awk") ]
