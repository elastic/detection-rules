[metadata]
creation_date = "2020/04/23"
ecs_version = ["1.6.0"]
maturity = "production"
<<<<<<< HEAD
updated_date = "2020/10/22"
=======
updated_date = "2020/10/26"
>>>>>>> 2065af89

[rule]
author = ["Elastic"]
description = """
Loadable Kernel Modules (or LKMs) are pieces of code that can be loaded and unloaded into the kernel upon demand. They
extend the functionality of the kernel without the need to reboot the system. This identifies attempts to enumerate
information about a kernel module.
"""
false_positives = [
    """
    Security tools and device drivers may run these programs in order to enumerate kernel modules. Use of these programs
    by ordinary users is uncommon. These can be exempted by process name or username.
    """,
]
from = "now-9m"
index = ["auditbeat-*", "logs-endpoint.events.*"]
language = "kuery"
license = "Elastic License"
name = "Enumeration of Kernel Modules"
risk_score = 47
rule_id = "2d8043ed-5bda-4caf-801c-c1feb7410504"
severity = "medium"
<<<<<<< HEAD
tags = ["Elastic", "Linux"]
timeline_id = "76e52245-7519-4251-91ab-262fb1a1728c"
=======
tags = ["Elastic", "Host", "Linux", "Threat Detection", "Discovery"]
>>>>>>> 2065af89
type = "query"

query = '''
event.category:process and event.type:(start or process_started) and
  process.args:(kmod and list and sudo or sudo and (depmod or lsmod or modinfo))
'''


[[rule.threat]]
framework = "MITRE ATT&CK"
[[rule.threat.technique]]
id = "T1082"
name = "System Information Discovery"
reference = "https://attack.mitre.org/techniques/T1082/"


[rule.threat.tactic]
id = "TA0007"
name = "Discovery"
reference = "https://attack.mitre.org/tactics/TA0007/"
<|MERGE_RESOLUTION|>--- conflicted
+++ resolved
@@ -2,11 +2,7 @@
 creation_date = "2020/04/23"
 ecs_version = ["1.6.0"]
 maturity = "production"
-<<<<<<< HEAD
-updated_date = "2020/10/22"
-=======
 updated_date = "2020/10/26"
->>>>>>> 2065af89
 
 [rule]
 author = ["Elastic"]
@@ -29,12 +25,8 @@
 risk_score = 47
 rule_id = "2d8043ed-5bda-4caf-801c-c1feb7410504"
 severity = "medium"
-<<<<<<< HEAD
-tags = ["Elastic", "Linux"]
+tags = ["Elastic", "Host", "Linux", "Threat Detection", "Discovery"]
 timeline_id = "76e52245-7519-4251-91ab-262fb1a1728c"
-=======
-tags = ["Elastic", "Host", "Linux", "Threat Detection", "Discovery"]
->>>>>>> 2065af89
 type = "query"
 
 query = '''
@@ -54,4 +46,4 @@
 [rule.threat.tactic]
 id = "TA0007"
 name = "Discovery"
-reference = "https://attack.mitre.org/tactics/TA0007/"
+reference = "https://attack.mitre.org/tactics/TA0007/"