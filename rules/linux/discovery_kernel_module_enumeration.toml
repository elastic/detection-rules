[metadata]
creation_date = "2020/04/23"
integration = ["endpoint"]
maturity = "production"
min_stack_comments = "Multiple field support in the New Terms rule type was added in Elastic 8.6"
min_stack_version = "8.6.0"
<<<<<<< HEAD
updated_date = "2023/09/25"
=======
updated_date = "2023/10/13"
>>>>>>> 77f73087

[rule]
author = ["Elastic"]
description = """
Loadable Kernel Modules (or LKMs) are pieces of code that can be loaded and unloaded into the kernel upon demand. They
extend the functionality of the kernel without the need to reboot the system. This identifies attempts to enumerate
information about a kernel module.
"""
false_positives = [
    """
    Security tools and device drivers may run these programs in order to enumerate kernel modules. Use of these programs
    by ordinary users is uncommon. These can be exempted by process name or username.
    """,
]
from = "now-9m"
index = ["logs-endpoint.events.*"]
language = "kuery"
license = "Elastic License v2"
name = "Enumeration of Kernel Modules"
note = """## Setup

This rule requires data coming in from Elastic Defend.

### Elastic Defend Integration Setup
Elastic Defend is integrated into the Elastic Agent using Fleet. Upon configuration, the integration allows
the Elastic Agent to monitor events on your host and send data to the Elastic Security app.

#### Prerequisite Requirements:
- Fleet is required for Elastic Defend.
- To configure Fleet Server refer to the [documentation](https://www.elastic.co/guide/en/fleet/current/fleet-server.html).

#### The following steps should be executed in order to add the Elastic Defend integration on a Linux System:
- Go to the Kibana home page and click Add integrations.
- In the query bar, search for Elastic Defend and select the integration to see more details about it.
- Click Add Elastic Defend.
- Configure the integration name and optionally add a description.
- Select the type of environment you want to protect, either Traditional Endpoints or Cloud Workloads.
- Select a configuration preset. Each preset comes with different default settings for Elastic Agent, you can further customize these later by configuring the Elastic Defend integration policy. [Helper guide](https://www.elastic.co/guide/en/security/current/configure-endpoint-integration-policy.html).
- We suggest to select "Complete EDR (Endpoint Detection and Response)" as a configuration setting, that provides "All events; all preventions"
- Enter a name for the agent policy in New agent policy name. If other agent policies already exist, you can click the Existing hosts tab and select an existing policy instead.
For more details on Elastic Agent configuration settings, refer to the [helper guide](https://www.elastic.co/guide/en/fleet/8.10/agent-policy.html).
- Click Save and Continue.
- To complete the integration, select Add Elastic Agent to your hosts and continue to the next section to install the Elastic Agent on your hosts.
For more details on Elastic Defend refer to the [helper guide](https://www.elastic.co/guide/en/security/current/install-endpoint.html).

"""
risk_score = 47
rule_id = "2d8043ed-5bda-4caf-801c-c1feb7410504"
severity = "medium"
tags = ["Domain: Endpoint", "OS: Linux", "Use Case: Threat Detection", "Tactic: Discovery", "Data Source: Elastic Defend"]
timestamp_override = "event.ingested"
type = "new_terms"
query = '''
event.category:process and host.os.type:linux and event.type:start and (
 (process.name:(lsmod or modinfo)) or 
 (process.name:kmod and process.args:list) or 
 (process.name:depmod and process.args:(--all or -a))
) 
'''

[[rule.threat]]
framework = "MITRE ATT&CK"
[[rule.threat.technique]]

id = "T1082"
name = "System Information Discovery"
reference = "https://attack.mitre.org/techniques/T1082/"

[rule.threat.tactic]
id = "TA0007"
name = "Discovery"
reference = "https://attack.mitre.org/tactics/TA0007/"

[rule.new_terms]
field = "new_terms_fields"
value = ["host.id", "process.command_line", "process.parent.executable"]

[[rule.new_terms.history_window_start]]
field = "history_window_start"
value = "now-14d"<|MERGE_RESOLUTION|>--- conflicted
+++ resolved
@@ -4,11 +4,7 @@
 maturity = "production"
 min_stack_comments = "Multiple field support in the New Terms rule type was added in Elastic 8.6"
 min_stack_version = "8.6.0"
-<<<<<<< HEAD
-updated_date = "2023/09/25"
-=======
 updated_date = "2023/10/13"
->>>>>>> 77f73087
 
 [rule]
 author = ["Elastic"]
@@ -66,7 +62,8 @@
  (process.name:(lsmod or modinfo)) or 
  (process.name:kmod and process.args:list) or 
  (process.name:depmod and process.args:(--all or -a))
-) 
+) and process.parent.name:(sudo or bash or dash or ash or sh or tcsh or csh or zsh or ksh or fish) and 
+not process.parent.user.id:0
 '''
 
 [[rule.threat]]
@@ -84,7 +81,7 @@
 
 [rule.new_terms]
 field = "new_terms_fields"
-value = ["host.id", "process.command_line", "process.parent.executable"]
+value = ["process.parent.name", "host.id"]
 
 [[rule.new_terms.history_window_start]]
 field = "history_window_start"
