[metadata]
creation_date = "2020/04/23"
integration = ["endpoint"]
maturity = "production"
min_stack_comments = "New fields added: required_fields, related_integrations, setup"
min_stack_version = "8.3.0"
<<<<<<< HEAD
updated_date = "2023/00/00"
=======
updated_date = "2023/06/08"
>>>>>>> 7c5f17e3

[rule]
author = ["Elastic"]
description = """
Loadable Kernel Modules (or LKMs) are pieces of code that can be loaded and unloaded into the kernel upon demand. They
extend the functionality of the kernel without the need to reboot the system. This identifies attempts to enumerate
information about a kernel module.
"""
false_positives = [
    """
    Security tools and device drivers may run these programs in order to enumerate kernel modules. Use of these programs
    by ordinary users is uncommon. These can be exempted by process name or username.
    """,
]
from = "now-9m"
index = ["logs-endpoint.events.*"]
language = "eql"
license = "Elastic License v2"
name = "Enumeration of Kernel Modules"
risk_score = 47
rule_id = "2d8043ed-5bda-4caf-801c-c1feb7410504"
severity = "medium"
<<<<<<< HEAD
tags = ["Domain: Endpoint", "OS: Linux", "Use Case: Threat Detection", "Tactic: Discovery", "Data Source: Elastic Endgame"]
=======
tags = ["Elastic", "Host", "Linux", "Threat Detection", "Discovery"]
>>>>>>> 7c5f17e3
timestamp_override = "event.ingested"
type = "eql"

query = '''
process where host.os.type == "linux" and event.type == "start" and 
((process.name == "kmod" and process.args == "list") or (process.name == "modinfo" and process.parent.user.id != "0") or 
(process.name == "depmod" and process.args in ("--all", "-a") and process.parent.user.id != "0") 
or process.name == "lsmod") and not process.parent.name : ("vboxmanage", "virtualbox", "prime-offload", "vboxdrv.sh") and not 
process.group_leader.name : "qualys-cloud-agent"
'''


[[rule.threat]]
framework = "MITRE ATT&CK"
[[rule.threat.technique]]
id = "T1082"
name = "System Information Discovery"
reference = "https://attack.mitre.org/techniques/T1082/"


[rule.threat.tactic]
id = "TA0007"
name = "Discovery"
reference = "https://attack.mitre.org/tactics/TA0007/"
<|MERGE_RESOLUTION|>--- conflicted
+++ resolved
@@ -4,11 +4,7 @@
 maturity = "production"
 min_stack_comments = "New fields added: required_fields, related_integrations, setup"
 min_stack_version = "8.3.0"
-<<<<<<< HEAD
 updated_date = "2023/00/00"
-=======
-updated_date = "2023/06/08"
->>>>>>> 7c5f17e3
 
 [rule]
 author = ["Elastic"]
@@ -31,11 +27,7 @@
 risk_score = 47
 rule_id = "2d8043ed-5bda-4caf-801c-c1feb7410504"
 severity = "medium"
-<<<<<<< HEAD
-tags = ["Domain: Endpoint", "OS: Linux", "Use Case: Threat Detection", "Tactic: Discovery", "Data Source: Elastic Endgame"]
-=======
-tags = ["Elastic", "Host", "Linux", "Threat Detection", "Discovery"]
->>>>>>> 7c5f17e3
+tags = ["Domain: Endpoint", "OS: Linux", "Use Case: Threat Detection", "Tactic: Discovery"]
 timestamp_override = "event.ingested"
 type = "eql"
 
