[metadata]
creation_date = "2023/12/11"
maturity = "production"
<<<<<<< HEAD
updated_date = "2024/05/21"
=======
min_stack_comments = "New fields added: required_fields, related_integrations, setup"
min_stack_version = "8.3.0"
updated_date = "2024/05/17"
>>>>>>> 137b74c3

[rule]
author = ["Elastic"]
description = """
Detects potential buffer overflow attacks by querying the "Segfault Detected" pre-built rule signal index, through a
threshold rule, with a minimum number of 100 segfault alerts in a short timespan. A large amount of segfaults in a short
time interval could indicate application exploitation attempts.
"""
from = "now-9m"
index = [".alerts-security.*"]
language = "kuery"
license = "Elastic License v2"
name = "Potential Buffer Overflow Attack Detected"
risk_score = 21
rule_id = "b7c05aaf-78c2-4558-b069-87fa25973489"
setup = """## Setup


This rule leverages alert data from other prebuilt detection rules to function correctly. 

### Dependent Elastic Detection Rule Enablement
As a higher-order rule (based on other detections), this rule also requires the following prerequisite Elastic detection rule to be installed and enabled:
- Segfault Detected (5c81fc9d-1eae-437f-ba07-268472967013)
"""
severity = "low"
tags = [
    "Domain: Endpoint",
    "OS: Linux",
    "Use Case: Threat Detection",
    "Tactic: Privilege Escalation",
    "Tactic: Initial Access",
    "Use Case: Vulnerability",
    "Rule Type: Higher-Order Rule",
]
timestamp_override = "event.ingested"
type = "threshold"

query = '''
kibana.alert.rule.rule_id:"5c81fc9d-1eae-437f-ba07-268472967013" and host.os.type:linux and event.kind:signal
'''


[[rule.threat]]
framework = "MITRE ATT&CK"
[[rule.threat.technique]]
id = "T1068"
name = "Exploitation for Privilege Escalation"
reference = "https://attack.mitre.org/techniques/T1068/"


[rule.threat.tactic]
id = "TA0004"
name = "Privilege Escalation"
reference = "https://attack.mitre.org/tactics/TA0004/"
[[rule.threat]]
framework = "MITRE ATT&CK"
[[rule.threat.technique]]
id = "T1190"
name = "Exploit Public-Facing Application"
reference = "https://attack.mitre.org/techniques/T1190/"


[rule.threat.tactic]
id = "TA0001"
name = "Initial Access"
reference = "https://attack.mitre.org/tactics/TA0001/"

[rule.threshold]
field = ["event.kind", "host.id"]
value = 100
<|MERGE_RESOLUTION|>--- conflicted
+++ resolved
@@ -1,13 +1,7 @@
 [metadata]
 creation_date = "2023/12/11"
 maturity = "production"
-<<<<<<< HEAD
 updated_date = "2024/05/21"
-=======
-min_stack_comments = "New fields added: required_fields, related_integrations, setup"
-min_stack_version = "8.3.0"
-updated_date = "2024/05/17"
->>>>>>> 137b74c3
 
 [rule]
 author = ["Elastic"]
