--- conflicted
+++ resolved
@@ -4,7 +4,6 @@
 maturity = "production"
 min_stack_comments = "New fields added: required_fields, related_integrations, setup"
 min_stack_version = "8.3.0"
-<<<<<<< HEAD
 updated_date = "2023/12/19"
 
 [transform]
@@ -90,9 +89,6 @@
 [[transform.osquery]]
 label = "Osquery - Investigate the Account Authentication Status"
 query = "SELECT * FROM logged_in_users WHERE user = {{user.name}}"
-=======
-updated_date = "2023/12/13"
->>>>>>> 6170db62
 
 [rule]
 author = ["Elastic"]
