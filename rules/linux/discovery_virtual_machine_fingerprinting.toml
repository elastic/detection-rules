--- conflicted
+++ resolved
@@ -2,11 +2,7 @@
 creation_date = "2020/04/27"
 ecs_version = ["1.6.0"]
 maturity = "production"
-<<<<<<< HEAD
-updated_date = "2020/10/22"
-=======
 updated_date = "2020/10/26"
->>>>>>> 2065af89
 
 [rule]
 author = ["Elastic"]
@@ -29,12 +25,8 @@
 risk_score = 73
 rule_id = "5b03c9fb-9945-4d2f-9568-fd690fee3fba"
 severity = "high"
-<<<<<<< HEAD
-tags = ["Elastic", "Linux"]
+tags = ["Elastic", "Host", "Linux", "Threat Detection", "Discovery"]
 timeline_id = "76e52245-7519-4251-91ab-262fb1a1728c"
-=======
-tags = ["Elastic", "Host", "Linux", "Threat Detection", "Discovery"]
->>>>>>> 2065af89
 type = "query"
 
 query = '''
@@ -59,4 +51,4 @@
 [rule.threat.tactic]
 id = "TA0007"
 name = "Discovery"
-reference = "https://attack.mitre.org/tactics/TA0007/"
+reference = "https://attack.mitre.org/tactics/TA0007/"