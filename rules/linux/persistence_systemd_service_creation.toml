[metadata]
creation_date = "2023/06/09"
integration = ["endpoint"]
maturity = "production"
min_stack_comments = "New fields added: required_fields, related_integrations, setup, New Term"
min_stack_version = "8.6.0"
<<<<<<< HEAD
updated_date = "2023/09/25"
=======
updated_date = "2023/10/16"
>>>>>>> 77f73087

[rule]
author = ["Elastic"]
description = """
Systemd service files are configuration files in Linux systems used to define and manage system services. Malicious 
actors can leverage systemd service files to achieve persistence by creating or modifying service files to execute 
malicious commands or payloads during system startup. This allows them to maintain unauthorized access, execute 
additional malicious activities, or evade detection.
"""
from = "now-9m"
index = ["logs-endpoint.events.*", "endgame-*"]
language = "kuery"
license = "Elastic License v2"
name = "New Systemd Service Created by Previously Unknown Process"
note = """## Setup

This rule requires data coming in from Elastic Defend.

### Elastic Defend Integration Setup
Elastic Defend is integrated into the Elastic Agent using Fleet. Upon configuration, the integration allows
the Elastic Agent to monitor events on your host and send data to the Elastic Security app.

#### Prerequisite Requirements:
- Fleet is required for Elastic Defend.
- To configure Fleet Server refer to the [documentation](https://www.elastic.co/guide/en/fleet/current/fleet-server.html).

#### The following steps should be executed in order to add the Elastic Defend integration on a Linux System:
- Go to the Kibana home page and click Add integrations.
- In the query bar, search for Elastic Defend and select the integration to see more details about it.
- Click Add Elastic Defend.
- Configure the integration name and optionally add a description.
- Select the type of environment you want to protect, either Traditional Endpoints or Cloud Workloads.
- Select a configuration preset. Each preset comes with different default settings for Elastic Agent, you can further customize these later by configuring the Elastic Defend integration policy. [Helper guide](https://www.elastic.co/guide/en/security/current/configure-endpoint-integration-policy.html).
- We suggest to select "Complete EDR (Endpoint Detection and Response)" as a configuration setting, that provides "All events; all preventions"
- Enter a name for the agent policy in New agent policy name. If other agent policies already exist, you can click the Existing hosts tab and select an existing policy instead.
For more details on Elastic Agent configuration settings, refer to the [helper guide](https://www.elastic.co/guide/en/fleet/8.10/agent-policy.html).
- Click Save and Continue.
- To complete the integration, select Add Elastic Agent to your hosts and continue to the next section to install the Elastic Agent on your hosts.
For more details on Elastic Defend refer to the [helper guide](https://www.elastic.co/guide/en/security/current/install-endpoint.html).

"""
references = [
    "https://opensource.com/article/20/7/systemd-timers",
    "https://pberba.github.io/security/2022/01/30/linux-threat-hunting-for-persistence-systemd-timers-cron/"
]
risk_score = 47
rule_id = "17b0a495-4d9f-414c-8ad0-92f018b8e001"
severity = "medium"
tags = [
        "Domain: Endpoint",
        "OS: Linux",
        "Use Case: Threat Detection",
        "Tactic: Persistence",
        "Tactic: Privilege Escalation",
        "Data Source: Elastic Endgame",
        "Data Source: Elastic Defend"
        ]
timestamp_override = "event.ingested"
type = "new_terms"

query = '''
host.os.type:linux and event.category:file and event.action:("creation" or "file_create_event") and file.path:(
  /etc/systemd/system/* or 
  /usr/local/lib/systemd/system/* or 
  /lib/systemd/system/* or 
  /usr/lib/systemd/system/* or 
  /home/*/.config/systemd/user/*
) and 
not (
  process.name:(
    "dpkg" or "dockerd" or "rpm" or "snapd" or "yum" or "exe" or "dnf" or "dnf-automatic" or python* or "puppetd" or
    "elastic-agent" or "cinc-client" or "chef-client" or "pacman" or "puppet" or "cloudflared"
  ) or 
  file.extension:("swp" or "swpx")
)
'''

[[rule.threat]]
framework = "MITRE ATT&CK"

[[rule.threat.technique]]
id = "T1543"
name = "Create or Modify System Process"
reference = "https://attack.mitre.org/techniques/T1543/"

[[rule.threat.technique.subtechnique]]
id = "T1543.002"
name = "Systemd Service"
reference = "https://attack.mitre.org/techniques/T1543/002/"

[rule.threat.tactic]
id = "TA0003"
name = "Persistence"
reference = "https://attack.mitre.org/tactics/TA0003/"

[[rule.threat]]
framework = "MITRE ATT&CK"

[[rule.threat.technique]]
id = "T1543"
name = "Create or Modify System Process"
reference = "https://attack.mitre.org/techniques/T1543/"

[[rule.threat.technique.subtechnique]]
id = "T1543.002"
name = "Systemd Service"
reference = "https://attack.mitre.org/techniques/T1543/002/"

[rule.threat.tactic]
id = "TA0004"
name = "Privilege Escalation"
reference = "https://attack.mitre.org/tactics/TA0004/"

[rule.new_terms]
field = "new_terms_fields"
value = ["host.id", "file.path", "process.executable"]

[[rule.new_terms.history_window_start]]
field = "history_window_start"
value = "now-10d"<|MERGE_RESOLUTION|>--- conflicted
+++ resolved
@@ -4,11 +4,7 @@
 maturity = "production"
 min_stack_comments = "New fields added: required_fields, related_integrations, setup, New Term"
 min_stack_version = "8.6.0"
-<<<<<<< HEAD
-updated_date = "2023/09/25"
-=======
 updated_date = "2023/10/16"
->>>>>>> 77f73087
 
 [rule]
 author = ["Elastic"]
@@ -57,38 +53,20 @@
 risk_score = 47
 rule_id = "17b0a495-4d9f-414c-8ad0-92f018b8e001"
 severity = "medium"
-tags = [
-        "Domain: Endpoint",
-        "OS: Linux",
-        "Use Case: Threat Detection",
-        "Tactic: Persistence",
-        "Tactic: Privilege Escalation",
-        "Data Source: Elastic Endgame",
-        "Data Source: Elastic Defend"
-        ]
+tags = ["Domain: Endpoint", "OS: Linux", "Use Case: Threat Detection", "Tactic: Persistence", "Tactic: Privilege Escalation", "Data Source: Elastic Endgame", "Data Source: Elastic Defend"]
 timestamp_override = "event.ingested"
 type = "new_terms"
 
 query = '''
-host.os.type:linux and event.category:file and event.action:("creation" or "file_create_event") and file.path:(
-  /etc/systemd/system/* or 
-  /usr/local/lib/systemd/system/* or 
-  /lib/systemd/system/* or 
-  /usr/lib/systemd/system/* or 
-  /home/*/.config/systemd/user/*
-) and 
-not (
-  process.name:(
-    "dpkg" or "dockerd" or "rpm" or "snapd" or "yum" or "exe" or "dnf" or "dnf-automatic" or python* or "puppetd" or
-    "elastic-agent" or "cinc-client" or "chef-client" or "pacman" or "puppet" or "cloudflared"
-  ) or 
-  file.extension:("swp" or "swpx")
-)
+host.os.type : "linux" and event.action : ("creation" or "file_create_event") and
+file.path : (/etc/systemd/system/* or /usr/local/lib/systemd/system/* or /lib/systemd/system/* or 
+/usr/lib/systemd/system/* or /home/*/.config/systemd/user/*) and not 
+(process.name : ("dpkg" or "dockerd" or "rpm" or "snapd" or "yum" or "exe" or "dnf" or "dnf-automatic" or python* or 
+ "elastic-agent" or "cinc-client") or file.extension : ("swp" or "swx"))
 '''
 
 [[rule.threat]]
 framework = "MITRE ATT&CK"
-
 [[rule.threat.technique]]
 id = "T1543"
 name = "Create or Modify System Process"
@@ -124,8 +102,8 @@
 
 [rule.new_terms]
 field = "new_terms_fields"
-value = ["host.id", "file.path", "process.executable"]
+value = ["file.path", "process.name"]
 
 [[rule.new_terms.history_window_start]]
 field = "history_window_start"
-value = "now-10d"+value = "now-7d"