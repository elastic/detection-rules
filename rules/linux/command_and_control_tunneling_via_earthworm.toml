--- conflicted
+++ resolved
@@ -110,15 +110,9 @@
 ]
 risk_score = 47
 rule_id = "9f1c4ca3-44b5-481d-ba42-32dc215a2769"
-<<<<<<< HEAD
 setup = """## Setup
 
-This rule requires data coming in from one of the following integrations:
-- Elastic Defend
-- Auditbeat
-=======
-setup = """This rule requires data coming in either from Elastic Defend, or Auditbeat integration.
->>>>>>> 709cfddc
+This rule requires data coming in either from Elastic Defend, or Auditbeat integration.
 
 ### Elastic Defend Integration Setup
 Elastic Defend is integrated into the Elastic Agent using Fleet. Upon configuration, the integration allows the Elastic Agent to monitor events on your host and send data to the Elastic Security app.
