--- conflicted
+++ resolved
@@ -4,11 +4,7 @@
 maturity = "production"
 min_stack_comments = "New fields added: required_fields, related_integrations, setup"
 min_stack_version = "8.3.0"
-<<<<<<< HEAD
-updated_date = "2023/09/25"
-=======
 updated_date = "2023/10/16"
->>>>>>> 77f73087
 
 [rule]
 author = ["Elastic"]
@@ -54,20 +50,21 @@
 risk_score = 47
 rule_id = "c8935a8b-634a-4449-98f7-bb24d3b2c0af"
 severity = "medium"
-tags = ["Domain: Endpoint",
-        "OS: Linux",
-        "Use Case: Threat Detection",
-        "Tactic: Impact",
-        "Data Source: Elastic Defend"
-        ]
+tags = ["Domain: Endpoint", "OS: Linux", "Use Case: Threat Detection", "Tactic: Impact", "Data Source: Elastic Defend"]
 type = "eql"
 query = '''
-sequence by process.entity_id, host.id with maxspan=1s 
+sequence by host.id, process.entity_id with maxspan=1s 
   [file where host.os.type == "linux" and event.type == "change" and event.action == "rename" and file.extension : "?*" 
-   and process.executable : ("./*", "/tmp/*", "/var/tmp/*", "/dev/shm/*", "/var/run/*", "/boot/*", "/srv/*", "/run/*") and
+   and ((process.name in ("bash", "dash", "sh", "tcsh", "csh", "zsh", "ksh", "fish", "ash", "openssl")) or
+   (process.executable : ("./*", "/tmp/*", "/var/tmp/*", "/dev/shm/*", "/var/run/*", "/boot/*", "/srv/*", "/run/*"))) and
    file.path : (
    "/home/*/Downloads/*", "/home/*/Documents/*", "/root/*", "/bin/*", "/usr/bin/*",
-   "/opt/*", "/etc/*", "/var/log/*", "/var/lib/log/*", "/var/backup/*", "/var/www/*")] with runs=25
+   "/opt/*", "/etc/*", "/var/log/*", "/var/lib/log/*", "/var/backup/*", "/var/www/*") and not ((
+   process.name : (
+   "dpkg", "yum", "dnf", "rpm", "dockerd", "go", "java", "pip*", "python*", "node", "containerd", "php", "p4d",
+   "conda", "chrome", "imap", "cmake", "firefox", "semanage", "semodule", "ansible-galaxy", "fc-cache", "jammy", "git",
+   "systemsettings", "vmis-launcher")) or (file.path : "/etc/selinux/*") or (file.extension in ("qmlc", "txt")
+   ))] with runs=25
   [file where host.os.type == "linux" and event.action == "creation" and file.name : (
    "*crypt*", "*restore*", "*lock*", "*recovery*", "*data*", "*read*", "*instruction*", "*how_to*", "*ransom*"
   )]
