--- conflicted
+++ resolved
@@ -3,12 +3,8 @@
 maturity = "production"
 min_stack_comments = "New fields added: required_fields, related_integrations, setup"
 min_stack_version = "8.3.0"
-<<<<<<< HEAD
 updated_date = "2022/12/20"
-=======
-updated_date = "2022/12/15"
 integration = ["endpoint"]
->>>>>>> 7cde7901
 
 [rule]
 author = ["Elastic"]
@@ -16,11 +12,7 @@
 Detects the use of the insmod binary to load a Linux kernel object file. Threat actors can use this binary, given they have root privileges, to load a rootkit on a system providing them with complete control and the ability to hide from security products. Manually loading a kernel module in this manner should not be at all common and can indicate suspcious or malicious behavior.
 """
 from = "now-9m"
-<<<<<<< HEAD
 index = ["logs-endpoint.events.*", "endgame-*"]
-=======
-index = ["logs-endpoint.events.*"]
->>>>>>> 7cde7901
 language = "eql"
 license = "Elastic License v2"
 name = "Kernel module load via insmod"
