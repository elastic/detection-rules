--- conflicted
+++ resolved
@@ -1,12 +1,7 @@
 [metadata]
 creation_date = "2022/03/07"
-<<<<<<< HEAD
 maturity = "production"
-updated_date = "2022/03/24"
-=======
-maturity = "development"
 updated_date = "2022/03/28"
->>>>>>> fb40a4a8
 
 [rule]
 author = ["Elastic"]
