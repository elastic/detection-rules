[metadata]
creation_date = "2023/02/28"
integration = ["endpoint"]
maturity = "production"
min_stack_comments = "Multiple field support in the New Terms rule type was added in Elastic 8.6"
min_stack_version = "8.6.0"
updated_date = "2023/06/22"

[transform]
[[transform.osquery]]
label = "Osquery - Retrieve File Information"
query = "SELECT * FROM file WHERE path = {{file.path}}"

[[transform.osquery]]
label = "Osquery - Retrieve File Listing Information"
query = "SELECT * FROM file WHERE (path LIKE '/etc/update-motd.d/%' OR path LIKE '/usr/lib/update-notifier/%')"

[[transform.osquery]]
label = "Osquery - Retrieve Additional File Listing Information"
query = """
SELECT
  f.path,
  u.username AS file_owner,
  g.groupname AS group_owner,
  datetime(f.atime, 'unixepoch') AS file_last_access_time,
  datetime(f.mtime, 'unixepoch') AS file_last_modified_time,
  datetime(f.ctime, 'unixepoch') AS file_last_status_change_time,
  datetime(f.btime, 'unixepoch') AS file_created_time,
  f.size AS size_bytes
FROM
  file f
  LEFT JOIN users u ON f.uid = u.uid
  LEFT JOIN groups g ON f.gid = g.gid
WHERE (path LIKE '/etc/update-motd.d/%' OR path LIKE '/usr/lib/update-notifier/%')
"""

[[transform.osquery]]
label = "Osquery - Retrieve Running Processes by User"
query = "SELECT pid, username, name FROM processes p JOIN users u ON u.uid = p.uid ORDER BY username"

[[transform.osquery]]
label = "Osquery - Retrieve Crontab Information"
query = "SELECT * FROM crontab"

[rule]
author = ["Elastic"]
description = """
Message of the day (MOTD) is the message that is presented to the user when a user connects to a Linux server via SSH or
a serial connection. Linux systems contain several default MOTD files located in the "/etc/update-motd.d/" and
"/usr/lib/update-notifier/" directories. These scripts run as the root user every time a user connects over SSH or a
serial connection. Adversaries may create malicious MOTD files that grant them persistence onto the target every time a
user connects to the system by executing a backdoor script or command. This rule detects the creation of potentially
malicious files within the default MOTD file directories.
"""
from = "now-9m"
index = ["logs-endpoint.events.*", "endgame-*"]
language = "kuery"
license = "Elastic License v2"
name = "Potential Persistence Through MOTD File Creation Detected"
note = """## Triage and analysis

### Investigating Potential Persistence Through MOTD File Creation Detected

The message-of-the-day (MOTD) is used to display a customizable system-wide message or information to users upon login in Linux.

Attackers can abuse message-of-the-day (motd) files to run scripts, commands or malicious software every time a user connects to a system over SSH or a serial connection, by creating a new file within the `/etc/update-motd.d/` or `/usr/lib/update-notifier/` directory. Files in these directories will automatically run with root privileges when they are made executable.

This rule monitors for the creation of new files within the `/etc/update-motd.d/` or `/usr/lib/update-notifier/` directories.

> **Note**:
> This investigation guide uses the [Osquery Markdown Plugin](https://www.elastic.co/guide/en/security/master/invest-guide-run-osquery.html) introduced in Elastic Stack version 8.5.0. Older Elastic Stack versions will display unrendered Markdown in this guide.

#### Possible Investigation Steps

- Investigate the file that was created or modified.
  - $osquery_0
- Investigate whether any other files in the `/etc/update-motd.d/` or `/usr/lib/update-notifier/` directories have been altered.
  - $osquery_1
  - $osquery_2
- Investigate the script execution chain (parent process tree) for unknown processes. Examine their executable files for prevalence and whether they are located in expected locations.
  - $osquery_3
- Investigate other alerts associated with the user/host during the past 48 hours.
- Investigate whether the modified scripts call other malicious scripts elsewhere on the file system. 
  - If scripts or executables were dropped, retrieve the files and determine if they are malicious:
    - Use a private sandboxed malware analysis system to perform analysis.
      - Observe and collect information about the following activities:
        - Attempts to contact external domains and addresses.
          - Check if the domain is newly registered or unexpected.
          - Check the reputation of the domain or IP address.
        - File access, modification, and creation activities.
        - Cron jobs, services and other persistence mechanisms.
            - $osquery_4

### Related Rules

- Suspicious Process Spawned from MOTD Detected - 4ec47004-b34a-42e6-8003-376a123ea447

### False positive analysis

- This activity is unlikely to happen legitimately. Any activity that triggered the alert and is not inherently malicious must be monitored by the security team.

### Response and remediation

- Initiate the incident response process based on the outcome of the triage.
- Isolate the involved host to prevent further post-compromise behavior.
- If the triage identified malware, search the environment for additional compromised hosts.
  - Implement temporary network rules, procedures, and segmentation to contain the malware.
  - Stop suspicious processes.
  - Immediately block the identified indicators of compromise (IoCs).
  - Inspect the affected systems for additional malware backdoors like reverse shells, reverse proxies, or droppers that attackers could use to reinfect the system.
- Investigate credential exposure on systems compromised or used by the attacker to ensure all compromised accounts are identified. Reset passwords for these accounts and other potentially compromised credentials, such as email, business systems, and web services.
- Delete the MOTD files or restore them to the original configuration.
- Run a full antimalware scan. This may reveal additional artifacts left in the system, persistence mechanisms, and malware components.
- Determine the initial vector abused by the attacker and take action to prevent reinfection through the same vector.
- Leverage the incident response data and logging to improve the mean time to detect (MTTD) and the mean time to respond (MTTR).
"""
references = [
    "https://pberba.github.io/security/2022/02/06/linux-threat-hunting-for-persistence-initialization-scripts-and-shell-configuration/#10-boot-or-logon-initialization-scripts-motd"
]
risk_score = 47
rule_id = "96d11d31-9a79-480f-8401-da28b194608f"
severity = "medium"
<<<<<<< HEAD
tags = ["Elastic", "Host", "Linux", "Threat Detection", "Persistence", "Elastic Endgame", "Investigation Guide"]
=======
tags = ["Domain: Endpoint", "OS: Linux", "Use Case: Threat Detection", "Tactic: Persistence", "Data Source: Elastic Endgame"]
>>>>>>> b4c84e8a
type = "new_terms"
query = '''
host.os.type :"linux" and event.action:("creation" or "file_create_event" or "rename" or "file_rename_event") and 
file.path : (/etc/update-motd.d/* or /usr/lib/update-notifier/*) and not 
process.executable : ("/usr/bin/dpkg" or "/usr/bin/dockerd" or "/bin/rpm") and not file.extension : "swp"
'''

[[rule.threat]]
framework = "MITRE ATT&CK"

[[rule.threat.technique]]
id = "T1037"
name = "Boot or Logon Initialization Scripts"
reference = "https://attack.mitre.org/techniques/T1037/"

[rule.threat.tactic]
id = "TA0003"
name = "Persistence"
reference = "https://attack.mitre.org/tactics/TA0003/"

[rule.new_terms]
field = "new_terms_fields"
value = ["file.path", "process.name"]

[[rule.new_terms.history_window_start]]
field = "history_window_start"
value = "now-7d"<|MERGE_RESOLUTION|>--- conflicted
+++ resolved
@@ -120,11 +120,7 @@
 risk_score = 47
 rule_id = "96d11d31-9a79-480f-8401-da28b194608f"
 severity = "medium"
-<<<<<<< HEAD
-tags = ["Elastic", "Host", "Linux", "Threat Detection", "Persistence", "Elastic Endgame", "Investigation Guide"]
-=======
-tags = ["Domain: Endpoint", "OS: Linux", "Use Case: Threat Detection", "Tactic: Persistence", "Data Source: Elastic Endgame"]
->>>>>>> b4c84e8a
+tags = ["Domain: Endpoint", "OS: Linux", "Use Case: Threat Detection", "Tactic: Persistence", "Data Source: Elastic Endgame", "Resources: Investigation Guide"]
 type = "new_terms"
 query = '''
 host.os.type :"linux" and event.action:("creation" or "file_create_event" or "rename" or "file_rename_event") and 
