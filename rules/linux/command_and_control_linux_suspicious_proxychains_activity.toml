[metadata]
creation_date = "2023/08/23"
integration = ["endpoint"]
maturity = "production"
min_stack_comments = "New fields added: required_fields, related_integrations, setup"
min_stack_version = "8.3.0"
updated_date = "2023/11/02"

[transform]
[[transform.osquery]]
label = "Osquery - Retrieve Listening Ports"
query = "SELECT pid, address, port, socket, protocol, path FROM listening_ports"

[[transform.osquery]]
label = "Osquery - Retrieve Open Sockets"
query = "SELECT pid, family, remote_address, remote_port, socket, state FROM process_open_sockets"

[[transform.osquery]]
label = "Osquery - Retrieve Information for a Specific User"
query = "SELECT * FROM users WHERE username = {{user.name}}"

[[transform.osquery]]
label = "Osquery - Investigate the Account Authentication Status"
query = "SELECT * FROM logged_in_users WHERE user = {{user.name}}"

[[transform.osquery]]
label = "Osquery - Retrieve Running Processes by User"
query = "SELECT pid, username, name FROM processes p JOIN users u ON u.uid = p.uid ORDER BY username"

[[transform.osquery]]
label = "Osquery - Retrieve Process Info"
query = "SELECT name, cmdline, parent, path, uid FROM processes"

[rule]
author = ["Elastic"]
description = """
This rule monitors for the execution of suspicious linux tools through ProxyChains. ProxyChains is a command-line tool
that enables the routing of network connections through intermediary proxies, enhancing anonymity and enabling access to
restricted resources. Attackers can exploit the ProxyChains utility to hide their true source IP address, evade detection,
and perform malicious activities through a chain of proxy servers, potentially masking their identity and intentions.
"""
from = "now-9m"
index = ["logs-endpoint.events.*"]
language = "eql"
license = "Elastic License v2"
name = "Suspicious Utility Launched via ProxyChains"
<<<<<<< HEAD
note = """## Triage and analysis

### Investigating Suspicious Utility Launched via ProxyChains

Attackers can leverage `proxychains` to obfuscate their origin and bypass network defenses by routing their malicious traffic through multiple intermediary servers.

This rule looks for a list of suspicious processes spawned through `proxychains` by analyzing process command line arguments. 

> **Note**:
> This investigation guide uses the [Osquery Markdown Plugin](https://www.elastic.co/guide/en/security/master/invest-guide-run-osquery.html) introduced in Elastic Stack version 8.5.0. Older Elastic Stack versions will display unrendered Markdown in this guide.
> This investigation guide uses [placeholder fields](https://www.elastic.co/guide/en/security/current/osquery-placeholder-fields.html) to dynamically pass alert data into Osquery queries. Placeholder fields were introduced in Elastic Stack version 8.7.0. If you're using Elastic Stack version 8.6.0 or earlier, you'll need to manually adjust this investigation guide's queries to ensure they properly run.

#### Possible investigation steps

- Identify any signs of suspicious network activity or anomalies that may indicate network obfuscation. This could include unexpected traffic patterns or unusual network behavior.
  - Investigate listening ports and open sockets to look for potential protocol tunneling, reverse shells, or data exfiltration.
    - $osquery_0
    - $osquery_1
- Identify the user account that performed the action, analyze it, and check whether it should perform this kind of action.
  - $osquery_2
- Investigate whether the user is currently logged in and active.
  - $osquery_3
- Investigate the script execution chain (parent process tree) for unknown processes. Examine their executable files for prevalence and whether they are located in expected locations.
  - $osquery_4
  - $osquery_5
- Investigate other alerts associated with the user/host during the past 48 hours.
  - If scripts or executables were dropped, retrieve the files and determine if they are malicious:
    - Use a private sandboxed malware analysis system to perform analysis.
      - Observe and collect information about the following activities:
        - Attempts to contact external domains and addresses.
          - Check if the domain is newly registered or unexpected.
          - Check the reputation of the domain or IP address.
        - File access, modification, and creation activities.

### Related rules
=======
references = ["https://blog.bitsadmin.com/living-off-the-foreign-land-windows-as-offensive-platform"]
risk_score = 21
rule_id = "6ace94ba-f02c-4d55-9f53-87d99b6f9af4"
setup = """
>>>>>>> 90a2043b

- ProxyChains Activity - 4b868f1f-15ff-4ba3-8c11-d5a7a6356d37
- Potential Protocol Tunneling via Chisel Client - 3f12325a-4cc6-410b-8d4c-9fbbeb744cfd
- Potential Protocol Tunneling via Chisel Server - ac8805f6-1e08-406c-962e-3937057fa86f
- Potential Linux Tunneling and/or Port Forwarding - 6ee947e9-de7e-4281-a55d-09289bdf947e
- Potential Protocol Tunneling via EarthWorm - 9f1c4ca3-44b5-481d-ba42-32dc215a2769

### False positive analysis

- If this activity is related to new benign software installation activity, consider adding exceptions — preferably with a combination of user and command line conditions.
- If this activity is related to a system administrator or developer who uses this utility for benign purposes, consider adding exceptions for specific user accounts or hosts. 
- Try to understand the context of the execution by thinking about the user, machine, or business purpose. A small number of endpoints, such as servers with unique software, might appear unusual but satisfy a specific business need.

### Response and remediation

- Initiate the incident response process based on the outcome of the triage.
- Isolate the involved host to prevent further post-compromise behavior.
- If the triage identified malware, search the environment for additional compromised hosts.
  - Implement temporary network rules, procedures, and segmentation to contain the malware.
  - Stop suspicious processes.
  - Immediately block the identified indicators of compromise (IoCs).
  - Inspect the affected systems for additional malware backdoors, such as reverse shells, reverse proxies, or droppers, that attackers could use to reinfect the system.
- Remove and block malicious artifacts identified during triage.
- Investigate credential exposure on systems compromised or used by the attacker to ensure all compromised accounts are identified. Reset passwords for these accounts and other potentially compromised credentials, such as email, business systems, and web services.
- Run a full antimalware scan. This may reveal additional artifacts left in the system, persistence mechanisms, and malware components.
- Determine the initial vector abused by the attacker and take action to prevent reinfection through the same vector.
- Leverage the incident response data and logging to improve the mean time to detect (MTTD) and the mean time to respond (MTTR).
"""
references = ["https://blog.bitsadmin.com/living-off-the-foreign-land-windows-as-offensive-platform"]
risk_score = 21
rule_id = "6ace94ba-f02c-4d55-9f53-87d99b6f9af4"
setup = """This rule requires data coming in from Elastic Defend.

### Elastic Defend Integration Setup
Elastic Defend is integrated into the Elastic Agent using Fleet. Upon configuration, the integration allows the Elastic Agent to monitor events on your host and send data to the Elastic Security app.

#### Prerequisite Requirements:
- Fleet is required for Elastic Defend.
- To configure Fleet Server refer to the [documentation](https://www.elastic.co/guide/en/fleet/current/fleet-server.html).

#### The following steps should be executed in order to add the Elastic Defend integration on a Linux System:
- Go to the Kibana home page and click "Add integrations".
- In the query bar, search for "Elastic Defend" and select the integration to see more details about it.
- Click "Add Elastic Defend".
- Configure the integration name and optionally add a description.
- Select the type of environment you want to protect, either "Traditional Endpoints" or "Cloud Workloads".
- Select a configuration preset. Each preset comes with different default settings for Elastic Agent, you can further customize these later by configuring the Elastic Defend integration policy. [Helper guide](https://www.elastic.co/guide/en/security/current/configure-endpoint-integration-policy.html).
- We suggest selecting "Complete EDR (Endpoint Detection and Response)" as a configuration setting, that provides "All events; all preventions"
- Enter a name for the agent policy in "New agent policy name". If other agent policies already exist, you can click the "Existing hosts" tab and select an existing policy instead.
For more details on Elastic Agent configuration settings, refer to the [helper guide](https://www.elastic.co/guide/en/fleet/8.10/agent-policy.html).
- Click "Save and Continue".
- To complete the integration, select "Add Elastic Agent to your hosts" and continue to the next section to install the Elastic Agent on your hosts.
For more details on Elastic Defend refer to the [helper guide](https://www.elastic.co/guide/en/security/current/install-endpoint.html).
"""
severity = "low"
tags = [
        "Domain: Endpoint",
        "OS: Linux",
        "Use Case: Threat Detection",
        "Tactic: Command and Control",
        "Data Source: Elastic Defend"
        ]
timestamp_override = "event.ingested"
type = "eql"
query = '''
process where host.os.type == "linux" and event.action == "exec" and event.type == "start" and 
process.name == "proxychains" and process.args : (
  "ssh", "sshd", "sshuttle", "socat", "iodine", "iodined", "dnscat", "hans", "hans-ubuntu", "ptunnel-ng",
  "ssf", "3proxy", "ngrok", "gost", "pivotnacci", "chisel*", "nmap", "ping", "python*", "php*", "perl", "ruby",
  "lua*", "openssl", "nc", "netcat", "ncat", "telnet", "awk", "java", "telnet", "ftp", "curl", "wget")
'''

[[rule.threat]]
framework = "MITRE ATT&CK"

[[rule.threat.technique]]
id = "T1572"
name = "Protocol Tunneling"
reference = "https://attack.mitre.org/techniques/T1572/"

[rule.threat.tactic]
id = "TA0011"
name = "Command and Control"
reference = "https://attack.mitre.org/tactics/TA0011/"<|MERGE_RESOLUTION|>--- conflicted
+++ resolved
@@ -44,7 +44,6 @@
 language = "eql"
 license = "Elastic License v2"
 name = "Suspicious Utility Launched via ProxyChains"
-<<<<<<< HEAD
 note = """## Triage and analysis
 
 ### Investigating Suspicious Utility Launched via ProxyChains
@@ -80,12 +79,6 @@
         - File access, modification, and creation activities.
 
 ### Related rules
-=======
-references = ["https://blog.bitsadmin.com/living-off-the-foreign-land-windows-as-offensive-platform"]
-risk_score = 21
-rule_id = "6ace94ba-f02c-4d55-9f53-87d99b6f9af4"
-setup = """
->>>>>>> 90a2043b
 
 - ProxyChains Activity - 4b868f1f-15ff-4ba3-8c11-d5a7a6356d37
 - Potential Protocol Tunneling via Chisel Client - 3f12325a-4cc6-410b-8d4c-9fbbeb744cfd
