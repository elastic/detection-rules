--- conflicted
+++ resolved
@@ -110,13 +110,9 @@
 references = ["https://blog.bitsadmin.com/living-off-the-foreign-land-windows-as-offensive-platform"]
 risk_score = 21
 rule_id = "6ace94ba-f02c-4d55-9f53-87d99b6f9af4"
-<<<<<<< HEAD
 setup = """## Setup
 
 This rule requires data coming in from Elastic Defend.
-=======
-setup = """This rule requires data coming in from Elastic Defend.
->>>>>>> 709cfddc
 
 ### Elastic Defend Integration Setup
 Elastic Defend is integrated into the Elastic Agent using Fleet. Upon configuration, the integration allows the Elastic Agent to monitor events on your host and send data to the Elastic Security app.
