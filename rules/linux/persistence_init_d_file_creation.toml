--- conflicted
+++ resolved
@@ -126,11 +126,7 @@
 risk_score = 47
 rule_id = "474fd20e-14cc-49c5-8160-d9ab4ba16c8b"
 severity = "medium"
-<<<<<<< HEAD
-tags = ["Elastic", "Host", "Linux", "Threat Detection", "Persistence", "Elastic Endgame", "Investigation Guide"]
-=======
-tags = ["Domain: Endpoint", "OS: Linux", "Use Case: Threat Detection", "Tactic: Persistence", "Data Source: Elastic Endgame"]
->>>>>>> b4c84e8a
+tags = ["Domain: Endpoint", "OS: Linux", "Use Case: Threat Detection", "Tactic: Persistence", "Data Source: Elastic Endgame", "Resources: Investigation Guide"]
 timestamp_override = "event.ingested"
 type = "new_terms"
 query = '''
