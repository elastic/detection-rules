--- conflicted
+++ resolved
@@ -104,11 +104,7 @@
 risk_score = 47
 rule_id = "0f4d35e4-925e-4959-ab24-911be207ee6f"
 severity = "medium"
-<<<<<<< HEAD
-tags = ["Elastic", "Host", "Linux", "Threat Detection", "Persistence", "Elastic Endgame", "Investigation Guide"]
-=======
-tags = ["Domain: Endpoint", "OS: Linux", "Use Case: Threat Detection", "Tactic: Persistence", "Data Source: Elastic Endgame"]
->>>>>>> b4c84e8a
+tags = ["Domain: Endpoint", "OS: Linux", "Use Case: Threat Detection", "Tactic: Persistence", "Data Source: Elastic Endgame", "Resources: Investigation Guide"]
 type = "new_terms"
 query = '''
 host.os.type : "linux" and event.category : "file" and 
