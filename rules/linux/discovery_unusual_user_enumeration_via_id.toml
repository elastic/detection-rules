--- conflicted
+++ resolved
@@ -4,11 +4,7 @@
 maturity = "production"
 min_stack_comments = "New fields added: required_fields, related_integrations, setup"
 min_stack_version = "8.3.0"
-<<<<<<< HEAD
-updated_date = "2023/09/29"
-=======
 updated_date = "2023/10/13"
->>>>>>> 77f73087
 
 [rule]
 author = ["Elastic"]
@@ -57,8 +53,7 @@
 query = '''
 sequence by host.id, process.parent.entity_id with maxspan=1s
   [process where host.os.type == "linux" and event.action == "exec" and event.type == "start" and 
-   process.name == "id" and process.args_count == 2 and 
-   not (process.parent.name == "rpm" or process.parent.args : "/var/tmp/rpm-tmp*")] with runs=20
+   process.name == "id" and process.args_count == 2] with runs=20
 '''
 
 [[rule.threat]]
