[metadata]
creation_date = "2020/04/17"
ecs_version = ["1.6.0"]
maturity = "production"
<<<<<<< HEAD
updated_date = "2020/10/22"
=======
updated_date = "2020/10/26"
>>>>>>> 2065af89

[rule]
author = ["Elastic"]
description = "Adversaries may encode/decode data in an attempt to evade detection by host- or network-based security controls."
false_positives = [
    """
    Automated tools such as Jenkins may encode or decode files as part of their normal behavior. These events can be
    filtered by the process executable or username values.
    """,
]
from = "now-9m"
index = ["auditbeat-*", "logs-endpoint.events.*"]
language = "kuery"
license = "Elastic License"
name = "Hex Encoding/Decoding Activity"
risk_score = 21
rule_id = "a9198571-b135-4a76-b055-e3e5a476fd83"
severity = "low"
<<<<<<< HEAD
tags = ["Elastic", "Linux"]
timeline_id = "76e52245-7519-4251-91ab-262fb1a1728c"
=======
tags = ["Elastic", "Host", "Linux", "Threat Detection", "Defense Evasion"]
>>>>>>> 2065af89
type = "query"

query = '''
event.category:process and event.type:(start or process_started) and process.name:(hexdump or od or xxd)
'''


[[rule.threat]]
framework = "MITRE ATT&CK"
[[rule.threat.technique]]
id = "T1140"
name = "Deobfuscate/Decode Files or Information"
reference = "https://attack.mitre.org/techniques/T1140/"


[rule.threat.tactic]
id = "TA0005"
name = "Defense Evasion"
reference = "https://attack.mitre.org/tactics/TA0005/"
[[rule.threat]]
framework = "MITRE ATT&CK"
[[rule.threat.technique]]
id = "T1027"
name = "Obfuscated Files or Information"
reference = "https://attack.mitre.org/techniques/T1027/"


[rule.threat.tactic]
id = "TA0005"
name = "Defense Evasion"
reference = "https://attack.mitre.org/tactics/TA0005/"
<|MERGE_RESOLUTION|>--- conflicted
+++ resolved
@@ -2,11 +2,7 @@
 creation_date = "2020/04/17"
 ecs_version = ["1.6.0"]
 maturity = "production"
-<<<<<<< HEAD
-updated_date = "2020/10/22"
-=======
 updated_date = "2020/10/26"
->>>>>>> 2065af89
 
 [rule]
 author = ["Elastic"]
@@ -25,12 +21,8 @@
 risk_score = 21
 rule_id = "a9198571-b135-4a76-b055-e3e5a476fd83"
 severity = "low"
-<<<<<<< HEAD
-tags = ["Elastic", "Linux"]
+tags = ["Elastic", "Host", "Linux", "Threat Detection", "Defense Evasion"]
 timeline_id = "76e52245-7519-4251-91ab-262fb1a1728c"
-=======
-tags = ["Elastic", "Host", "Linux", "Threat Detection", "Defense Evasion"]
->>>>>>> 2065af89
 type = "query"
 
 query = '''
@@ -61,4 +53,4 @@
 [rule.threat.tactic]
 id = "TA0005"
 name = "Defense Evasion"
-reference = "https://attack.mitre.org/tactics/TA0005/"
+reference = "https://attack.mitre.org/tactics/TA0005/"