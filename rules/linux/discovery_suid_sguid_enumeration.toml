[metadata]
creation_date = "2023/07/24"
integration = ["endpoint"]
maturity = "production"
min_stack_comments = "New fields added: required_fields, related_integrations, setup"
min_stack_version = "8.3.0"
<<<<<<< HEAD
updated_date = "2023/09/26"
=======
updated_date = "2023/10/13"
>>>>>>> 77f73087

[rule]
author = ["Elastic"]
description = """
This rule monitors for the usage of the "find" command in conjunction with SUID and SGUID permission arguments. SUID 
(Set User ID) and SGID (Set Group ID) are special permissions in Linux that allow a program to execute with the 
privileges of the file owner or group, respectively, rather than the privileges of the user running the program. In
case an attacker is able to enumerate and find a binary that is misconfigured, they might be able to leverage this 
misconfiguration to escalate privileges by exploiting vulnerabilities or built-in features in the privileged program.
"""
from = "now-9m"
index = ["logs-endpoint.events.*"]
language = "eql"
license = "Elastic License v2"
name = "SUID/SGUID Enumeration Detected"
note = """## Setup

This rule requires data coming in from Elastic Defend.

### Elastic Defend Integration Setup
Elastic Defend is integrated into the Elastic Agent using Fleet. Upon configuration, the integration allows
the Elastic Agent to monitor events on your host and send data to the Elastic Security app.

#### Prerequisite Requirements:
- Fleet is required for Elastic Defend.
- To configure Fleet Server refer to the [documentation](https://www.elastic.co/guide/en/fleet/current/fleet-server.html).

#### The following steps should be executed in order to add the Elastic Defend integration on a Linux System:
- Go to the Kibana home page and click Add integrations.
- In the query bar, search for Elastic Defend and select the integration to see more details about it.
- Click Add Elastic Defend.
- Configure the integration name and optionally add a description.
- Select the type of environment you want to protect, either Traditional Endpoints or Cloud Workloads.
- Select a configuration preset. Each preset comes with different default settings for Elastic Agent, you can further customize these later by configuring the Elastic Defend integration policy. [Helper guide](https://www.elastic.co/guide/en/security/current/configure-endpoint-integration-policy.html).
- We suggest to select "Complete EDR (Endpoint Detection and Response)" as a configuration setting, that provides "All events; all preventions"
- Enter a name for the agent policy in New agent policy name. If other agent policies already exist, you can click the Existing hosts tab and select an existing policy instead.
For more details on Elastic Agent configuration settings, refer to the [helper guide](https://www.elastic.co/guide/en/fleet/8.10/agent-policy.html).
- Click Save and Continue.
- To complete the integration, select Add Elastic Agent to your hosts and continue to the next section to install the Elastic Agent on your hosts.
For more details on Elastic Defend refer to the [helper guide](https://www.elastic.co/guide/en/security/current/install-endpoint.html).

"""
risk_score = 21
rule_id = "5b06a27f-ad72-4499-91db-0c69667bffa5"
severity = "low"
tags = ["Domain: Endpoint", "OS: Linux", "Use Case: Threat Detection", "Tactic: Discovery", "Tactic: Privilege Escalation", "Data Source: Elastic Defend"]
timestamp_override = "event.ingested"
type = "eql"
query = '''
process where host.os.type == "linux" and event.type == "start" and event.action == "exec" and 
process.name == "find" and process.args : "-perm" and process.args : (
  "/6000", "-6000", "/4000", "-4000", "/2000", "-2000", "/u=s", "-u=s", "/g=s", "-g=s", "/u=s,g=s", "/g=s,u=s"
) and not (
  user.Ext.real.id == "0" or group.Ext.real.id == "0" or process.args_count >= 12 or 
  (process.args : "/usr/bin/pkexec" and process.args : "-xdev" and process.args_count == 7)
)
'''

[[rule.threat]]
framework = "MITRE ATT&CK"

[[rule.threat.technique]]
id = "T1083"
name = "File and Directory Discovery"
reference = "https://attack.mitre.org/techniques/T1083/"

[rule.threat.tactic]
id = "TA0007"
name = "Discovery"
reference = "https://attack.mitre.org/tactics/TA0007/"

[[rule.threat]]
framework = "MITRE ATT&CK"

[[rule.threat.technique]]
id = "T1548"
name = "Abuse Elevation Control Mechanism"
reference = "https://attack.mitre.org/techniques/T1548/"

[[rule.threat.technique.subtechnique]]
id = "T1548.001"
name = "Setuid and Setgid"
reference = "https://attack.mitre.org/techniques/T1548/001/"

[rule.threat.tactic]
id = "TA0004"
name = "Privilege Escalation"
reference = "https://attack.mitre.org/tactics/TA0004/"

[[rule.threat]]
framework = "MITRE ATT&CK"

[rule.threat.tactic]
id = "TA0003"
name = "Persistence"
reference = "https://attack.mitre.org/tactics/TA0003/"<|MERGE_RESOLUTION|>--- conflicted
+++ resolved
@@ -4,11 +4,7 @@
 maturity = "production"
 min_stack_comments = "New fields added: required_fields, related_integrations, setup"
 min_stack_version = "8.3.0"
-<<<<<<< HEAD
-updated_date = "2023/09/26"
-=======
 updated_date = "2023/10/13"
->>>>>>> 77f73087
 
 [rule]
 author = ["Elastic"]
@@ -61,10 +57,8 @@
 process where host.os.type == "linux" and event.type == "start" and event.action == "exec" and 
 process.name == "find" and process.args : "-perm" and process.args : (
   "/6000", "-6000", "/4000", "-4000", "/2000", "-2000", "/u=s", "-u=s", "/g=s", "-g=s", "/u=s,g=s", "/g=s,u=s"
-) and not (
-  user.Ext.real.id == "0" or group.Ext.real.id == "0" or process.args_count >= 12 or 
-  (process.args : "/usr/bin/pkexec" and process.args : "-xdev" and process.args_count == 7)
-)
+) and 
+not user.Ext.real.id == "0" and not group.Ext.real.id == "0"
 '''
 
 [[rule.threat]]
