[metadata]
creation_date = "2023/08/29"
integration = ["endpoint"]
maturity = "production"
min_stack_comments = "New fields added: required_fields, related_integrations, setup"
min_stack_version = "8.3.0"
<<<<<<< HEAD
updated_date = "2023/09/26"
=======
updated_date = "2023/10/13"
>>>>>>> 77f73087

[rule]
author = ["Elastic"]
description = """
This rule monitors for the copying or moving of a system binary to a suspicious directory. Adversaries may copy/move 
and rename system binaries to evade detection. Copying a system binary to a different location should not occur often,
so if it does, the activity should be investigated. 
"""
from = "now-9m"
index = ["logs-endpoint.events.*"]
language = "eql"
license = "Elastic License v2"
name = "System Binary Copied and/or Moved to Suspicious Directory"
note = """## Setup

This rule requires data coming in from Elastic Defend.

### Elastic Defend Integration Setup
Elastic Defend is integrated into the Elastic Agent using Fleet. Upon configuration, the integration allows
the Elastic Agent to monitor events on your host and send data to the Elastic Security app.

#### Prerequisite Requirements:
- Fleet is required for Elastic Defend.
- To configure Fleet Server refer to the [documentation](https://www.elastic.co/guide/en/fleet/current/fleet-server.html).

#### The following steps should be executed in order to add the Elastic Defend integration on a Linux System:
- Go to the Kibana home page and click Add integrations.
- In the query bar, search for Elastic Defend and select the integration to see more details about it.
- Click Add Elastic Defend.
- Configure the integration name and optionally add a description.
- Select the type of environment you want to protect, either Traditional Endpoints or Cloud Workloads.
- Select a configuration preset. Each preset comes with different default settings for Elastic Agent, you can further customize these later by configuring the Elastic Defend integration policy. [Helper guide](https://www.elastic.co/guide/en/security/current/configure-endpoint-integration-policy.html).
- We suggest to select "Complete EDR (Endpoint Detection and Response)" as a configuration setting, that provides "All events; all preventions"
- Enter a name for the agent policy in New agent policy name. If other agent policies already exist, you can click the Existing hosts tab and select an existing policy instead.
For more details on Elastic Agent configuration settings, refer to the [helper guide](https://www.elastic.co/guide/en/fleet/8.10/agent-policy.html).
- Click Save and Continue.
- To complete the integration, select Add Elastic Agent to your hosts and continue to the next section to install the Elastic Agent on your hosts.
For more details on Elastic Defend refer to the [helper guide](https://www.elastic.co/guide/en/security/current/install-endpoint.html).

"""
risk_score = 21
rule_id = "fda1d332-5e08-4f27-8a9b-8c802e3292a6"
severity = "low"
tags = ["Domain: Endpoint", "OS: Linux", "Use Case: Threat Detection", "Tactic: Defense Evasion", "Data Source: Elastic Defend"]
type = "eql"
query = '''
sequence by host.id, process.entity_id with maxspan=1s
  [process where host.os.type == "linux" and event.action == "exec" and event.type == "start" and 
   process.name in ("cp", "mv") and process.args : (
   // Shells
   "/bin/*sh", "/usr/bin/*sh", 

   // Interpreters
   "/bin/python*", "/usr/bin/python*", "/bin/php*", "/usr/bin/php*", "/bin/ruby*", "/usr/bin/ruby*", "/bin/perl*",
   "/usr/bin/perl*", "/bin/lua*", "/usr/bin/lua*", "/bin/java*", "/usr/bin/java*", 

   // Compilers
   "/bin/gcc*", "/usr/bin/gcc*", "/bin/g++*", "/usr/bin/g++*", "/bin/cc", "/usr/bin/cc",

   // Suspicious utilities
   "/bin/nc", "/usr/bin/nc", "/bin/ncat", "/usr/bin/ncat", "/bin/netcat", "/usr/bin/netcat", "/bin/nc.openbsd",
   "/usr/bin/nc.openbsd", "/bin/*awk", "/usr/bin/*awk", "/bin/socat", "/usr/bin/socat", "/bin/openssl",
   "/usr/bin/openssl", "/bin/telnet", "/usr/bin/telnet", "/bin/mkfifo", "/usr/bin/mkfifo", "/bin/mknod",
   "/usr/bin/mknod", "/bin/ping*", "/usr/bin/ping*", "/bin/nmap", "/usr/bin/nmap",

   // System utilities
   "/bin/ls", "/usr/bin/ls", "/bin/cat", "/usr/bin/cat", "/bin/sudo", "/usr/bin/sudo", "/bin/curl", "/usr/bin/curl",
   "/bin/wget", "/usr/bin/wget", "/bin/tmux", "/usr/bin/tmux", "/bin/screen", "/usr/bin/screen", "/bin/ssh",
   "/usr/bin/ssh", "/bin/ftp", "/usr/bin/ftp"
  ) and not process.parent.name in ("dracut-install", "apticron", "generate-from-dir", "platform-python")]
  [file where host.os.type == "linux" and event.action == "creation" and file.path : (
    "/dev/shm/*", "/run/shm/*", "/tmp/*", "/var/tmp/*", "/run/*", "/var/run/*", "/var/www/*", "/proc/*/fd/*"
  )]
'''

[[rule.threat]]
framework = "MITRE ATT&CK"

[[rule.threat.technique]]
id = "T1564"
name = "Hide Artifacts"
reference = "https://attack.mitre.org/techniques/T1564/"

[[rule.threat.technique]]
id = "T1036"
name = "Masquerading"
reference = "https://attack.mitre.org/techniques/T1036/"

[[rule.threat.technique.subtechnique]]
id = "T1036.003"
name = "Rename System Utilities"
reference = "https://attack.mitre.org/techniques/T1036/003/"

[rule.threat.tactic]
id = "TA0005"
name = "Defense Evasion"
reference = "https://attack.mitre.org/tactics/TA0005/"<|MERGE_RESOLUTION|>--- conflicted
+++ resolved
@@ -4,11 +4,7 @@
 maturity = "production"
 min_stack_comments = "New fields added: required_fields, related_integrations, setup"
 min_stack_version = "8.3.0"
-<<<<<<< HEAD
-updated_date = "2023/09/26"
-=======
 updated_date = "2023/10/13"
->>>>>>> 77f73087
 
 [rule]
 author = ["Elastic"]
@@ -57,7 +53,7 @@
 query = '''
 sequence by host.id, process.entity_id with maxspan=1s
   [process where host.os.type == "linux" and event.action == "exec" and event.type == "start" and 
-   process.name in ("cp", "mv") and process.args : (
+   process.name in ("cp", "mv", "cat") and process.args : (
    // Shells
    "/bin/*sh", "/usr/bin/*sh", 
 
@@ -75,10 +71,10 @@
    "/usr/bin/mknod", "/bin/ping*", "/usr/bin/ping*", "/bin/nmap", "/usr/bin/nmap",
 
    // System utilities
-   "/bin/ls", "/usr/bin/ls", "/bin/cat", "/usr/bin/cat", "/bin/sudo", "/usr/bin/sudo", "/bin/curl", "/usr/bin/curl",
-   "/bin/wget", "/usr/bin/wget", "/bin/tmux", "/usr/bin/tmux", "/bin/screen", "/usr/bin/screen", "/bin/ssh",
-   "/usr/bin/ssh", "/bin/ftp", "/usr/bin/ftp"
-  ) and not process.parent.name in ("dracut-install", "apticron", "generate-from-dir", "platform-python")]
+   "/bin/ls", "/usr/bin/ls", "/bin/cat", "/usr/bin/cat", "/bin/mv", "/usr/bin/mv", "/bin/cp", "/usr/bin/cp",
+   "/bin/sudo", "/usr/bin/sudo", "/bin/curl", "/usr/bin/curl", "/bin/wget", "/usr/bin/wget", "/bin/tmux",
+   "/usr/bin/tmux", "/bin/screen", "/usr/bin/screen", "/bin/ssh", "/usr/bin/ssh", "/bin/ftp", "/usr/bin/ftp"
+  )]
   [file where host.os.type == "linux" and event.action == "creation" and file.path : (
     "/dev/shm/*", "/run/shm/*", "/tmp/*", "/var/tmp/*", "/run/*", "/var/run/*", "/var/www/*", "/proc/*/fd/*"
   )]
@@ -92,15 +88,6 @@
 name = "Hide Artifacts"
 reference = "https://attack.mitre.org/techniques/T1564/"
 
-[[rule.threat.technique]]
-id = "T1036"
-name = "Masquerading"
-reference = "https://attack.mitre.org/techniques/T1036/"
-
-[[rule.threat.technique.subtechnique]]
-id = "T1036.003"
-name = "Rename System Utilities"
-reference = "https://attack.mitre.org/techniques/T1036/003/"
 
 [rule.threat.tactic]
 id = "TA0005"
