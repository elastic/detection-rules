[metadata]
creation_date = "2023/06/14"
integration = ["endpoint"]
maturity = "production"
<<<<<<< HEAD
min_stack_comments = "Multiple field support in the New Terms rule type was added in Elastic 8.6"
min_stack_version = "8.6.0"
updated_date = "2023/09/25"
=======
min_stack_comments = "The single field New Term rule type used in this rule was added in Elastic 8.4"
min_stack_version = "8.4.0"
updated_date = "2023/10/16"
>>>>>>> 77f73087

[rule]
author = ["Elastic"]
description = """
This rule monitors for the execution of several commonly used system commands executed by a previously unknown
executable located in commonly abused directories. An alert from this rule can indicate the presence of potentially 
malicious activity, such as the execution of unauthorized or suspicious processes attempting to run malicious code. 
Detecting and investigating such behavior can help identify and mitigate potential security threats, protecting the 
system and its data from potential compromise.
"""
from = "now-9m"
index = ["logs-endpoint.events.*", "endgame-*"]
language = "kuery"
license = "Elastic License v2"
name = "Suspicious System Commands Executed by Previously Unknown Executable"
note = """## Setup

This rule requires data coming in from Elastic Defend.

### Elastic Defend Integration Setup
Elastic Defend is integrated into the Elastic Agent using Fleet. Upon configuration, the integration allows
the Elastic Agent to monitor events on your host and send data to the Elastic Security app.

#### Prerequisite Requirements:
- Fleet is required for Elastic Defend.
- To configure Fleet Server refer to the [documentation](https://www.elastic.co/guide/en/fleet/current/fleet-server.html).

#### The following steps should be executed in order to add the Elastic Defend integration on a Linux System:
- Go to the Kibana home page and click Add integrations.
- In the query bar, search for Elastic Defend and select the integration to see more details about it.
- Click Add Elastic Defend.
- Configure the integration name and optionally add a description.
- Select the type of environment you want to protect, either Traditional Endpoints or Cloud Workloads.
- Select a configuration preset. Each preset comes with different default settings for Elastic Agent, you can further customize these later by configuring the Elastic Defend integration policy. [Helper guide](https://www.elastic.co/guide/en/security/current/configure-endpoint-integration-policy.html).
- We suggest to select "Complete EDR (Endpoint Detection and Response)" as a configuration setting, that provides "All events; all preventions"
- Enter a name for the agent policy in New agent policy name. If other agent policies already exist, you can click the Existing hosts tab and select an existing policy instead.
For more details on Elastic Agent configuration settings, refer to the [helper guide](https://www.elastic.co/guide/en/fleet/8.10/agent-policy.html).
- Click Save and Continue.
- To complete the integration, select Add Elastic Agent to your hosts and continue to the next section to install the Elastic Agent on your hosts.
For more details on Elastic Defend refer to the [helper guide](https://www.elastic.co/guide/en/security/current/install-endpoint.html).

"""
risk_score = 21
rule_id = "e9001ee6-2d00-4d2f-849e-b8b1fb05234c"
severity = "low"
tags = ["Domain: Endpoint", "OS: Linux", "Use Case: Threat Detection", "Tactic: Execution", "Data Source: Elastic Endgame", "Data Source: Elastic Defend"]
timestamp_override = "event.ingested"
type = "new_terms"

query = '''
host.os.type:linux and event.category:process and event.action:(exec or exec_event or fork or fork_event) and 
process.executable:(
  /bin/* or /usr/bin/* or /usr/share/* or /tmp/* or /var/tmp/* or /dev/shm/* or
  /etc/init.d/* or /etc/rc*.d/* or /etc/crontab or /etc/cron.*/* or /etc/update-motd.d/* or 
  /usr/lib/update-notifier/* or /home/*/.* or /boot/* or /srv/* or /run/*) 
  and process.args:(whoami or id or hostname or uptime or top or ifconfig or netstat or route or ps or pwd or ls) and 
  not process.name:(sudo or which or whoami or id or hostname or uptime or top or netstat or ps or pwd or ls or apt or 
  dpkg or yum or rpm or dnf or dockerd or docker or snapd or snap) and
  not process.parent.executable:(/bin/* or /usr/bin/* or /run/k3s/* or /etc/network/* or /opt/Elastic/*)
'''

[[rule.threat]]
framework = "MITRE ATT&CK"
  
[rule.threat.tactic]
name = "Execution"
id = "TA0002"
reference = "https://attack.mitre.org/tactics/TA0002/"

[[rule.threat.technique]]
name = "Command and Scripting Interpreter"
id = "T1059"
reference = "https://attack.mitre.org/techniques/T1059/"

[[rule.threat.technique.subtechnique]]
name = "Unix Shell"
id = "T1059.004"
reference = "https://attack.mitre.org/techniques/T1059/004/"

[rule.new_terms]
field = "new_terms_fields"
value = ["host.id", "user.id", "process.executable"]

[[rule.new_terms.history_window_start]]
field = "history_window_start"
value = "now-14d"<|MERGE_RESOLUTION|>--- conflicted
+++ resolved
@@ -2,15 +2,9 @@
 creation_date = "2023/06/14"
 integration = ["endpoint"]
 maturity = "production"
-<<<<<<< HEAD
-min_stack_comments = "Multiple field support in the New Terms rule type was added in Elastic 8.6"
-min_stack_version = "8.6.0"
-updated_date = "2023/09/25"
-=======
 min_stack_comments = "The single field New Term rule type used in this rule was added in Elastic 8.4"
 min_stack_version = "8.4.0"
 updated_date = "2023/10/16"
->>>>>>> 77f73087
 
 [rule]
 author = ["Elastic"]
@@ -92,7 +86,7 @@
 
 [rule.new_terms]
 field = "new_terms_fields"
-value = ["host.id", "user.id", "process.executable"]
+value = ["process.executable"]
 
 [[rule.new_terms.history_window_start]]
 field = "history_window_start"
