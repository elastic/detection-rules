[metadata]
creation_date = "2020/04/15"
ecs_version = ["1.6.0"]
maturity = "production"
<<<<<<< HEAD
updated_date = "2020/11/16"
=======
updated_date = "2020/10/27"
>>>>>>> b9120323

[rule]
author = ["Elastic"]
description = """
Identifies when a terminal (tty) is spawned via Python. Attackers may upgrade a simple reverse shell to a fully
interactive tty after obtaining initial access to a host.
"""
<<<<<<< HEAD
index = ["auditbeat-*"]
=======
from = "now-9m"
index = ["auditbeat-*", "logs-endpoint.events.*"]
>>>>>>> b9120323
language = "kuery"
license = "Elastic License"
name = "Interactive Terminal Spawned via Python"
risk_score = 73
rule_id = "d76b02ef-fc95-4001-9297-01cb7412232f"
severity = "high"
<<<<<<< HEAD
tags = ["Elastic", "Linux", "Defense Evasion"]
=======
tags = ["Elastic", "Host", "Linux", "Threat Detection", "Execution"]
timeline_id = "76e52245-7519-4251-91ab-262fb1a1728c"
>>>>>>> b9120323
type = "query"

query = '''
event.category:process and event.type:start and process.name:python* and
  process.args:("import pty; pty.spawn(\"/bin/sh\")" or
                "import pty; pty.spawn(\"/bin/dash\")" or
                "import pty; pty.spawn(\"/bin/bash\")")
'''


[[rule.threat]]
framework = "MITRE ATT&CK"
[[rule.threat.technique]]
id = "T1059"
name = "Command and Scripting Interpreter"
reference = "https://attack.mitre.org/techniques/T1059/"


[rule.threat.tactic]
id = "TA0002"
name = "Execution"
reference = "https://attack.mitre.org/tactics/TA0002/"<|MERGE_RESOLUTION|>--- conflicted
+++ resolved
@@ -2,11 +2,7 @@
 creation_date = "2020/04/15"
 ecs_version = ["1.6.0"]
 maturity = "production"
-<<<<<<< HEAD
 updated_date = "2020/11/16"
-=======
-updated_date = "2020/10/27"
->>>>>>> b9120323
 
 [rule]
 author = ["Elastic"]
@@ -14,24 +10,14 @@
 Identifies when a terminal (tty) is spawned via Python. Attackers may upgrade a simple reverse shell to a fully
 interactive tty after obtaining initial access to a host.
 """
-<<<<<<< HEAD
 index = ["auditbeat-*"]
-=======
-from = "now-9m"
-index = ["auditbeat-*", "logs-endpoint.events.*"]
->>>>>>> b9120323
 language = "kuery"
 license = "Elastic License"
 name = "Interactive Terminal Spawned via Python"
 risk_score = 73
 rule_id = "d76b02ef-fc95-4001-9297-01cb7412232f"
 severity = "high"
-<<<<<<< HEAD
-tags = ["Elastic", "Linux", "Defense Evasion"]
-=======
-tags = ["Elastic", "Host", "Linux", "Threat Detection", "Execution"]
-timeline_id = "76e52245-7519-4251-91ab-262fb1a1728c"
->>>>>>> b9120323
+tags = ["Elastic", "Linux", "Defense Evasion", "Threat Detection"]
 type = "query"
 
 query = '''
