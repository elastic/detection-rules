[metadata]
creation_date = "2020/04/15"
integration = ["endpoint"]
maturity = "production"
<<<<<<< HEAD
updated_date = "2023/09/12"
=======
updated_date = "2023/10/16"
>>>>>>> 77f73087
min_stack_comments = "New fields added: required_fields, related_integrations, setup"
min_stack_version = "8.3.0"

[rule]
author = ["Elastic"]
description = """
Identifies when a terminal (tty) is spawned via Python. Attackers may upgrade a simple reverse shell to a fully
interactive tty after obtaining initial access to a host.
"""
from = "now-9m"
index = ["logs-endpoint.events.*", "endgame-*"]
language = "eql"
license = "Elastic License v2"
name = "Interactive Terminal Spawned via Python"
note = """## Setup

This rule requires data coming in from Elastic Defend.

### Elastic Defend Integration Setup
Elastic Defend is integrated into the Elastic Agent using Fleet. Upon configuration, the integration allows
the Elastic Agent to monitor events on your host and send data to the Elastic Security app.

#### Prerequisite Requirements:
- Fleet is required for Elastic Defend.
- To configure Fleet Server refer to the [documentation](https://www.elastic.co/guide/en/fleet/current/fleet-server.html).

#### The following steps should be executed in order to add the Elastic Defend integration on a Linux System:
- Go to the Kibana home page and click Add integrations.
- In the query bar, search for Elastic Defend and select the integration to see more details about it.
- Click Add Elastic Defend.
- Configure the integration name and optionally add a description.
- Select the type of environment you want to protect, either Traditional Endpoints or Cloud Workloads.
- Select a configuration preset. Each preset comes with different default settings for Elastic Agent, you can further customize these later by configuring the Elastic Defend integration policy. [Helper guide](https://www.elastic.co/guide/en/security/current/configure-endpoint-integration-policy.html).
- We suggest to select "Complete EDR (Endpoint Detection and Response)" as a configuration setting, that provides "All events; all preventions"
- Enter a name for the agent policy in New agent policy name. If other agent policies already exist, you can click the Existing hosts tab and select an existing policy instead.
For more details on Elastic Agent configuration settings, refer to the [helper guide](https://www.elastic.co/guide/en/fleet/8.10/agent-policy.html).
- Click Save and Continue.
- To complete the integration, select Add Elastic Agent to your hosts and continue to the next section to install the Elastic Agent on your hosts.
For more details on Elastic Defend refer to the [helper guide](https://www.elastic.co/guide/en/security/current/install-endpoint.html).

"""
risk_score = 73
rule_id = "d76b02ef-fc95-4001-9297-01cb7412232f"
severity = "high"
timestamp_override = "event.ingested"
tags = ["Domain: Endpoint", "OS: Linux", "Use Case: Threat Detection", "Tactic: Execution", "Data Source: Elastic Endgame", "Data Source: Elastic Defend"]
type = "eql"

query = '''
process where host.os.type == "linux" and event.action in ("exec", "exec_event") and
(
  (process.parent.name : "python*" and process.name in ("bash", "dash", "ash", "sh", "tcsh", "csh", "zsh", "ksh",
   "fish") and process.parent.args_count >= 3 and process.parent.args : "*pty.spawn*" and process.parent.args : "-c") or
  (process.parent.name : "python*" and process.name in ("bash", "dash", "ash", "sh", "tcsh", "csh", "zsh", "ksh",
   "fish") and process.args : "*sh" and process.args_count == 1 and process.parent.args_count == 1)
)
'''


[[rule.threat]]
framework = "MITRE ATT&CK"
[[rule.threat.technique]]
id = "T1059"
name = "Command and Scripting Interpreter"
reference = "https://attack.mitre.org/techniques/T1059/"

  [[rule.threat.technique.subtechnique]]
  id = "T1059.006"
  name = "Python"
  reference = "https://attack.mitre.org/techniques/T1059/006/"

[rule.threat.tactic]
id = "TA0002"
name = "Execution"
reference = "https://attack.mitre.org/tactics/TA0002/"<|MERGE_RESOLUTION|>--- conflicted
+++ resolved
@@ -2,11 +2,7 @@
 creation_date = "2020/04/15"
 integration = ["endpoint"]
 maturity = "production"
-<<<<<<< HEAD
-updated_date = "2023/09/12"
-=======
 updated_date = "2023/10/16"
->>>>>>> 77f73087
 min_stack_comments = "New fields added: required_fields, related_integrations, setup"
 min_stack_version = "8.3.0"
 
@@ -58,10 +54,10 @@
 query = '''
 process where host.os.type == "linux" and event.action in ("exec", "exec_event") and
 (
-  (process.parent.name : "python*" and process.name in ("bash", "dash", "ash", "sh", "tcsh", "csh", "zsh", "ksh",
-   "fish") and process.parent.args_count >= 3 and process.parent.args : "*pty.spawn*" and process.parent.args : "-c") or
-  (process.parent.name : "python*" and process.name in ("bash", "dash", "ash", "sh", "tcsh", "csh", "zsh", "ksh",
-   "fish") and process.args : "*sh" and process.args_count == 1 and process.parent.args_count == 1)
+  (process.parent.name : "python*" and process.name : "*sh" and process.parent.args_count >= 3 and
+   process.parent.args : "*pty.spawn*" and process.parent.args : "-c") or
+  (process.parent.name : "python*" and process.name : "*sh" and process.args : "*sh" and process.args_count == 1
+   and process.parent.args_count == 1)
 )
 '''
 
