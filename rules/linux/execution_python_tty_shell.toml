--- conflicted
+++ resolved
@@ -2,13 +2,9 @@
 creation_date = "2020/04/15"
 integration = ["endpoint"]
 maturity = "production"
-<<<<<<< HEAD
 updated_date = "2022/12/20"
-=======
->>>>>>> 7cde7901
 min_stack_comments = "New fields added: required_fields, related_integrations, setup"
 min_stack_version = "8.3.0"
-updated_date = "2022/12/14"
 
 [rule]
 author = ["Elastic"]
