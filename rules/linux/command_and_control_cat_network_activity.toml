--- conflicted
+++ resolved
@@ -44,7 +44,6 @@
 language = "eql"
 license = "Elastic License v2"
 name = "Network Activity Detected via cat"
-<<<<<<< HEAD
 note = """## Triage and analysis
 
 ### Investigating Network Activity Detected via cat
@@ -78,11 +77,6 @@
           - Check if the domain is newly registered or unexpected.
           - Check the reputation of the domain or IP address.
         - File access, modification, and creation activities.
-=======
-risk_score = 47
-rule_id = "afd04601-12fc-4149-9b78-9c3f8fe45d39"
-setup = """
->>>>>>> 90a2043b
 
 ### Related rules
 
