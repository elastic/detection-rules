[metadata]
creation_date = "2020/11/03"
maturity = "production"
<<<<<<< HEAD
updated_date = "2020/02/11"
=======
updated_date = "2021/02/16"
>>>>>>> 134b310f

[rule]
author = ["Elastic"]
description = """
Timestomping is an anti-forensics technique which is used to modify the timestamps of a file, often to mimic files that
are in the same folder.
"""
from = "now-9m"
index = ["auditbeat-*", "logs-endpoint.events.*"]
language = "eql"
license = "Elastic License"
max_signals = 33
name = "Timestomping using Touch Command"
risk_score = 47
rule_id = "b0046934-486e-462f-9487-0d4cf9e429c6"
severity = "medium"
tags = ["Elastic", "Host", "Linux", "macOS", "Threat Detection", "Defense Evasion"]
timestamp_override = "event.ingested"
type = "eql"

query = '''
process where event.type in ("start", "process_started") and
 process.name : "touch" and process.args : ("-r", "-t", "-a*","-m*")
'''


[[rule.threat]]
framework = "MITRE ATT&CK"
[[rule.threat.technique]]
id = "T1070"
name = "Indicator Removal on Host"
reference = "https://attack.mitre.org/techniques/T1070/"
[[rule.threat.technique.subtechnique]]
id = "T1070.006"
name = "Timestomp"
reference = "https://attack.mitre.org/techniques/T1070/006/"



[rule.threat.tactic]
id = "TA0005"
name = "Defense Evasion"
reference = "https://attack.mitre.org/tactics/TA0005/"
<|MERGE_RESOLUTION|>--- conflicted
+++ resolved
@@ -1,11 +1,7 @@
 [metadata]
 creation_date = "2020/11/03"
 maturity = "production"
-<<<<<<< HEAD
-updated_date = "2020/02/11"
-=======
 updated_date = "2021/02/16"
->>>>>>> 134b310f
 
 [rule]
 author = ["Elastic"]
@@ -48,4 +44,4 @@
 [rule.threat.tactic]
 id = "TA0005"
 name = "Defense Evasion"
-reference = "https://attack.mitre.org/tactics/TA0005/"
+reference = "https://attack.mitre.org/tactics/TA0005/"