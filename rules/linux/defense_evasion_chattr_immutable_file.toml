[metadata]
creation_date = "2022/07/22"
integration = ["endpoint"]
maturity = "production"
min_stack_comments = "New fields added: required_fields, related_integrations, setup"
min_stack_version = "8.3.0"
updated_date = "2023/10/12"

[rule]
author = ["Elastic"]
description = """
Detects a file being made immutable using the chattr binary. Making a file immutable means it cannot be deleted or
renamed, no link can be created to this file, most of the file's metadata can not be modified, and the file can not be
opened in write mode. Threat actors will commonly utilize this to prevent tampering or modification of their malicious
files or any system files they have modified for purposes of persistence (e.g .ssh, /etc/passwd, etc.).
"""
from = "now-9m"
index = ["auditbeat-*", "logs-endpoint.events.*", "endgame-*"]
language = "eql"
license = "Elastic License v2"
max_signals = 33
name = "File made Immutable by Chattr"
note = """## Setup

<<<<<<< HEAD
If enabling an EQL rule on a non-elastic-agent index (such as beats) for versions <8.2,
events will not define `event.ingested` and default fallback for EQL rules was not added until version 8.2.
Hence for this rule to work effectively, users will need to add a custom ingest pipeline to populate
`event.ingested` to @timestamp.
For more details on adding a custom ingest pipeline refer - https://www.elastic.co/guide/en/fleet/current/data-streams-pipeline-tutorial.html
=======
This rule requires data coming in either from Elastic Defend, or Auditbeat integration.

### Elastic Defend Integration Setup
Elastic Defend is integrated into the Elastic Agent using Fleet. Upon configuration, the integration allows
the Elastic Agent to monitor events on your host and send data to the Elastic Security app.

#### Prerequisite Requirements:
- Fleet is required for Elastic Defend.
- To configure Fleet Server refer to the [documentation](https://www.elastic.co/guide/en/fleet/current/fleet-server.html).

#### The following steps should be executed in order to add the Elastic Defend integration on a Linux System:
- Go to the Kibana home page and click Add integrations.
- In the query bar, search for Elastic Defend and select the integration to see more details about it.
- Click Add Elastic Defend.
- Configure the integration name and optionally add a description.
- Select the type of environment you want to protect, either Traditional Endpoints or Cloud Workloads.
- Select a configuration preset. Each preset comes with different default settings for Elastic Agent, you can further customize these later by configuring the Elastic Defend integration policy. [Helper guide](https://www.elastic.co/guide/en/security/current/configure-endpoint-integration-policy.html).
- We suggest to select "Complete EDR (Endpoint Detection and Response)" as a configuration setting, that provides "All events; all preventions"
- Enter a name for the agent policy in New agent policy name. If other agent policies already exist, you can click the Existing hosts tab and select an existing policy instead.
For more details on Elastic Agent configuration settings, refer to the [helper guide](https://www.elastic.co/guide/en/fleet/8.10/agent-policy.html).
- Click Save and Continue.
- To complete the integration, select Add Elastic Agent to your hosts and continue to the next section to install the Elastic Agent on your hosts.
For more details on Elastic Defend refer to the [helper guide](https://www.elastic.co/guide/en/security/current/install-endpoint.html).

### Auditbeat Setup
Auditbeat is a lightweight shipper that you can install on your servers to audit the activities of users and processes on your systems. For example, you can use Auditbeat to collect and centralize audit events from the Linux Audit Framework. You can also use Auditbeat to detect changes to critical files, like binaries and configuration files, and identify potential security policy violations.

#### The following steps should be executed in order to add the Auditbeat for Linux System:
- Elastic provides repositories available for APT and YUM-based distributions. Note that we provide binary packages, but no source packages.
- To install the APT and YUM repositories follow the setup instructions in this [helper guide](https://www.elastic.co/guide/en/beats/auditbeat/current/setup-repositories.html).
- To run Auditbeat on Docker follow the setup instructions in the [helper guide](https://www.elastic.co/guide/en/beats/auditbeat/current/running-on-docker.html).
- To run Auditbeat on Kubernetes follow the setup instructions in the [helper guide](https://www.elastic.co/guide/en/beats/auditbeat/current/running-on-kubernetes.html).
- For complete Setup and Run Auditbeat information refer to the [helper guide](https://www.elastic.co/guide/en/beats/auditbeat/current/setting-up-and-running.html).

#### Custom Ingest Pipeline
For versions <8.2, you need to add a custom ingest pipeline to populate `event.ingested` with @timestamp for non-elastic-agent indexes, like auditbeats/filebeat/winlogbeat etc. For more details to add a custom ingest pipeline refer to the [guide](https://www.elastic.co/guide/en/fleet/current/data-streams-pipeline-tutorial.html).

>>>>>>> 32002fd8
"""
risk_score = 47
rule_id = "968ccab9-da51-4a87-9ce2-d3c9782fd759"
severity = "medium"
tags = ["Domain: Endpoint", "OS: Linux", "Use Case: Threat Detection", "Tactic: Defense Evasion", "Data Source: Elastic Endgame", "Data Source: Elastic Defend"]
timestamp_override = "event.ingested"
type = "eql"

query = '''
process where host.os.type == "linux" and event.type == "start" and user.name == "root" and
  process.executable : "/usr/bin/chattr" and process.args : ("-*i*", "+*i*") and
  not process.parent.executable: ("/lib/systemd/systemd", "/usr/local/uems_agent/bin/*", "/usr/lib/systemd/systemd")
'''


[[rule.threat]]
framework = "MITRE ATT&CK"
[[rule.threat.technique]]
id = "T1222"
name = "File and Directory Permissions Modification"
reference = "https://attack.mitre.org/techniques/T1222/"
[[rule.threat.technique.subtechnique]]
id = "T1222.002"
name = "Linux and Mac File and Directory Permissions Modification"
reference = "https://attack.mitre.org/techniques/T1222/002/"



[rule.threat.tactic]
id = "TA0005"
name = "Defense Evasion"
reference = "https://attack.mitre.org/tactics/TA0005/"
<|MERGE_RESOLUTION|>--- conflicted
+++ resolved
@@ -22,13 +22,6 @@
 name = "File made Immutable by Chattr"
 note = """## Setup
 
-<<<<<<< HEAD
-If enabling an EQL rule on a non-elastic-agent index (such as beats) for versions <8.2,
-events will not define `event.ingested` and default fallback for EQL rules was not added until version 8.2.
-Hence for this rule to work effectively, users will need to add a custom ingest pipeline to populate
-`event.ingested` to @timestamp.
-For more details on adding a custom ingest pipeline refer - https://www.elastic.co/guide/en/fleet/current/data-streams-pipeline-tutorial.html
-=======
 This rule requires data coming in either from Elastic Defend, or Auditbeat integration.
 
 ### Elastic Defend Integration Setup
@@ -66,7 +59,6 @@
 #### Custom Ingest Pipeline
 For versions <8.2, you need to add a custom ingest pipeline to populate `event.ingested` with @timestamp for non-elastic-agent indexes, like auditbeats/filebeat/winlogbeat etc. For more details to add a custom ingest pipeline refer to the [guide](https://www.elastic.co/guide/en/fleet/current/data-streams-pipeline-tutorial.html).
 
->>>>>>> 32002fd8
 """
 risk_score = 47
 rule_id = "968ccab9-da51-4a87-9ce2-d3c9782fd759"
