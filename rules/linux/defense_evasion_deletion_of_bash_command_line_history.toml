[metadata]
creation_date = "2020/05/04"
ecs_version = ["1.6.0"]
maturity = "production"
<<<<<<< HEAD
updated_date = "2020/10/22"
=======
updated_date = "2020/10/26"
>>>>>>> 2065af89

[rule]
author = ["Elastic"]
description = """
Adversaries may attempt to clear the bash command line history in an attempt to evade detection or forensic
investigations.
"""
from = "now-9m"
index = ["auditbeat-*", "logs-endpoint.events.*"]
language = "lucene"
license = "Elastic License"
name = "Deletion of Bash Command Line History"
risk_score = 47
rule_id = "7bcbb3ac-e533-41ad-a612-d6c3bf666aba"
severity = "medium"
<<<<<<< HEAD
tags = ["Elastic", "Linux"]
timeline_id = "76e52245-7519-4251-91ab-262fb1a1728c"
=======
tags = ["Elastic", "Host", "Linux", "Threat Detection", "Defense Evasion"]
>>>>>>> 2065af89
type = "query"

query = '''
event.category:process AND event.type:(start or process_started) AND process.name:rm AND
  process.args:/\/(home\/.{1,255}|root)\/\.bash_history/
'''


[[rule.threat]]
framework = "MITRE ATT&CK"
[[rule.threat.technique]]
id = "T1146"
name = "Clear Command History"
reference = "https://attack.mitre.org/techniques/T1146/"


[rule.threat.tactic]
id = "TA0005"
name = "Defense Evasion"
reference = "https://attack.mitre.org/tactics/TA0005/"
<|MERGE_RESOLUTION|>--- conflicted
+++ resolved
@@ -2,11 +2,7 @@
 creation_date = "2020/05/04"
 ecs_version = ["1.6.0"]
 maturity = "production"
-<<<<<<< HEAD
-updated_date = "2020/10/22"
-=======
 updated_date = "2020/10/26"
->>>>>>> 2065af89
 
 [rule]
 author = ["Elastic"]
@@ -22,12 +18,8 @@
 risk_score = 47
 rule_id = "7bcbb3ac-e533-41ad-a612-d6c3bf666aba"
 severity = "medium"
-<<<<<<< HEAD
-tags = ["Elastic", "Linux"]
+tags = ["Elastic", "Host", "Linux", "Threat Detection", "Defense Evasion"]
 timeline_id = "76e52245-7519-4251-91ab-262fb1a1728c"
-=======
-tags = ["Elastic", "Host", "Linux", "Threat Detection", "Defense Evasion"]
->>>>>>> 2065af89
 type = "query"
 
 query = '''
@@ -47,4 +39,4 @@
 [rule.threat.tactic]
 id = "TA0005"
 name = "Defense Evasion"
-reference = "https://attack.mitre.org/tactics/TA0005/"
+reference = "https://attack.mitre.org/tactics/TA0005/"