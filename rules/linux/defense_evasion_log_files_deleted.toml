--- conflicted
+++ resolved
@@ -4,11 +4,7 @@
 maturity = "production"
 min_stack_comments = "New fields added: required_fields, related_integrations, setup"
 min_stack_version = "8.3.0"
-<<<<<<< HEAD
-updated_date = "2023/09/25"
-=======
 updated_date = "2023/10/12"
->>>>>>> 77f73087
 
 [rule]
 author = ["Elastic"]
@@ -67,14 +63,7 @@
 risk_score = 47
 rule_id = "aa895aea-b69c-4411-b110-8d7599634b30"
 severity = "medium"
-tags = [
-        "Domain: Endpoint",
-        "OS: Linux",
-        "Use Case: Threat Detection",
-        "Tactic: Defense Evasion",
-        "Data Source: Elastic Endgame",
-        "Data Source: Elastic Defend"
-        ]
+tags = ["Domain: Endpoint", "OS: Linux", "Use Case: Threat Detection", "Tactic: Defense Evasion", "Data Source: Elastic Endgame", "Data Source: Elastic Defend"]
 timestamp_override = "event.ingested"
 type = "eql"
 
@@ -94,23 +83,24 @@
     "/var/log/boot.log",
     "/var/log/kern.log"
     ) and
-    not process.name in ("gzip", "executor", "dockerd")
+    not process.name : ("gzip")
 '''
+
 
 [[rule.threat]]
 framework = "MITRE ATT&CK"
-
 [[rule.threat.technique]]
 id = "T1070"
 name = "Indicator Removal"
 reference = "https://attack.mitre.org/techniques/T1070/"
-
 [[rule.threat.technique.subtechnique]]
 id = "T1070.002"
 name = "Clear Linux or Mac System Logs"
 reference = "https://attack.mitre.org/techniques/T1070/002/"
 
+
+
 [rule.threat.tactic]
 id = "TA0005"
 name = "Defense Evasion"
-reference = "https://attack.mitre.org/tactics/TA0005/"+reference = "https://attack.mitre.org/tactics/TA0005/"
