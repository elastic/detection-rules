[metadata]
creation_date = "2020/11/03"
integration = ["endpoint"]
maturity = "production"
min_stack_comments = "New fields added: required_fields, related_integrations, setup"
min_stack_version = "8.3.0"
updated_date = "2023/10/12"

[rule]
author = ["Elastic"]
description = """
Identifies the deletion of sensitive Linux system logs. This may indicate an attempt to evade detection or destroy
forensic evidence on a system.
"""
from = "now-9m"
index = ["auditbeat-*", "logs-endpoint.events.*", "endgame-*"]
language = "eql"
license = "Elastic License v2"
name = "System Log File Deletion"
note = """## Setup

<<<<<<< HEAD
If enabling an EQL rule on a non-elastic-agent index (such as beats) for versions <8.2,
events will not define `event.ingested` and default fallback for EQL rules was not added until version 8.2.
Hence for this rule to work effectively, users will need to add a custom ingest pipeline to populate
`event.ingested` to @timestamp.
For more details on adding a custom ingest pipeline refer - https://www.elastic.co/guide/en/fleet/current/data-streams-pipeline-tutorial.html
=======
This rule requires data coming in either from Elastic Defend, or Auditbeat integration.

### Elastic Defend Integration Setup
Elastic Defend is integrated into the Elastic Agent using Fleet. Upon configuration, the integration allows
the Elastic Agent to monitor events on your host and send data to the Elastic Security app.

#### Prerequisite Requirements:
- Fleet is required for Elastic Defend.
- To configure Fleet Server refer to the [documentation](https://www.elastic.co/guide/en/fleet/current/fleet-server.html).

#### The following steps should be executed in order to add the Elastic Defend integration on a Linux System:
- Go to the Kibana home page and click Add integrations.
- In the query bar, search for Elastic Defend and select the integration to see more details about it.
- Click Add Elastic Defend.
- Configure the integration name and optionally add a description.
- Select the type of environment you want to protect, either Traditional Endpoints or Cloud Workloads.
- Select a configuration preset. Each preset comes with different default settings for Elastic Agent, you can further customize these later by configuring the Elastic Defend integration policy. [Helper guide](https://www.elastic.co/guide/en/security/current/configure-endpoint-integration-policy.html).
- We suggest to select "Complete EDR (Endpoint Detection and Response)" as a configuration setting, that provides "All events; all preventions"
- Enter a name for the agent policy in New agent policy name. If other agent policies already exist, you can click the Existing hosts tab and select an existing policy instead.
For more details on Elastic Agent configuration settings, refer to the [helper guide](https://www.elastic.co/guide/en/fleet/8.10/agent-policy.html).
- Click Save and Continue.
- To complete the integration, select Add Elastic Agent to your hosts and continue to the next section to install the Elastic Agent on your hosts.
For more details on Elastic Defend refer to the [helper guide](https://www.elastic.co/guide/en/security/current/install-endpoint.html).

### Auditbeat Setup
Auditbeat is a lightweight shipper that you can install on your servers to audit the activities of users and processes on your systems. For example, you can use Auditbeat to collect and centralize audit events from the Linux Audit Framework. You can also use Auditbeat to detect changes to critical files, like binaries and configuration files, and identify potential security policy violations.

#### The following steps should be executed in order to add the Auditbeat for Linux System:
- Elastic provides repositories available for APT and YUM-based distributions. Note that we provide binary packages, but no source packages.
- To install the APT and YUM repositories follow the setup instructions in this [helper guide](https://www.elastic.co/guide/en/beats/auditbeat/current/setup-repositories.html).
- To run Auditbeat on Docker follow the setup instructions in the [helper guide](https://www.elastic.co/guide/en/beats/auditbeat/current/running-on-docker.html).
- To run Auditbeat on Kubernetes follow the setup instructions in the [helper guide](https://www.elastic.co/guide/en/beats/auditbeat/current/running-on-kubernetes.html).
- For complete Setup and Run Auditbeat information refer to the [helper guide](https://www.elastic.co/guide/en/beats/auditbeat/current/setting-up-and-running.html).

#### Custom Ingest Pipeline
For versions <8.2, you need to add a custom ingest pipeline to populate `event.ingested` with @timestamp for non-elastic-agent indexes, like auditbeats/filebeat/winlogbeat etc. For more details to add a custom ingest pipeline refer to the [guide](https://www.elastic.co/guide/en/fleet/current/data-streams-pipeline-tutorial.html).

>>>>>>> 32002fd8
"""
references = [
    "https://www.fireeye.com/blog/threat-research/2020/11/live-off-the-land-an-overview-of-unc1945.html",
]
risk_score = 47
rule_id = "aa895aea-b69c-4411-b110-8d7599634b30"
severity = "medium"
tags = ["Domain: Endpoint", "OS: Linux", "Use Case: Threat Detection", "Tactic: Defense Evasion", "Data Source: Elastic Endgame", "Data Source: Elastic Defend"]
timestamp_override = "event.ingested"
type = "eql"

query = '''
file where host.os.type == "linux" and event.type == "deletion" and
  file.path :
    (
    "/var/run/utmp",
    "/var/log/wtmp",
    "/var/log/btmp",
    "/var/log/lastlog",
    "/var/log/faillog",
    "/var/log/syslog",
    "/var/log/messages",
    "/var/log/secure",
    "/var/log/auth.log",
    "/var/log/boot.log",
    "/var/log/kern.log"
    ) and
    not process.name : ("gzip")
'''


[[rule.threat]]
framework = "MITRE ATT&CK"
[[rule.threat.technique]]
id = "T1070"
name = "Indicator Removal"
reference = "https://attack.mitre.org/techniques/T1070/"
[[rule.threat.technique.subtechnique]]
id = "T1070.002"
name = "Clear Linux or Mac System Logs"
reference = "https://attack.mitre.org/techniques/T1070/002/"



[rule.threat.tactic]
id = "TA0005"
name = "Defense Evasion"
reference = "https://attack.mitre.org/tactics/TA0005/"
<|MERGE_RESOLUTION|>--- conflicted
+++ resolved
@@ -19,13 +19,6 @@
 name = "System Log File Deletion"
 note = """## Setup
 
-<<<<<<< HEAD
-If enabling an EQL rule on a non-elastic-agent index (such as beats) for versions <8.2,
-events will not define `event.ingested` and default fallback for EQL rules was not added until version 8.2.
-Hence for this rule to work effectively, users will need to add a custom ingest pipeline to populate
-`event.ingested` to @timestamp.
-For more details on adding a custom ingest pipeline refer - https://www.elastic.co/guide/en/fleet/current/data-streams-pipeline-tutorial.html
-=======
 This rule requires data coming in either from Elastic Defend, or Auditbeat integration.
 
 ### Elastic Defend Integration Setup
@@ -63,7 +56,6 @@
 #### Custom Ingest Pipeline
 For versions <8.2, you need to add a custom ingest pipeline to populate `event.ingested` with @timestamp for non-elastic-agent indexes, like auditbeats/filebeat/winlogbeat etc. For more details to add a custom ingest pipeline refer to the [guide](https://www.elastic.co/guide/en/fleet/current/data-streams-pipeline-tutorial.html).
 
->>>>>>> 32002fd8
 """
 references = [
     "https://www.fireeye.com/blog/threat-research/2020/11/live-off-the-land-an-overview-of-unc1945.html",
