[metadata]
creation_date = "2023/02/13"
integration = ["system"]
maturity = "production"
min_stack_comments = "The OSQuery Markdown Plugin used in the investigation guide has been introduced in Elastic stack version 8.5.0, and does not render in older Elastic stack versions."
min_stack_version = "8.5.0"
updated_date = "2023/06/22"

[transform]
[[transform.osquery]]
label = "Osquery - Retrieve Information for a Specific User"
query = "SELECT * FROM users WHERE username = {{user.name}}"

[[transform.osquery]]
label = "Osquery - Investigate the Account Authentication Status"
query = "SELECT * FROM logged_in_users WHERE user = {{user.name}}"

[[transform.osquery]]
label = "Osquery - Retrieve Information for a Specific Group"
query = "SELECT * FROM groups WHERE groupname = {{group.name}}"

[[transform.osquery]]
label = "Osquery - Retrieve Running Processes by User"
query = "SELECT pid, username, name FROM processes p JOIN users u ON u.uid = p.uid ORDER BY username"

[rule]
author = ["Elastic"]
description = """
Identifies attempts to create new users. Attackers may add new users to establish persistence on a system.
"""
from = "now-9m"
index = ["logs-system.auth-*"]
language = "eql"
license = "Elastic License v2"
name = "Linux User Account Creation"
note = """## Triage and analysis

### Investigating Linux User Account Creation

The `useradd` and `adduser` commands are used to create new user accounts in Linux-based operating systems.

Attackers may create new accounts (both local and domain) to maintain access to victim systems.

This rule identifies the usages of `useradd` and `adduser` to create new accounts.

> **Note**:
> This investigation guide uses the [Osquery Markdown Plugin](https://www.elastic.co/guide/en/security/master/invest-guide-run-osquery.html) introduced in Elastic Stack version 8.5.0. Older Elastic Stack versions will display unrendered Markdown in this guide.

#### Possible investigation steps

- Investigate whether the user was created succesfully.
  - $osquery_0
- Investigate whether the user is currently logged in and active.
  - $osquery_1
- Identify if the account was added to privileged groups or assigned special privileges after creation.
  - $osquery_2
- Identify the user account that performed the action and whether it should perform this kind of action.
- Investigate the process execution chain (parent process tree) for unknown processes. Examine their executable files for prevalence and whether they are located in expected locations.
  - $osquery_3
- Investigate other alerts associated with the user/host during the past 48 hours.

### False positive analysis

- Account creation is a common administrative task, so there is a high chance of the activity being legitimate. Before investigating further, verify that this activity is not benign.

### Response and remediation

- Initiate the incident response process based on the outcome of the triage.
- Isolate the involved host to prevent further post-compromise behavior.
- If the triage identified malware, search the environment for additional compromised hosts.
  - Implement temporary network rules, procedures, and segmentation to contain the malware.
  - Stop suspicious processes.
  - Immediately block the identified indicators of compromise (IoCs).
  - Inspect the affected systems for additional malware backdoors like reverse shells, reverse proxies, or droppers that attackers could use to reinfect the system.
- Review the privileges assigned to the involved users to ensure that the least privilege principle is being followed.
- Delete the created account.
- Investigate credential exposure on systems compromised or used by the attacker to ensure all compromised accounts are identified. Reset passwords for these accounts and other potentially compromised credentials, such as email, business systems, and web services.
- Determine the initial vector abused by the attacker and take action to prevent reinfection through the same vector.
- Using the incident response data, update logging and audit policies to improve the mean time to detect (MTTD) and the mean time to respond (MTTR).
"""
risk_score = 21
rule_id = "edfd5ca9-9d6c-44d9-b615-1e56b920219c"
severity = "low"
<<<<<<< HEAD
tags = ["Elastic", "Host", "Linux", "Threat Detection", "Persistence", "Investigation Guide"]
=======
tags = ["Domain: Endpoint", "OS: Linux", "Use Case: Threat Detection", "Tactic: Persistence"]
>>>>>>> b4c84e8a
timestamp_override = "event.ingested"
type = "eql"
query = '''
iam where host.os.type == "linux" and (event.type == "user" and event.type == "creation") and
process.name in ("useradd", "adduser") and user.name != null
'''

[[rule.threat]]
framework = "MITRE ATT&CK"

[[rule.threat.technique]]
id = "T1136"
name = "Create Account"
reference = "https://attack.mitre.org/techniques/T1136/"

[[rule.threat.technique.subtechnique]]
id = "T1136.001"
name = "Local Account"
reference = "https://attack.mitre.org/techniques/T1136/001/"

[rule.threat.tactic]
id = "TA0003"
name = "Persistence"
reference = "https://attack.mitre.org/tactics/TA0003/"<|MERGE_RESOLUTION|>--- conflicted
+++ resolved
@@ -81,11 +81,7 @@
 risk_score = 21
 rule_id = "edfd5ca9-9d6c-44d9-b615-1e56b920219c"
 severity = "low"
-<<<<<<< HEAD
-tags = ["Elastic", "Host", "Linux", "Threat Detection", "Persistence", "Investigation Guide"]
-=======
-tags = ["Domain: Endpoint", "OS: Linux", "Use Case: Threat Detection", "Tactic: Persistence"]
->>>>>>> b4c84e8a
+tags = ["Domain: Endpoint", "OS: Linux", "Use Case: Threat Detection", "Tactic: Persistence", "Resources: Investigation Guide"]
 timestamp_override = "event.ingested"
 type = "eql"
 query = '''
