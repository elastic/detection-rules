[metadata]
creation_date = "2020/02/18"
ecs_version = ["1.6.0"]
maturity = "production"
<<<<<<< HEAD
updated_date = "2020/10/22"
=======
updated_date = "2020/10/26"
>>>>>>> 2065af89

[rule]
author = ["Elastic"]
description = """
Endpoint Security prevented Permission Theft. Click the Endpoint Security icon in the event.module column or the link in
the rule.reference column for additional information.
"""
from = "now-15m"
index = ["endgame-*"]
interval = "10m"
language = "kuery"
license = "Elastic License"
name = "Permission Theft - Prevented - Endpoint Security"
risk_score = 47
rule_id = "453f659e-0429-40b1-bfdb-b6957286e04b"
severity = "medium"
<<<<<<< HEAD
tags = ["Elastic", "Endpoint"]
timeline_id = "db366523-f1c6-4c1f-8731-6ce5ed9e5717"
=======
tags = ["Elastic", "Endpoint Security"]
>>>>>>> 2065af89
type = "query"

query = '''
event.kind:alert and event.module:endgame and endgame.metadata.type:prevention and (event.action:token_protection_event or endgame.event_subtype_full:token_protection_event)
'''
<|MERGE_RESOLUTION|>--- conflicted
+++ resolved
@@ -2,11 +2,7 @@
 creation_date = "2020/02/18"
 ecs_version = ["1.6.0"]
 maturity = "production"
-<<<<<<< HEAD
-updated_date = "2020/10/22"
-=======
 updated_date = "2020/10/26"
->>>>>>> 2065af89
 
 [rule]
 author = ["Elastic"]
@@ -23,14 +19,10 @@
 risk_score = 47
 rule_id = "453f659e-0429-40b1-bfdb-b6957286e04b"
 severity = "medium"
-<<<<<<< HEAD
-tags = ["Elastic", "Endpoint"]
+tags = ["Elastic", "Endpoint Security"]
 timeline_id = "db366523-f1c6-4c1f-8731-6ce5ed9e5717"
-=======
-tags = ["Elastic", "Endpoint Security"]
->>>>>>> 2065af89
 type = "query"
 
 query = '''
 event.kind:alert and event.module:endgame and endgame.metadata.type:prevention and (event.action:token_protection_event or endgame.event_subtype_full:token_protection_event)
-'''
+'''