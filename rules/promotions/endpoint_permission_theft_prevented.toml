[metadata]
creation_date = "2020/02/18"
maturity = "production"
<<<<<<< HEAD
updated_date = "2020/02/11"
=======
updated_date = "2021/02/16"
>>>>>>> 134b310f

[rule]
author = ["Elastic"]
description = """
Endpoint Security prevented Permission Theft. Click the Endpoint Security icon in the event.module column or the link in
the rule.reference column for additional information.
"""
from = "now-15m"
index = ["endgame-*"]
interval = "10m"
language = "kuery"
license = "Elastic License"
name = "Permission Theft - Prevented - Endpoint Security"
risk_score = 47
rule_id = "453f659e-0429-40b1-bfdb-b6957286e04b"
severity = "medium"
tags = ["Elastic", "Endpoint Security"]
timestamp_override = "event.ingested"
type = "query"

query = '''
event.kind:alert and event.module:endgame and endgame.metadata.type:prevention and (event.action:token_protection_event or endgame.event_subtype_full:token_protection_event)
'''
<|MERGE_RESOLUTION|>--- conflicted
+++ resolved
@@ -1,11 +1,7 @@
 [metadata]
 creation_date = "2020/02/18"
 maturity = "production"
-<<<<<<< HEAD
-updated_date = "2020/02/11"
-=======
 updated_date = "2021/02/16"
->>>>>>> 134b310f
 
 [rule]
 author = ["Elastic"]
@@ -23,7 +19,6 @@
 rule_id = "453f659e-0429-40b1-bfdb-b6957286e04b"
 severity = "medium"
 tags = ["Elastic", "Endpoint Security"]
-timestamp_override = "event.ingested"
 type = "query"
 
 query = '''
