--- conflicted
+++ resolved
@@ -2,11 +2,7 @@
 creation_date = "2020/07/08"
 ecs_version = ["1.6.0"]
 maturity = "production"
-<<<<<<< HEAD
-updated_date = "2020/10/22"
-=======
 updated_date = "2020/10/26"
->>>>>>> 2065af89
 
 [rule]
 author = ["Elastic"]
@@ -25,12 +21,8 @@
 rule_id = "9a1a2dae-0b5f-4c3d-8305-a268d404c306"
 rule_name_override = "message"
 severity = "medium"
-<<<<<<< HEAD
-tags = ["Elastic", "Endpoint"]
+tags = ["Elastic", "Endpoint Security"]
 timeline_id = "db366523-f1c6-4c1f-8731-6ce5ed9e5717"
-=======
-tags = ["Elastic", "Endpoint Security"]
->>>>>>> 2065af89
 timestamp_override = "event.ingested"
 type = "query"
 
@@ -72,5 +64,4 @@
 field = "event.severity"
 operator = "equals"
 value = "99"
-severity = "critical"
-
+severity = "critical"