[metadata]
creation_date = "2020/11/30"
maturity = "production"
<<<<<<< HEAD
updated_date = "2021/06/02"
=======
updated_date = "2021/06/09"
>>>>>>> 12577f73

[rule]
author = ["Elastic", "Willem D'Haese", "Austin Songer"]
description = """
Identifies attempts to brute force a Microsoft 365 user account. An adversary may attempt a brute force attack to obtain
unauthorized access to user accounts.
"""
false_positives = [
    """
    Automated processes that attempt to authenticate using expired credentials and unbounded retries may lead to false
    positives.
    """,
]
from = "now-30m"
index = ["filebeat-*", "logs-o365*"]
language = "kuery"
license = "Elastic License v2"
name = "Attempts to Brute Force a Microsoft 365 User Account"
note = """## Config

The Microsoft 365 Fleet integration, Filebeat module, or similarly structured data is required to be compatible with this rule."""
references = ["https://blueteamblog.com/7-ways-to-monitor-your-office-365-logs-using-siem"]
risk_score = 73
rule_id = "26f68dba-ce29-497b-8e13-b4fde1db5a2d"
severity = "high"
tags = ["Elastic", "Cloud", "Microsoft 365", "Continuous Monitoring", "SecOps", "Identity and Access"]
type = "threshold"

query = '''
<<<<<<< HEAD
event.dataset:o365.audit and event.provider:(AzureActiveDirectory or Exchange) and
  event.category:authentication and event.action:(UserLoginFailed or PasswordLogonInitialAuthUsingPassword) and
  not o365.audit.LogonError:(UserAccountNotFound or EntitlementGrantsNotFound or UserStrongAuthEnrollmentRequired or
                             UserStrongAuthClientAuthNRequired or InvalidReplyTo) and event.outcome:failure
=======
event.dataset:o365.audit and event.provider:(Exchange or AzureActiveDirectory) and event.category:authentication and 
event.action:("UserLoginFailed" or "PasswordLogonInitialAuthUsingPassword") and event.outcome:failure
>>>>>>> 12577f73
'''


[[rule.threat]]
framework = "MITRE ATT&CK"
[[rule.threat.technique]]
id = "T1110"
name = "Brute Force"
reference = "https://attack.mitre.org/techniques/T1110/"


[rule.threat.tactic]
id = "TA0006"
name = "Credential Access"
reference = "https://attack.mitre.org/tactics/TA0006/"

[rule.threshold]
field = ["user.id"]
value = 10<|MERGE_RESOLUTION|>--- conflicted
+++ resolved
@@ -1,11 +1,7 @@
 [metadata]
 creation_date = "2020/11/30"
 maturity = "production"
-<<<<<<< HEAD
-updated_date = "2021/06/02"
-=======
-updated_date = "2021/06/09"
->>>>>>> 12577f73
+updated_date = "2021/06/15"
 
 [rule]
 author = ["Elastic", "Willem D'Haese", "Austin Songer"]
@@ -35,15 +31,10 @@
 type = "threshold"
 
 query = '''
-<<<<<<< HEAD
 event.dataset:o365.audit and event.provider:(AzureActiveDirectory or Exchange) and
   event.category:authentication and event.action:(UserLoginFailed or PasswordLogonInitialAuthUsingPassword) and
   not o365.audit.LogonError:(UserAccountNotFound or EntitlementGrantsNotFound or UserStrongAuthEnrollmentRequired or
                              UserStrongAuthClientAuthNRequired or InvalidReplyTo) and event.outcome:failure
-=======
-event.dataset:o365.audit and event.provider:(Exchange or AzureActiveDirectory) and event.category:authentication and 
-event.action:("UserLoginFailed" or "PasswordLogonInitialAuthUsingPassword") and event.outcome:failure
->>>>>>> 12577f73
 '''
 
 
