[metadata]
creation_date = "2020/11/17"
integration = ["google_workspace"]
maturity = "production"
min_stack_comments = "Breaking changes for Google Workspace integration."
min_stack_version = "8.4.0"
updated_date = "2023/00/00"

[rule]
author = ["Elastic"]
description = """
Detects when a custom admin role or its permissions are modified. An adversary may modify a custom admin role in order
to elevate the permissions of other user accounts and persist in their target’s environment.
"""
false_positives = [
    """
    Google Workspace admin roles may be modified by system administrators. Verify that the configuration change was
    expected. Exceptions can be added to this rule to filter expected behavior.
    """,
]
from = "now-130m"
index = ["filebeat-*", "logs-google_workspace*"]
interval = "10m"
language = "kuery"
license = "Elastic License v2"
name = "Google Workspace Role Modified"
note = """## Triage and analysis

### Investigating Google Workspace Role Modified

Google Workspace roles allow administrators to assign specific permissions to users or groups where the principle of least privilege (PoLP) is recommended. Admin roles in Google Workspace grant users access to the Google Admin console, where more domain-wide settings are accessible. Google Workspace contains prebuilt admin roles for performing business functions related to users, groups, and services. Custom administrator roles can be created where prebuilt roles are not preferred. Each Google Workspace service has a set of custodial privileges that can be added to custom roles.

Roles assigned to users will grant them additional permissions and privileges within the Google Workspace domain. Threat actors might modify existing roles with new privileges to advance their intrusion efforts and laterally move throughout the organization. Users with unexpected privileges might also cause operational dysfunction if unfamiliar settings are adjusted without warning.

This rule identifies when a Google Workspace role is modified.

#### Possible investigation steps

- Identify the associated user accounts by reviewing `user.name` or `user.email` fields in the alert.
- Identify the role modified by reviewing the `google_workspace.admin.role.name` field in the alert.
- Identify the privilege that was added or removed by reviewing the `google_workspace.admin.privilege.name` field in the alert.
- After identifying the involved user, verify administrative privileges are scoped properly.
- To identify other users with this role, search for `event.action: ASSIGN_ROLE`
  - Add `google_workspace.admin.role.name` with the role added as an additional filter.
  - Adjust the relative time accordingly to identify all users that were assigned this role.
- Identify if the user account was recently created by searching for `event.action: CREATE_USER`.
- If a privilege was added, monitor users assigned this role for the next 24 hours and look for attempts to use the new privilege.
  - The `event.provider` field will help filter for specific services in Google Workspace such as Drive or Admin.
  - The `event.action` field will help trace actions that are being taken by users.

### False positive analysis

- After identifying the user account that modified the role, verify the action was intentional.
- Verify that the user is expected to have administrative privileges in Google Workspace to modify roles.
- Review organizational units or groups the role might have been added to and ensure the new privileges align properly.
- Use the `user.name` to filter for `event.action` where `ADD_PRIVILEGE` or `UPDATE_ROLE` has been seen before to check if these actions are new or historical.

### Response and remediation

- Initiate the incident response process based on the outcome of the triage.
- Disable or limit the account during the investigation and response.
- Identify the possible impact of the incident and prioritize accordingly; the following actions can help you gain context:
    - Identify the account role in the cloud environment.
    - Assess the criticality of affected services and servers.
    - Work with your IT team to identify and minimize the impact on users.
    - Identify if the attacker is moving laterally and compromising other accounts, servers, or services.
    - Identify any regulatory or legal ramifications related to this activity.
- Investigate credential exposure on systems compromised or used by the attacker to ensure all compromised accounts are identified. Reset passwords or delete API keys as needed to revoke the attacker's access to the environment. Work with your IT teams to minimize the impact on business operations during these actions.
- Review the permissions assigned to the implicated user to ensure that the least privilege principle is being followed.
- Implement security best practices [outlined](https://support.google.com/a/answer/7587183) by Google.
- Determine the initial vector abused by the attacker and take action to prevent reinfection via the same vector.
- Using the incident response data, update logging and audit policies to improve the mean time to detect (MTTD) and the mean time to respond (MTTR).

## Setup

The Google Workspace Fleet integration, Filebeat module, or similarly structured data is required to be compatible with this rule.

### Important Information Regarding Google Workspace Event Lag Times
- As per Google's documentation, Google Workspace administrators may observe lag times ranging from minutes up to 3 days between the time of an event's occurrence and the event being visible in the Google Workspace admin/audit logs.
- This rule is configured to run every 10 minutes with a lookback time of 130 minutes.
- To reduce the risk of false negatives, consider reducing the interval that the Google Workspace (formerly G Suite) Filebeat module polls Google's reporting API for new events.
- By default, `var.interval` is set to 2 hours (2h). Consider changing this interval to a lower value, such as 10 minutes (10m).
- See the following references for further information:
  - https://support.google.com/a/answer/7061566
  - https://www.elastic.co/guide/en/beats/filebeat/current/filebeat-module-google_workspace.html"""
references = ["https://support.google.com/a/answer/2406043?hl=en"]
risk_score = 47
rule_id = "6f435062-b7fc-4af9-acea-5b1ead65c5a5"
severity = "medium"
<<<<<<< HEAD
tags = ["Domain: Cloud", "Data Source: Google Workspace", "Use Case: Continuous Monitoring", "Use Case: SecOps", "Use Case: Identity and Access Audit"]
=======
tags = ["Elastic", "Cloud", "Google Workspace", "Continuous Monitoring", "SecOps", "Identity and Access", "Investigation Guide"]
>>>>>>> dc05f1d8
timestamp_override = "event.ingested"
type = "query"

query = '''
event.dataset:google_workspace.admin and event.provider:admin and event.category:iam and event.action:(ADD_PRIVILEGE or UPDATE_ROLE)
'''


[[rule.threat]]
framework = "MITRE ATT&CK"
[[rule.threat.technique]]
id = "T1098"
name = "Account Manipulation"
reference = "https://attack.mitre.org/techniques/T1098/"


[rule.threat.tactic]
id = "TA0003"
name = "Persistence"
reference = "https://attack.mitre.org/tactics/TA0003/"
<|MERGE_RESOLUTION|>--- conflicted
+++ resolved
@@ -87,11 +87,7 @@
 risk_score = 47
 rule_id = "6f435062-b7fc-4af9-acea-5b1ead65c5a5"
 severity = "medium"
-<<<<<<< HEAD
-tags = ["Domain: Cloud", "Data Source: Google Workspace", "Use Case: Continuous Monitoring", "Use Case: SecOps", "Use Case: Identity and Access Audit"]
-=======
-tags = ["Elastic", "Cloud", "Google Workspace", "Continuous Monitoring", "SecOps", "Identity and Access", "Investigation Guide"]
->>>>>>> dc05f1d8
+tags = ["Domain: Cloud", "Data Source: Google Workspace", "Use Case: Continuous Monitoring", "Use Case: SecOps", "Use Case: Identity and Access Audit", "Resources: Investigation Guide"]
 timestamp_override = "event.ingested"
 type = "query"
 
