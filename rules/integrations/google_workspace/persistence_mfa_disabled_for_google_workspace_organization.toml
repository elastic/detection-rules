--- conflicted
+++ resolved
@@ -81,23 +81,13 @@
 rule_id = "e555105c-ba6d-481f-82bb-9b633e7b4827"
 severity = "medium"
 tags = [
-<<<<<<< HEAD
     "Domain: Cloud",
     "Data Source: Google Workspace",
     "Use Case: Continuous Monitoring",
     "Use Case: SecOps",
     "Use Case: Identity and Access Audit",
     "Tactic: Persistence",
-=======
-    "Elastic",
-    "Cloud",
-    "Google Workspace",
-    "Continuous Monitoring",
-    "SecOps",
-    "Identity and Access",
-    "Persistence",
-    "Investigation Guide"
->>>>>>> dc05f1d8
+    "Resources: Investigation Guide"
 ]
 timestamp_override = "event.ingested"
 type = "query"
