[metadata]
creation_date = "2022/08/26"
integration = ["google_workspace"]
maturity = "production"
min_stack_comments = "Breaking changes for Google Workspace integration."
min_stack_version = "8.4.0"
updated_date = "2023/00/00"

[rule]
author = ["Elastic"]
description = """
Google Workspace admins may setup 2-step verification (2SV) to add an extra layer of security to user accounts by asking
users to verify their identity when they use login credentials. Admins have the ability to enforce 2SV from the admin
console as well as the methods acceptable for verification and enrollment period. 2SV requires enablement on admin
accounts prior to it being enabled for users within organization units. Adversaries may disable 2SV to lower the
security requirements to access a valid account.
"""
false_positives = [
    """
    Administrators may remove 2-step verification (2SV) temporarily for testing or during maintenance. If 2SV was
    previously enabled, it is not common to disable this policy for extended periods of time.
    """,
]
from = "now-130m"
index = ["filebeat-*", "logs-google_workspace*"]
interval = "10m"
language = "kuery"
license = "Elastic License v2"
name = "Google Workspace 2SV Policy Disabled"
note = """## Triage and analysis

### Investigating Google Workspace 2SV Policy Disabled

Google Workspace administrators manage password policies to enforce password requirements for an organization's compliance needs. Administrators have the capability to set restrictions on password length, reset frequencies, reuse capability, expiration, and much more. Google Workspace also allows multi-factor authentication (MFA) and 2-step verification (2SV) for authentication. 2SV allows users to verify their identity using security keys, Google prompt, authentication codes, text messages, and more.

2SV adds an extra authentication layer for Google Workspace users to verify their identity. If 2SV or MFA aren't implemented, users only authenticate with their user name and password credentials. This authentication method has often been compromised and can be susceptible to credential access techniques when weak password policies are used.

This rule detects when a 2SV policy is disabled in Google Workspace.

#### Possible investigation steps

- Identify the associated user account(s) by reviewing `user.name` or `source.user.email` in the alert.
- Identify what password setting was created or adjusted by reviewing `google_workspace.admin.setting.name`.
- Review if a password setting was enabled or disabled by reviewing `google_workspace.admin.new_value` and `google_workspace.admin.old_value`.
- After identifying the involved user account, verify administrative privileges are scoped properly.
- Filter `event.dataset` for `google_workspace.login` and aggregate by `user.name`, `event.action`.
  - The `google_workspace.login.challenge_method` field can be used to identify the challenge method that was used for failed and successful logins.

### False positive analysis

- After finding the user account that updated the password policy, verify whether the action was intentional.
- Verify whether the user should have Google Workspace administrative privileges that allow them to modify password policies.
- Review organizational units or groups the role may have been added to and ensure its privileges are properly aligned.

### Response and remediation

- Initiate the incident response process based on the outcome of the triage.
- Disable or limit the account during the investigation and response.
- Identify the possible impact of the incident and prioritize accordingly; the following actions can help you gain context:
    - Identify the account role in the cloud environment.
    - Assess the criticality of affected services and servers.
    - Work with your IT team to identify and minimize the impact on users.
    - Identify if the attacker is moving laterally and compromising other accounts, servers, or services.
    - Identify any regulatory or legal ramifications related to this activity.
- Investigate credential exposure on systems compromised or used by the attacker to ensure all compromised accounts are identified. Reset passwords or delete API keys as needed to revoke the attacker's access to the environment. Work with your IT teams to minimize the impact on business operations during these actions.
- Review the permissions assigned to the implicated user to ensure that the least privilege principle is being followed.
- Implement security best practices [outlined](https://support.google.com/a/answer/7587183) by Google.
- Determine the initial vector abused by the attacker and take action to prevent reinfection via the same vector.
- Using the incident response data, update logging and audit policies to improve the mean time to detect (MTTD) and the mean time to respond (MTTR).

## Setup

The Google Workspace Fleet integration, Filebeat module, or similarly structured data is required to be compatible with this rule.

### Important Information Regarding Google Workspace Event Lag Times
- As per Google's documentation, Google Workspace administrators may observe lag times ranging from minutes up to 3 days between the time of an event's occurrence and the event being visible in the Google Workspace admin/audit logs.
- This rule is configured to run every 10 minutes with a lookback time of 130 minutes.
- To reduce the risk of false negatives, consider reducing the interval that the Google Workspace (formerly G Suite) Filebeat module polls Google's reporting API for new events.
- By default, `var.interval` is set to 2 hours (2h). Consider changing this interval to a lower value, such as 10 minutes (10m).
- See the following references for further information:
  - https://support.google.com/a/answer/7061566
  - https://www.elastic.co/guide/en/beats/filebeat/current/filebeat-module-google_workspace.html"""
references = ["https://support.google.com/a/answer/9176657?hl=en"]
risk_score = 47
rule_id = "5e161522-2545-11ed-ac47-f661ea17fbce"
severity = "medium"
tags = [
<<<<<<< HEAD
    "Domain: Cloud",
    "Data Source: Google Workspace",
    "Use Case: Continuous Monitoring",
    "Use Case: SecOps",
    "Use Case: Configuration Audit",
    "Tactic: Persistence",
=======
    "Elastic",
    "Cloud",
    "Google Workspace",
    "Continuous Monitoring",
    "SecOps",
    "Configuration Audit",
    "Persistence",
    "Investigation Guide"
>>>>>>> dc05f1d8
]
timestamp_override = "event.ingested"
type = "query"

query = '''
event.dataset:"google_workspace.login" and event.action:"2sv_disable"
'''


[[rule.threat]]
framework = "MITRE ATT&CK"
[[rule.threat.technique]]
id = "T1556"
name = "Modify Authentication Process"
reference = "https://attack.mitre.org/techniques/T1556/"


[rule.threat.tactic]
id = "TA0003"
name = "Persistence"
reference = "https://attack.mitre.org/tactics/TA0003/"
<|MERGE_RESOLUTION|>--- conflicted
+++ resolved
@@ -85,23 +85,13 @@
 rule_id = "5e161522-2545-11ed-ac47-f661ea17fbce"
 severity = "medium"
 tags = [
-<<<<<<< HEAD
     "Domain: Cloud",
     "Data Source: Google Workspace",
     "Use Case: Continuous Monitoring",
     "Use Case: SecOps",
     "Use Case: Configuration Audit",
     "Tactic: Persistence",
-=======
-    "Elastic",
-    "Cloud",
-    "Google Workspace",
-    "Continuous Monitoring",
-    "SecOps",
-    "Configuration Audit",
-    "Persistence",
-    "Investigation Guide"
->>>>>>> dc05f1d8
+    "Resources: Investigation Guide"
 ]
 timestamp_override = "event.ingested"
 type = "query"
