[metadata]
creation_date = "2020/11/12"
integration = ["google_workspace"]
maturity = "production"
min_stack_comments = "Breaking changes for Google Workspace integration."
min_stack_version = "8.4.0"
updated_date = "2023/00/00"

[rule]
author = ["Elastic"]
description = """
Detects when a domain-wide delegation of authority is granted to a service account. Domain-wide delegation can be
configured to grant third-party and internal applications to access the data of Google Workspace users. An adversary may
configure domain-wide delegation to maintain access to their target’s data.
"""
false_positives = [
    """
    Domain-wide delegation of authority may be granted to service accounts by system administrators. Verify that the
    configuration change was expected. Exceptions can be added to this rule to filter expected behavior.
    """,
]
from = "now-130m"
index = ["filebeat-*", "logs-google_workspace*"]
interval = "10m"
language = "kuery"
license = "Elastic License v2"
name = "Google Workspace API Access Granted via Domain-Wide Delegation of Authority"
note = """## Triage and analysis

### Investigating API Access Granted via Domain-Wide Delegation of Authority

Domain-wide delegation is a feature that allows apps to access users' data across an organization's Google Workspace environment. Only super admins can manage domain-wide delegation, and they must specify each API scope that the application can access. Google Workspace services all have APIs that can be interacted with after domain-wide delegation is established with an OAuth2 client ID of the application. Typically, GCP service accounts and applications are created where the Google Workspace APIs are enabled, thus allowing the application to access resources and services in Google Workspace.

Applications authorized to interact with Google Workspace resources and services through APIs have a wide range of capabilities depending on the scopes applied. If the principle of least privilege (PoLP) is not practiced when setting API scopes, threat actors could abuse additional privileges if the application is compromised. New applications created and given API access could indicate an attempt by a threat actor to register their malicious application with the Google Workspace domain in an attempt to establish a command and control foothold.

This rule identifies when an application is authorized API client access.

#### Possible investigation steps

- Identify the associated user accounts by reviewing `user.name` or `user.email` fields in the alert.
  - Only users with super admin privileges can authorize API client access.
- Identify the API client name by reviewing the `google_workspace.admin.api.client.name` field in the alert.
  - If GCP audit logs are ingested, pivot to reviewing the last 48 hours of activity related to the service account ID.
  - Search for the `google_workspace.admin.api.client.name` value with wildcards in the `gcp.audit.resource_name` field.
  - Search for API client name and aggregated results on `event.action` to determine what the service account is being used for in GWS.
- After identifying the involved user, verify super administrative privileges to access domain-wide delegation settings.

### False positive analysis

- Changes to domain-wide delegation require super admin privileges. Check with the user to ensure these changes were expected.
- Review scheduled maintenance notes related to expected API access changes.

### Response and remediation

- Initiate the incident response process based on the outcome of the triage.
- Review the scope of the authorized API client access in Google Workspace.
- Disable or limit the account during the investigation and response.
- Identify the possible impact of the incident and prioritize accordingly; the following actions can help you gain context:
    - Identify the account role in the cloud environment.
    - Assess the criticality of affected services and servers.
    - Work with your IT team to identify and minimize the impact on users.
    - Identify if the attacker is moving laterally and compromising other accounts, servers, or services.
    - Identify any regulatory or legal ramifications related to this activity.
- Investigate credential exposure on systems compromised or used by the attacker to ensure all compromised accounts are identified. Reset passwords or delete API keys as needed to revoke the attacker's access to the environment. Work with your IT teams to minimize the impact on business operations during these actions.
- Review the permissions assigned to the implicated user to ensure that the least privilege principle is being followed.
- Implement security best practices [outlined](https://support.google.com/a/answer/7587183) by Google.
- Determine the initial vector abused by the attacker and take action to prevent reinfection via the same vector.
- Using the incident response data, update logging and audit policies to improve the mean time to detect (MTTD) and the mean time to respond (MTTR).

## Setup

The Google Workspace Fleet integration, Filebeat module, or similarly structured data is required to be compatible with this rule.

### Important Information Regarding Google Workspace Event Lag Times
- As per Google's documentation, Google Workspace administrators may observe lag times ranging from minutes up to 3 days between the time of an event's occurrence and the event being visible in the Google Workspace admin/audit logs.
- This rule is configured to run every 10 minutes with a lookback time of 130 minutes.
- To reduce the risk of false negatives, consider reducing the interval that the Google Workspace (formerly G Suite) Filebeat module polls Google's reporting API for new events.
- By default, `var.interval` is set to 2 hours (2h). Consider changing this interval to a lower value, such as 10 minutes (10m).
- See the following references for further information:
  - https://support.google.com/a/answer/7061566
  - https://www.elastic.co/guide/en/beats/filebeat/current/filebeat-module-google_workspace.html"""
references = ["https://developers.google.com/admin-sdk/directory/v1/guides/delegation"]
risk_score = 47
rule_id = "acbc8bb9-2486-49a8-8779-45fb5f9a93ee"
severity = "medium"
<<<<<<< HEAD
tags = ["Domain: Cloud", "Data Source: Google Workspace", "Use Case: Continuous Monitoring", "Use Case: SecOps", "Use Case: Identity and Access Audit"]
=======
tags = ["Elastic", "Cloud", "Google Workspace", "Continuous Monitoring", "SecOps", "Identity and Access", "Investigation Guide"]
>>>>>>> dc05f1d8
timestamp_override = "event.ingested"
type = "query"

query = '''
event.dataset:google_workspace.admin and event.provider:admin and event.category:iam and event.action:AUTHORIZE_API_CLIENT_ACCESS
'''


[[rule.threat]]
framework = "MITRE ATT&CK"
[[rule.threat.technique]]
id = "T1098"
name = "Account Manipulation"
reference = "https://attack.mitre.org/techniques/T1098/"


[rule.threat.tactic]
id = "TA0003"
name = "Persistence"
reference = "https://attack.mitre.org/tactics/TA0003/"
<|MERGE_RESOLUTION|>--- conflicted
+++ resolved
@@ -83,11 +83,7 @@
 risk_score = 47
 rule_id = "acbc8bb9-2486-49a8-8779-45fb5f9a93ee"
 severity = "medium"
-<<<<<<< HEAD
-tags = ["Domain: Cloud", "Data Source: Google Workspace", "Use Case: Continuous Monitoring", "Use Case: SecOps", "Use Case: Identity and Access Audit"]
-=======
-tags = ["Elastic", "Cloud", "Google Workspace", "Continuous Monitoring", "SecOps", "Identity and Access", "Investigation Guide"]
->>>>>>> dc05f1d8
+tags = ["Domain: Cloud", "Data Source: Google Workspace", "Use Case: Continuous Monitoring", "Use Case: SecOps", "Use Case: Identity and Access Audit", "Resources: Investigation Guide"]
 timestamp_override = "event.ingested"
 type = "query"
 
