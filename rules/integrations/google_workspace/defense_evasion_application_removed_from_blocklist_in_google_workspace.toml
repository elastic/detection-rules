[metadata]
creation_date = "2022/08/25"
integration = ["google_workspace"]
maturity = "production"
min_stack_comments = "Breaking changes for Google Workspace integration."
min_stack_version = "8.4.0"
<<<<<<< HEAD
updated_date = "2023/02/09"
=======
updated_date = "2023/04/12"
>>>>>>> 836c803e

[rule]
author = ["Elastic"]
description = """
Google Workspace administrators may be aware of malicious applications within the Google marketplace and block these
applications for user security purposes. An adversary, with administrative privileges, may remove this application from
the explicit block list to allow distribution of the application amongst users. This may also indicate the unauthorized
use of an application that had been previously blocked before by a user with admin privileges.
"""
false_positives = [
    """
    Applications can be added and removed from blocklists by Google Workspace administrators. Verify that the
    configuration change was expected. Exceptions can be added to this rule to filter expected behavior.
    """,
]
from = "now-130m"
index = ["filebeat-*", "logs-google_workspace*"]
interval = "10m"
language = "kuery"
license = "Elastic License v2"
name = "Application Removed from Blocklist in Google Workspace"
note = """## Triage and analysis

### Investigating Application Removed from Blocklist in Google Workspace

Google Workspace Marketplace is an online store for free and paid web applications that work with Google Workspace services and third-party software. Listed applications are based on Google APIs or Google Apps Script and created by both Google and third-party developers.

Marketplace applications require access to specific Google Workspace resources. Individual users with the appropriate permissions can install applications in their Google Workspace domain. Administrators have additional permissions that allow them to install applications for an entire Google Workspace domain. Consent screens typically display permissions and privileges the user needs to install an application. As a result, malicious Marketplace applications may require more permissions than necessary or have malicious intent.

Google clearly states that they are not responsible for any Marketplace product that originates from a source that isn't Google.

This rule identifies a Marketplace blocklist update that consists of a Google Workspace account with administrative privileges manually removing a previously blocked application. 

#### Possible investigation steps

- Identify the associated user accounts by reviewing `user.name` or `user.email` fields in the alert.
- This rule relies on data from `google_workspace.admin`, thus indicating the associated user has administrative privileges to the Marketplace.
- With access to the Google Workspace admin console, visit the `Security > Investigation` tool with filters for the user email and event is `Assign Role` or `Update Role` to determine if new cloud roles were recently updated.
- After identifying the involved user account, review other potentially related events within the last 48 hours.
- Re-assess the permissions and reviews of the Marketplace applications to determine if they violate organizational policies or introduce unexpected risks.
- With access to the Google Workspace admin console, determine if the application was installed domain-wide or individually by visiting `Apps > Google Workspace Marketplace Apps`.

### False positive analysis

- Google Workspace administrators might intentionally remove an application from the blocklist due to a re-assessment or a domain-wide required need for the application.
- Identify the user account associated with this action and assess their administrative privileges with Google Workspace Marketplace.
- Contact the user to verify that they intentionally removed the application from the blocklist and their reasoning.

### Response and remediation

- Initiate the incident response process based on the outcome of the triage.
- Disable or limit the account during the investigation and response.
- Identify the possible impact of the incident and prioritize accordingly; the following actions can help you gain context:
    - Identify the account role in the cloud environment.
    - Assess the criticality of affected services and servers.
    - Work with your IT team to identify and minimize the impact on users.
    - Identify if the attacker is moving laterally and compromising other accounts, servers, or services.
    - Identify any regulatory or legal ramifications related to this activity.
- Investigate credential exposure on systems compromised or used by the attacker to ensure all compromised accounts are identified. Reset passwords or delete API keys as needed to revoke the attacker's access to the environment. Work with your IT teams to minimize the impact on business operations during these actions.
- Review the permissions assigned to the implicated user to ensure that the least privilege principle is being followed.
- Implement security best practices [outlined](https://support.google.com/a/answer/7587183) by Google.
- Determine the initial vector abused by the attacker and take action to prevent reinfection via the same vector.
- Using the incident response data, update logging and audit policies to improve the mean time to detect (MTTD) and the mean time to respond (MTTR).

## Setup

The Google Workspace Fleet integration, Filebeat module, or similarly structured data is required to be compatible with this rule.

### Important Information Regarding Google Workspace Event Lag Times
- As per Google's documentation, Google Workspace administrators may observe lag times ranging from minutes up to 3 days between the time of an event's occurrence and the event being visible in the Google Workspace admin/audit logs.
- This rule is configured to run every 10 minutes with a lookback time of 130 minutes.
- To reduce the risk of false negatives, consider reducing the interval that the Google Workspace (formerly G Suite) Filebeat module polls Google's reporting API for new events.
- By default, `var.interval` is set to 2 hours (2h). Consider changing this interval to a lower value, such as 10 minutes (10m).
- See the following references for further information:
  - https://support.google.com/a/answer/7061566
  - https://www.elastic.co/guide/en/beats/filebeat/current/filebeat-module-google_workspace.html"""
references = ["https://support.google.com/a/answer/6328701?hl=en#"]
risk_score = 47
rule_id = "495e5f2e-2480-11ed-bea8-f661ea17fbce"
severity = "medium"
tags = [
    "Elastic",
    "Cloud",
    "Google Workspace",
    "Continuous Monitoring",
    "SecOps",
    "Configuration Audit",
    "Impair Defenses",
    "Investigation Guide"
]
timestamp_override = "event.ingested"
type = "query"

query = '''
event.dataset:"google_workspace.admin" and event.category:"iam" and event.type:"change"  and
  event.action:"CHANGE_APPLICATION_SETTING" and
  google_workspace.admin.application.name:"Google Workspace Marketplace" and
  google_workspace.admin.old_value: *allowed*false* and google_workspace.admin.new_value: *allowed*true*
'''


[[rule.threat]]
framework = "MITRE ATT&CK"
[[rule.threat.technique]]
id = "T1562"
name = "Impair Defenses"
reference = "https://attack.mitre.org/techniques/T1562/"
[[rule.threat.technique.subtechnique]]
id = "T1562.001"
name = "Disable or Modify Tools"
reference = "https://attack.mitre.org/techniques/T1562/001/"



[rule.threat.tactic]
id = "TA0005"
name = "Defense Evasion"
reference = "https://attack.mitre.org/tactics/TA0005/"
<|MERGE_RESOLUTION|>--- conflicted
+++ resolved
@@ -4,11 +4,7 @@
 maturity = "production"
 min_stack_comments = "Breaking changes for Google Workspace integration."
 min_stack_version = "8.4.0"
-<<<<<<< HEAD
-updated_date = "2023/02/09"
-=======
 updated_date = "2023/04/12"
->>>>>>> 836c803e
 
 [rule]
 author = ["Elastic"]
@@ -40,7 +36,7 @@
 
 Google clearly states that they are not responsible for any Marketplace product that originates from a source that isn't Google.
 
-This rule identifies a Marketplace blocklist update that consists of a Google Workspace account with administrative privileges manually removing a previously blocked application. 
+This rule identifies a Marketplace blocklist update that consists of a Google Workspace account with administrative privileges manually removing a previously blocked application.
 
 #### Possible investigation steps
 
