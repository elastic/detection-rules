--- conflicted
+++ resolved
@@ -81,23 +81,13 @@
 rule_id = "7caa8e60-2df0-11ed-b814-f661ea17fbce"
 severity = "medium"
 tags = [
-<<<<<<< HEAD
     "Domain: Cloud",
     "Data Source: Google Workspace",
     "Use Case: Continuous Monitoring",
     "Use Case: SecOps",
     "Use Case: Configuration Audit",
     "Tactic: Defense Evasion",
-=======
-    "Elastic",
-    "Cloud",
-    "Google Workspace",
-    "Continuous Monitoring",
-    "SecOps",
-    "Configuration Audit",
-    "Defense Evasion",
-    "Investigation Guide"
->>>>>>> dc05f1d8
+    "Resources: Investigation Guide"
 ]
 timestamp_override = "event.ingested"
 type = "query"
