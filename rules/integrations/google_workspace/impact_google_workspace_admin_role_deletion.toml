--- conflicted
+++ resolved
@@ -81,23 +81,13 @@
 rule_id = "93e63c3e-4154-4fc6-9f86-b411e0987bbf"
 severity = "medium"
 tags = [
-<<<<<<< HEAD
     "Domain: Cloud",
     "Data Source: Google Workspace",
     "Use Case: Continuous Monitoring",
     "Use Case: SecOps",
     "Use Case: Identity and Access Audit",
     "Tactic: Impact",
-=======
-    "Elastic",
-    "Cloud",
-    "Google Workspace",
-    "Continuous Monitoring",
-    "SecOps",
-    "Identity and Access",
-    "Impact",
-    "Investigation Guide"
->>>>>>> dc05f1d8
+    "Resources: Investigation Guide"
 ]
 timestamp_override = "event.ingested"
 type = "query"
