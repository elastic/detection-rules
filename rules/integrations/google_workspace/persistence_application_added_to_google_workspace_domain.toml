--- conflicted
+++ resolved
@@ -85,23 +85,13 @@
 rule_id = "785a404b-75aa-4ffd-8be5-3334a5a544dd"
 severity = "medium"
 tags = [
-<<<<<<< HEAD
     "Domain: Cloud",
     "Data Source: Google Workspace",
     "Use Case: Continuous Monitoring",
     "Use Case: SecOps",
     "Use Case: Configuration Audit",
     "Tactic: Persistence",
-=======
-    "Elastic",
-    "Cloud",
-    "Google Workspace",
-    "Continuous Monitoring",
-    "SecOps",
-    "Configuration Audit",
-    "Persistence",
-    "Investigation Guide"
->>>>>>> dc05f1d8
+    "Resources: Investigation Guide"
 ]
 timestamp_override = "event.ingested"
 type = "query"
