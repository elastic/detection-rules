[metadata]
creation_date = "2020/09/21"
<<<<<<< HEAD
maturity = "production"
updated_date = "2022/07/15"
=======
>>>>>>> 5ff3844f
integration = "gcp"
maturity = "production"
updated_date = "2022/07/15"

[rule]
author = ["Elastic"]
description = """
Identifies when a firewall rule is created in Google Cloud Platform (GCP) for Virtual Private Cloud (VPC) or App Engine.
These firewall rules can be configured to allow or deny connections to or from virtual machine (VM) instances or
specific applications. An adversary may create a new firewall rule in order to weaken their target's security controls
and allow more permissive ingress or egress traffic flows for their benefit.
"""
false_positives = [
    """
    Firewall rules may be created by system administrators. Verify that the firewall configuration change was expected.
    Exceptions can be added to this rule to filter expected behavior.
    """,
]
index = ["filebeat-*", "logs-gcp*"]
language = "kuery"
license = "Elastic License v2"
name = "GCP Firewall Rule Creation"
note = """## Setup

The GCP Fleet integration, Filebeat module, or similarly structured data is required to be compatible with this rule."""
references = [
    "https://cloud.google.com/vpc/docs/firewalls",
    "https://cloud.google.com/appengine/docs/standard/python/understanding-firewalls",
]
risk_score = 21
rule_id = "30562697-9859-4ae0-a8c5-dab45d664170"
severity = "low"
tags = ["Elastic", "Cloud", "GCP", "Continuous Monitoring", "SecOps", "Configuration Audit"]
timestamp_override = "event.ingested"
type = "query"

query = '''
<<<<<<< HEAD
event.dataset:gcp.audit and event.action:v*.compute.firewalls.insert
=======
event.dataset:gcp.audit and event.action:(*.compute.firewalls.insert or google.appengine.*.Firewall.Create*Rule)
>>>>>>> 5ff3844f
'''


[[rule.threat]]
framework = "MITRE ATT&CK"
[[rule.threat.technique]]
id = "T1562"
name = "Impair Defenses"
reference = "https://attack.mitre.org/techniques/T1562/"


[rule.threat.tactic]
id = "TA0005"
name = "Defense Evasion"
reference = "https://attack.mitre.org/tactics/TA0005/"
<|MERGE_RESOLUTION|>--- conflicted
+++ resolved
@@ -1,10 +1,5 @@
 [metadata]
 creation_date = "2020/09/21"
-<<<<<<< HEAD
-maturity = "production"
-updated_date = "2022/07/15"
-=======
->>>>>>> 5ff3844f
 integration = "gcp"
 maturity = "production"
 updated_date = "2022/07/15"
@@ -42,11 +37,7 @@
 type = "query"
 
 query = '''
-<<<<<<< HEAD
-event.dataset:gcp.audit and event.action:v*.compute.firewalls.insert
-=======
 event.dataset:gcp.audit and event.action:(*.compute.firewalls.insert or google.appengine.*.Firewall.Create*Rule)
->>>>>>> 5ff3844f
 '''
 
 
