--- conflicted
+++ resolved
@@ -1,10 +1,7 @@
 [metadata]
 creation_date = "2020/09/22"
-<<<<<<< HEAD
-=======
 maturity = "production"
 updated_date = "2022/07/15"
->>>>>>> 9cefd88b
 integration = "gcp"
 maturity = "production"
 updated_date = "2022/07/13"
