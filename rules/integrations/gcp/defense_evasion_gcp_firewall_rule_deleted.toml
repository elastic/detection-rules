[metadata]
creation_date = "2020/09/21"
<<<<<<< HEAD
maturity = "production"
updated_date = "2022/07/15"
=======
>>>>>>> 5ff3844f
integration = "gcp"
maturity = "production"
updated_date = "2022/07/15"

[rule]
author = ["Elastic"]
description = """
Identifies when a firewall rule is deleted in Google Cloud Platform (GCP) for Virtual Private Cloud (VPC) or App Engine.
These firewall rules can be configured to allow or deny connections to or from virtual machine (VM) instances or
specific applications. An adversary may delete a firewall rule in order to weaken their target's security controls.
"""
false_positives = [
    """
    Firewall rules may be deleted by system administrators. Verify that the firewall configuration change was expected.
    Exceptions can be added to this rule to filter expected behavior.
    """,
]
index = ["filebeat-*", "logs-gcp*"]
language = "kuery"
license = "Elastic License v2"
name = "GCP Firewall Rule Deletion"
note = """## Setup

The GCP Fleet integration, Filebeat module, or similarly structured data is required to be compatible with this rule."""
references = [
    "https://cloud.google.com/vpc/docs/firewalls",
    "https://cloud.google.com/appengine/docs/standard/python/understanding-firewalls",
]
risk_score = 47
rule_id = "ff9b571e-61d6-4f6c-9561-eb4cca3bafe1"
severity = "medium"
tags = ["Elastic", "Cloud", "GCP", "Continuous Monitoring", "SecOps", "Configuration Audit"]
timestamp_override = "event.ingested"
type = "query"

query = '''
<<<<<<< HEAD
event.dataset:gcp.audit and event.action:v*.compute.firewalls.delete
=======
event.dataset:gcp.audit and event.action:(*.compute.firewalls.delete or google.appengine.*.Firewall.Delete*Rule)
>>>>>>> 5ff3844f
'''


[[rule.threat]]
framework = "MITRE ATT&CK"
[[rule.threat.technique]]
id = "T1562"
name = "Impair Defenses"
reference = "https://attack.mitre.org/techniques/T1562/"


[rule.threat.tactic]
id = "TA0005"
name = "Defense Evasion"
reference = "https://attack.mitre.org/tactics/TA0005/"
<|MERGE_RESOLUTION|>--- conflicted
+++ resolved
@@ -1,10 +1,5 @@
 [metadata]
 creation_date = "2020/09/21"
-<<<<<<< HEAD
-maturity = "production"
-updated_date = "2022/07/15"
-=======
->>>>>>> 5ff3844f
 integration = "gcp"
 maturity = "production"
 updated_date = "2022/07/15"
@@ -41,11 +36,7 @@
 type = "query"
 
 query = '''
-<<<<<<< HEAD
-event.dataset:gcp.audit and event.action:v*.compute.firewalls.delete
-=======
 event.dataset:gcp.audit and event.action:(*.compute.firewalls.delete or google.appengine.*.Firewall.Delete*Rule)
->>>>>>> 5ff3844f
 '''
 
 
