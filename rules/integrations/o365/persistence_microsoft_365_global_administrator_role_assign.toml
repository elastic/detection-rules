[metadata]
creation_date = "2022/01/06"
integration = ["o365"]
maturity = "production"
<<<<<<< HEAD
updated_date = "2025/06/05"
=======
updated_date = "2025/05/21"
>>>>>>> 9b292b97

[rule]
author = ["Elastic"]
description = """
In Microsoft Entra ID, permissions to manage resources are assigned using roles. The Global Administrator / Company Administrator
is a role that enables users to have access to all administrative features in Entra ID and services that use Entra ID
identities like the Microsoft 365 Defender portal, the Microsoft 365 compliance center, Exchange, SharePoint Online, and
Skype for Business Online. Adversaries can add users as Global Administrators to maintain access and manage all
subscriptions and their settings and resources.
"""
from = "now-9m"
index = ["filebeat-*", "logs-o365.audit-*"]
language = "kuery"
license = "Elastic License v2"
name = "Microsoft 365 Global Administrator Role Assigned"
note = """## Triage and Analysis

### Investigating Microsoft 365 Global Administrator Role Assigned

The Microsoft 365 Global Administrator role grants comprehensive administrative access across Entra ID and services such as Microsoft 365 Defender, Exchange, SharePoint, and Skype for Business. Adversaries who compromise an account may assign this role to themselves or other users to ensure persistent and privileged access. This rule identifies successful assignments of this role by inspecting audit logs from Azure Active Directory (Entra ID) where the role display name matches "Administrator."

### Possible investigation steps

- Review the `user.id` and `user.name` fields to determine who performed the role assignment. Assess whether this user normally has permissions to modify high-privilege roles.
- Confirm the `event.action` is `"Add member to role."` and that the `Role_DisplayName.NewValue` is `"Global Administrator"` or a similarly privileged role.
- Review the `user.target.id` and `user.target.name` fields to identify the user or service principal that received the role.
- Inspect `o365.audit.ExtendedProperties.additionalDetails` for context on how the action was performed (e.g., via Admin Portal, Graph API).
- Pivot to sign-in logs for the assigning account to check for recent anomalies such as logins from new geolocations, unrecognized devices, or suspicious IP ranges.
- Investigate if the account assignment occurred outside of known change windows, during non-business hours, or by a user with no change history.
- Correlate with other role assignments or directory changes to check for broader role abuse or privilege escalation campaigns.

### False positive analysis

- Role assignments by IT administrators as part of routine maintenance or incident response may appear suspicious in environments without change tracking or ticket correlation.
- PIM (Privileged Identity Management) activations may temporarily elevate accounts to Global Administrator and then revoke the role afterward.
- Onboarding processes or internal audits may require temporary elevation to Global Administrator for legitimate users.
- Automation tools and scripts may trigger this alert if misconfigured to assign Global Administrator privileges during provisioning or sync jobs.

### Response and remediation

- If the assignment is unapproved or suspicious, immediately revoke the Global Administrator role from the assigned user or service principal.
- Reset credentials and initiate containment steps for the assigning account, especially if compromise is suspected.
- Enable or verify enforcement of MFA for both assigning and assigned accounts.
- Review Azure AD activity logs for additional signs of privilege misuse or suspicious directory changes.
- Notify the appropriate identity and security operations teams to investigate further and begin incident response procedures.
- Limit the number of Global Administrator accounts and enforce role-based access control (RBAC) using least privilege principles.
- Consider implementing conditional access policies to limit role assignment actions to specific networks, devices, or user groups.
"""

references = [
    "https://docs.microsoft.com/en-us/azure/active-directory/roles/permissions-reference#global-administrator",
    "https://learn.microsoft.com/en-us/purview/audit-log-activities",
    "https://www.blackhat.com/us-24/briefings/schedule/#unoauthorized-a-technique-to-privilege-escalation-to-global-administrator-39231"
]
risk_score = 47
rule_id = "88671231-6626-4e1b-abb7-6e361a171fbb"
severity = "medium"
tags = [
    "Domain: Cloud",
    "Domain: SaaS",
    "Data Source: Microsoft 365",
    "Data Source: Microsoft 365 Audit Logs",
    "Use Case: Identity and Access Audit",
    "Tactic: Persistence",
    "Resources: Investigation Guide",
    "vigilant.alerting.passthrough",
    "vigilant.alerting.persistence",
    "vigilant.tuned",
    "vigilant.tuned_date.02-19-25",
]
timestamp_override = "event.ingested"
type = "query"

query = '''
event.dataset:o365.audit
    and event.code:"AzureActiveDirectory"
    and event.action:"Add member to role."
    and event.outcome: "success"
    and o365.audit.ModifiedProperties.Role_DisplayName.NewValue: (
        "Global Administrator" or "Company Administrator"
    )
    and o365.audit.AzureActiveDirectoryEventType: 1
    and o365.audit.RecordType: 8
    and not o365.audit.Target.Type: (4 or 5 or 6)
'''


[[rule.threat]]
framework = "MITRE ATT&CK"
[[rule.threat.technique]]
id = "T1098"
name = "Account Manipulation"
reference = "https://attack.mitre.org/techniques/T1098/"
[[rule.threat.technique.subtechnique]]
id = "T1098.003"
name = "Additional Cloud Roles"
reference = "https://attack.mitre.org/techniques/T1098/003/"



[rule.threat.tactic]
id = "TA0003"
name = "Persistence"
reference = "https://attack.mitre.org/tactics/TA0003/"
<|MERGE_RESOLUTION|>--- conflicted
+++ resolved
@@ -2,11 +2,7 @@
 creation_date = "2022/01/06"
 integration = ["o365"]
 maturity = "production"
-<<<<<<< HEAD
 updated_date = "2025/06/05"
-=======
-updated_date = "2025/05/21"
->>>>>>> 9b292b97
 
 [rule]
 author = ["Elastic"]
