[metadata]
creation_date = "2024/09/04"
integration = ["o365"]
maturity = "production"
<<<<<<< HEAD
updated_date = "2025/10/01"
=======
updated_date = "2025/10/30"
>>>>>>> 793ecfe3

[rule]
author = ["Elastic"]
description = """
Detects successful Microsoft 365 portal logins from impossible travel locations. Impossible travel locations are defined
as two different countries within a short time frame. This behavior may indicate an adversary attempting to access a
Microsoft 365 account from a compromised account or a malicious actor attempting to access a Microsoft 365 account from
a different location.
"""
false_positives = [
    """
    False positives may occur when users are using a VPN or when users are traveling to different locations for
    legitimate purposes.
    """,
]
from = "now-15m"
index = ["logs-o365.audit-*"]
language = "kuery"
license = "Elastic License v2"
<<<<<<< HEAD
name = "M365 Identity Portal Login (Impossible Travel)"
note = """## Triage and analysis

### Investigating M365 Identity Portal Login (Impossible Travel)
=======
name = "M365 Identity Login from Impossible Travel Location"
note = """## Triage and analysis

### Investigating M365 Identity Login from Impossible Travel Location
>>>>>>> 793ecfe3

Microsoft 365's cloud-based services enable global access, but this can be exploited by adversaries logging in from disparate locations within short intervals, indicating potential account compromise. The detection rule identifies such anomalies by analyzing login events for rapid geographic shifts, flagging suspicious activity that may suggest unauthorized access attempts.

### Possible investigation steps

- Review the user associated with these sign-ins to determine if the login attempt was legitimate or if further investigation is needed.
- Analyze the geographic locations of the logins to identify any patterns or anomalies that may indicate malicious activity.
- Review the ISP information for the login attempts to identify any unusual or suspicious providers.
- Review the authorization request type to understand the context of the login attempts and whether they align with the user's typical behavior.
- Analyze the client application used for the login attempts to determine if it is consistent with the user's normal usage patterns (Teams, Office, etc.)
- Analyze the user-agent associated with the login attempts to identify any unusual or suspicious patterns. These could also indicate mobile and endpoint logins causing false-positives.

### False positive analysis

- Users traveling or using VPNs may trigger this alert. Verify with the user if they were traveling or using a VPN at the time of the login attempt.
- Mobile access may also result in false positives, as users may log in from various locations while on the go.

### Response and remediation

- Investigate the login attempt further by checking for any additional context or related events that may provide insight into the user's behavior.
- If the login attempt is deemed suspicious, consider implementing additional security measures, such as requiring multi-factor authentication (MFA) for logins from unusual locations.
- Educate users about the risks of accessing corporate resources from unfamiliar locations and the importance of using secure connections (e.g., VPNs) when doing so.
- Monitor for any subsequent login attempts from the same location or IP address to identify potential patterns of malicious activity.
- Consider adding exceptions to this rule for the user or source application ID if the login attempts are determined to be legitimate and not a security concern.
"""
references = ["https://www.huntress.com/blog/time-travelers-busted-how-to-detect-impossible-travel-"]
risk_score = 47
rule_id = "3896d4c0-6ad1-11ef-8c7b-f661ea17fbcc"
severity = "medium"
tags = [
    "Domain: Cloud",
    "Domain: Identity",
    "Data Source: Microsoft 365",
    "Data Source: Microsoft 365 Audit Logs",
    "Use Case: Threat Detection",
    "Use Case: Identity and Access Audit",
    "Tactic: Initial Access",
    "Resources: Investigation Guide",
]
timestamp_override = "event.ingested"
type = "threshold"

query = '''
event.dataset:o365.audit and
    event.provider:AzureActiveDirectory and
    event.action:UserLoggedIn and
    event.outcome:success and
    o365.audit.Target.Type:(0 or 10 or 2 or 3 or 5 or 6) and
    o365.audit.UserId:(* and not "Not Available") and
    source.geo.region_iso_code:* and
    not o365.audit.ApplicationId:(
        29d9ed98-a469-4536-ade2-f981bc1d605e or
        38aa3b87-a06d-4817-b275-7a316988d93b or
        a809996b-059e-42e2-9866-db24b99a9782
    ) and not o365.audit.ExtendedProperties.RequestType:(
        "Cmsi:Cmsi" or
        "Consent:Set" or
        "Login:reprocess" or
        "Login:resume" or
        "MessagePrompt:MessagePrompt" or
        "SAS:EndAuth"
    )
'''


[[rule.threat]]
framework = "MITRE ATT&CK"
[[rule.threat.technique]]
id = "T1078"
name = "Valid Accounts"
reference = "https://attack.mitre.org/techniques/T1078/"
[[rule.threat.technique.subtechnique]]
id = "T1078.004"
name = "Cloud Accounts"
reference = "https://attack.mitre.org/techniques/T1078/004/"



[rule.threat.tactic]
id = "TA0001"
name = "Initial Access"
reference = "https://attack.mitre.org/tactics/TA0001/"

[rule.investigation_fields]
field_names = [
    "@timestamp",
    "organization.id",
    "o365.audit.UserId",
    "o365.audit.ActorIpAddress",
    "o365.audit.ApplicationId",
    "o365.audit.ExtendedProperties.RequestType",
    "o365.audit.Target.ID",
    "source.geo.country_name",
]

[rule.threshold]
field = ["o365.audit.UserId"]
value = 1
[[rule.threshold.cardinality]]
field = "source.geo.country_name"
value = 2

<|MERGE_RESOLUTION|>--- conflicted
+++ resolved
@@ -2,11 +2,7 @@
 creation_date = "2024/09/04"
 integration = ["o365"]
 maturity = "production"
-<<<<<<< HEAD
-updated_date = "2025/10/01"
-=======
 updated_date = "2025/10/30"
->>>>>>> 793ecfe3
 
 [rule]
 author = ["Elastic"]
@@ -26,17 +22,10 @@
 index = ["logs-o365.audit-*"]
 language = "kuery"
 license = "Elastic License v2"
-<<<<<<< HEAD
-name = "M365 Identity Portal Login (Impossible Travel)"
-note = """## Triage and analysis
-
-### Investigating M365 Identity Portal Login (Impossible Travel)
-=======
 name = "M365 Identity Login from Impossible Travel Location"
 note = """## Triage and analysis
 
 ### Investigating M365 Identity Login from Impossible Travel Location
->>>>>>> 793ecfe3
 
 Microsoft 365's cloud-based services enable global access, but this can be exploited by adversaries logging in from disparate locations within short intervals, indicating potential account compromise. The detection rule identifies such anomalies by analyzing login events for rapid geographic shifts, flagging suspicious activity that may suggest unauthorized access attempts.
 
