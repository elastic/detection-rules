[metadata]
creation_date = "2024/12/11"
integration = ["azure"]
maturity = "production"
<<<<<<< HEAD
updated_date = "2025/07/16"
=======
updated_date = "2025/07/28"
>>>>>>> 756a7f49

[rule]
author = ["Elastic"]
description = """
Identifies brute force attempts against Azure Entra multi-factor authentication (MFA) Time-based One-Time Password
(TOTP) verification codes. This rule detects high frequency failed TOTP code attempts for a single user in a short
time-span with a high number of distinct session IDs. Adversaries may programmatically attemopt to brute-force TOTP
codes by generating several sessions and attempt to guess the correct code.
"""
false_positives = [
    """
    Based on the high-frequency threshold, it would be unlikely for a legitimate user to exceed the threshold for failed
    TOTP code attempts in a short time-span over multiple sessions.
    """,
]
from = "now-9m"
language = "esql"
license = "Elastic License v2"
name = "Microsoft Entra ID MFA TOTP Brute Force Attempts"
note = """## Triage and analysis

### Investigating Microsoft Entra ID MFA TOTP Brute Force Attempts

This rule detects brute force attempts against Azure Entra multi-factor authentication (MFA) Time-based One-Time Password (TOTP) verification codes. It identifies high-frequency failed TOTP code attempts for a single user in a short time-span with a high number of distinct session IDs. Adversaries may programmatically attempt to brute-force TOTP codes by generating several sessions and attempting to guess the correct code.

#### Possible Investigation Steps:

    - Check the source addresses associated with the failed TOTP attempts.
    - Determine if the source IP address is consistent with the user’s typical login locations.
    - Look for unusual geographic patterns or anomalous IP addresses (e.g., proxies, VPNs, or locations outside the user’s normal activity).
    - Review the error code associated with the failed attempts. This can help identify if the failures are due to incorrect TOTP codes or other issues.
    - Verify that that auth metho reported is `OAth` as it indicates the use of TOTP codes.
    - Pivot into signin logs for the target user and check if auth via TOTP was successful which would indicate a successful brute force attempt.
    - Review conditional access policies applied to the user or group as reported by the sign-in logs.
    - Analyze the client application ID and display name to determine if the attempts are coming from a legitimate application or a potentially malicious script.
        - Adversaries may use legitimate FOCI applications to bypass security controls or make login attempts appear legitimate.
    - Review the resource ID access is being attempted against such as MyApps, Microsoft Graph, or other resources. This can help identify if the attempts are targeting specific applications or services.
    - The correlation IDs or session IDs can be used to trace the authentication attempts across different logs or systems. Note that for this specific behavior, unique session ID count is high and could be challenging to correlate.

#### False Positive Analysis:

    - Verify if the failed attempts could result from the user’s unfamiliarity with TOTP codes or issues with device synchronization.
    - Check if the user recently switched MFA methods or devices, which could explain multiple failures.
    - Determine if this is whitebox testing or a developer testing MFA integration.

#### Response and Remediation:

    - If proven malicious, lock the affected account temporarily to prevent further unauthorized attempts.
    - Notify the user of suspicious activity and validate their access to the account.
    - Reset passwords and MFA settings for the affected user to prevent unauthorized access while communicating with the user.
    - Ensure conditional access policies are configured to monitor and restrict anomalous login behavior.
    - Consider a different MFA method or additional security controls to prevent future bypass attempts.
    - Implement additional monitoring to track high-frequency authentication failures across the environment.
    - Audit historical logs for similar patterns involving other accounts to identify broader threats.
    - Provide guidance on the secure use of MFA and the importance of recognizing and reporting suspicious activity.
"""
references = [
    "https://www.oasis.security/resources/blog/oasis-security-research-team-discovers-microsoft-azure-mfa-bypass",
    "https://learn.microsoft.com/en-us/entra/identity/",
    "https://learn.microsoft.com/en-us/entra/identity/monitoring-health/concept-sign-ins",
]
risk_score = 47
rule_id = "3fac01b2-b811-11ef-b25b-f661ea17fbce"
setup = """#### Required Entra ID Sign-In Logs
This rule requires the Entra ID sign-in logs via the Azure integration be enabled. In Entra ID, sign-in logs must be enabled and streaming to the Event Hub used for the Entra ID logs integration.
"""
severity = "medium"
tags = [
    "Domain: Cloud",
    "Domain: Identity",
    "Data Source: Azure",
    "Data Source: Entra ID",
    "Data Source: Entra ID Sign-in logs",
    "Use Case: Identity and Access Audit",
    "Use Case: Threat Detection",
    "Tactic: Credential Access",
    "Resources: Investigation Guide",
]
timestamp_override = "event.ingested"
type = "esql"

query = '''
<<<<<<< HEAD
FROM logs-azure.signinlogs* METADATA _id, _version, _index

| WHERE
    event.dataset == "azure.signinlogs"
    AND azure.signinlogs.operation_name == "Sign-in activity"
    AND azure.signinlogs.properties.authentication_requirement == "multiFactorAuthentication"
    AND azure.signinlogs.properties.mfa_detail.auth_method == "OATH verification code"
    AND azure.signinlogs.properties.conditional_access_status == "failure"
    AND azure.signinlogs.result_description == "Authentication failed during strong authentication request."

| KEEP azure.signinlogs.properties.sign_in_identifier

| STATS
    Esql.auth_mfa_totp_failures_count = COUNT(*)
  BY azure.signinlogs.properties.sign_in_identifier

| WHERE
    Esql.auth_mfa_totp_failures_count > 30

=======
from logs-azure.signinlogs* metadata _id, _version, _index

| where
    // filter for Entra Sign-In Logs
    event.dataset == "azure.signinlogs"
    and azure.signinlogs.operation_name == "Sign-in activity"
    and azure.signinlogs.properties.user_type == "Member"

    // filter for MFA attempts with OATH conditional access attempts or TOTP
    and azure.signinlogs.properties.mfa_detail.auth_method == "OATH verification code"

    // filter on failures only from brute-force attempts
    and (
            (
                azure.signinlogs.result_signature == "FAILURE" and
                azure.signinlogs.result_description == "Authentication failed during strong authentication request."
            ) or azure.signinlogs.properties.status.error_code == 500121
        )

| stats
    Esql.event_count = COUNT(*),
    Esql.azure_signinlogs_properties.session_id_count_distinct = COUNT_DISTINCT(azure.signinlogs.properties.session_id),
    Esql.source_address_values = VALUES(source.address),
    Esql.azure_tenant_id_valuues = VALUES(azure.tenant_id),
    Esql_priv.azure_identity_values = VALUES(azure.signinlogs.identity),
    Esql_priv.azure_signinlogs_properties_user_principal_name_values = VALUES(azure.signinlogs.properties.user_principal_name),
    Esql.azure_signinlogs_properties_app_id_values = VALUES(azure.signinlogs.properties.app_id),
    Esql.azure_signinlogs_properties_app_display_name_values = VALUES(azure.signinlogs.properties.app_display_name),
    Esql.azure_signinlogs_properties_authentication_requirement_values = VALUES(azure.signinlogs.properties.authentication_requirement),
    Esql.azure_signinlogs_properties_authentication_protocol_values = VALUES(azure.signinlogs.properties.authentication_protocol),
    Esql.azure_signinlogs_properties_client_app_used_values = VALUES(azure.signinlogs.properties.client_app_used),
    Esql.azure_signinlogs_properties_client_credential_type_values = VALUES(azure.signinlogs.properties.client_credential_type),
    Esql.azure_signinlogs_properties_conditional_access_status_values = VALUES(azure.signinlogs.properties.conditional_access_status),
    Esql.azure_signinlogs_properties_correlation_id_values = VALUES(azure.signinlogs.properties.correlation_id),
    Esql.azure_signinlogs_properties_is_interactive_values = VALUES(azure.signinlogs.properties.is_interactive),
    Esql.azure_signinlogs_properties_mfa_detail_auth_method_values = VALUES(azure.signinlogs.properties.mfa_detail.auth_method),
    Esql.azure_signinlogs_properties_resource_display_name_values = VALUES(azure.signinlogs.properties.resource_display_name),
    Esql.azure_signinlogs_properties_resource_id_values = VALUES(azure.signinlogs.properties.resource_id),
    Esql.azure_signinlogs_properties_risk_state_values = VALUES(azure.signinlogs.properties.risk_state),
    Esql.azure_signinlogs_properties_risk_detail_values = VALUES(azure.signinlogs.properties.risk_detail),
    Esql.azure_signinlogs_properties_status.error_code_values = VALUES(azure.signinlogs.properties.status.error_code),
    Esql.azure_signinlogs_properties_original_request_id_values = VALUES(azure.signinlogs.properties.original_request_id),
    Esql.user_id_values = VALUES(user.id)
    by user.id

| where Esql.event_count >= 20 and Esql.azure_signinlogs_properties.session_id_count_distinct >= 10

| keep
    Esql.event_count,
    Esql.azure_signinlogs_properties.session_id_count_distinct,
    Esql.source_address_values,
    Esql.azure_tenant_id_valuues,
    Esql_priv.azure_identity_values,
    Esql_priv.azure_signinlogs_properties_user_principal_name_values,
    Esql.azure_signinlogs_properties_app_id_values,
    Esql.azure_signinlogs_properties_app_display_name_values,
    Esql.azure_signinlogs_properties_authentication_requirement_values,
    Esql.azure_signinlogs_properties_authentication_protocol_values,
    Esql.azure_signinlogs_properties_client_app_used_values,
    Esql.azure_signinlogs_properties_client_credential_type_values,
    Esql.azure_signinlogs_properties_conditional_access_status_values,
    Esql.azure_signinlogs_properties_correlation_id_values,
    Esql.azure_signinlogs_properties_is_interactive_values,
    Esql.azure_signinlogs_properties_mfa_detail_auth_method_values,
    Esql.azure_signinlogs_properties_resource_display_name_values,
    Esql.azure_signinlogs_properties_resource_id_values,
    Esql.azure_signinlogs_properties_risk_state_values,
    Esql.azure_signinlogs_properties_risk_detail_values,
    Esql.azure_signinlogs_properties_status.error_code_values,
    Esql.azure_signinlogs_properties_original_request_id_values,
    Esql.user_id_values
>>>>>>> 756a7f49
'''


[[rule.threat]]
framework = "MITRE ATT&CK"
[[rule.threat.technique]]
id = "T1110"
name = "Brute Force"
reference = "https://attack.mitre.org/techniques/T1110/"
[[rule.threat.technique.subtechnique]]
id = "T1110.001"
name = "Password Guessing"
reference = "https://attack.mitre.org/techniques/T1110/001/"



[rule.threat.tactic]
id = "TA0006"
name = "Credential Access"
reference = "https://attack.mitre.org/tactics/TA0006/"
<|MERGE_RESOLUTION|>--- conflicted
+++ resolved
@@ -2,11 +2,8 @@
 creation_date = "2024/12/11"
 integration = ["azure"]
 maturity = "production"
-<<<<<<< HEAD
-updated_date = "2025/07/16"
-=======
 updated_date = "2025/07/28"
->>>>>>> 756a7f49
+
 
 [rule]
 author = ["Elastic"]
@@ -89,27 +86,6 @@
 type = "esql"
 
 query = '''
-<<<<<<< HEAD
-FROM logs-azure.signinlogs* METADATA _id, _version, _index
-
-| WHERE
-    event.dataset == "azure.signinlogs"
-    AND azure.signinlogs.operation_name == "Sign-in activity"
-    AND azure.signinlogs.properties.authentication_requirement == "multiFactorAuthentication"
-    AND azure.signinlogs.properties.mfa_detail.auth_method == "OATH verification code"
-    AND azure.signinlogs.properties.conditional_access_status == "failure"
-    AND azure.signinlogs.result_description == "Authentication failed during strong authentication request."
-
-| KEEP azure.signinlogs.properties.sign_in_identifier
-
-| STATS
-    Esql.auth_mfa_totp_failures_count = COUNT(*)
-  BY azure.signinlogs.properties.sign_in_identifier
-
-| WHERE
-    Esql.auth_mfa_totp_failures_count > 30
-
-=======
 from logs-azure.signinlogs* metadata _id, _version, _index
 
 | where
@@ -181,7 +157,6 @@
     Esql.azure_signinlogs_properties_status.error_code_values,
     Esql.azure_signinlogs_properties_original_request_id_values,
     Esql.user_id_values
->>>>>>> 756a7f49
 '''
 
 
