--- conflicted
+++ resolved
@@ -4,11 +4,7 @@
 maturity = "production"
 min_stack_comments = "ES|QL not available until 8.13.0 in technical preview."
 min_stack_version = "8.13.0"
-<<<<<<< HEAD
-updated_date = "2025/01/21"
-=======
-updated_date = "2025/01/15"
->>>>>>> 0b98462c
+updated_date = "2025/02/20"
 
 [rule]
 author = ["Elastic"]
