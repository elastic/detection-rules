[metadata]
creation_date = "2025/05/08"
integration = ["azure"]
maturity = "production"
<<<<<<< HEAD
updated_date = "2025/07/31"
=======
updated_date = "2025/07/16"
>>>>>>> 154283f4

[rule]
author = ["Elastic"]
description = """
Identifies potential session hijacking or token replay in Microsoft Entra ID. This rule detects cases where a user signs
in and subsequently accesses Microsoft Graph from a different IP address using the same session ID. This may indicate a
successful OAuth phishing attack, session hijacking, or token replay attack, where an adversary has stolen a session
cookie or refresh/access token and is impersonating the user from an alternate host or location.
"""
false_positives = [
    """
    This pattern may occur during legitimate device switching or roaming between networks (e.g., corporate to mobile).
    Developers or power users leveraging multiple environments may also trigger this detection if session persistence
    spans IP ranges. Still, this behavior is rare and warrants investigation when rapid IP switching and Graph access
    are involved.
    """,
]
from = "now-31m"
interval = "30m"
language = "esql"
license = "Elastic License v2"
name = "Microsoft Entra ID Suspicious Session Reuse to Graph Access"
note = """## Triage and analysis

### Investigating Microsoft Entra ID Suspicious Session Reuse to Graph Access

Identifies potential session hijacking or token replay in Microsoft Entra ID. This rule detects cases where a user signs in and subsequently accesses Microsoft Graph from a different IP address using the same session ID. This may indicate a successful OAuth phishing attack, session hijacking, or token replay attack, where an adversary has stolen a session cookie or refresh/access token and is impersonating the user from an alternate host or location.

This rule uses ESQL aggregations and thus has dynamically generated fields. Correlation of the values in the alert document may need to be
performed to the original sign-in and Graph events for further context.

### Investigation Steps

- This rule relies on an aggregation-based ESQL query, therefore the alert document will contain dynamically generated fields.
    - To pivot into the original events, it is recommended to use the values captured values to filter in timeline or discovery for the original sign-in and Graph events.
- Review the session ID and user ID to identify the user account involved in the suspicious activity.
- Check the source addresses involved in the sign-in and Graph access to determine if they are known or expected locations for the user.
    - The sign-in source addresses should be two, one for the initial phishing sign-in and the other when exchanging the auth code for a token by the adversary.
    - The Graph API source address should identify the IP address used by the adversary to access Microsoft Graph.
- Review the user agent strings for the sign-in and Graph access events to identify any anomalies or indicators of compromise.
- Check the timestamp difference between the sign-in and Graph access events to determine if they occurred within a reasonable time frame that would suggest successful phishing to token issuance and then Graph access.
- Identify the original sign-in event to investigation if conditional access policies were applied, such as requiring multi-factor authentication or blocking access from risky locations. In phishing scenarios, these policies likely were applied as the victim user would have been prompted to authenticate.

### False Positive Analysis
- This pattern may occur during legitimate device switching or roaming between networks (e.g., corporate to mobile).
- Developers or power users leveraging multiple environments may also trigger this detection if session persistence spans IP ranges. Still, this behavior is rare and warrants investigation when rapid IP switching and Graph access are involved.

### Response Recommendations

- If confirmed malicious, revoke all refresh/access tokens for the user principal.
- Block the source IP(s) involved in the Graph access.
- Notify the user and reset credentials.
- Review session control policies and conditional access enforcement.
- Monitor for follow-on activity, such as lateral movement or privilege escalation.
- Review conditional access policies to ensure they are enforced correctly.
"""
references = [
    "https://www.volexity.com/blog/2025/04/22/phishing-for-codes-russian-threat-actors-target-microsoft-365-oauth-workflows/",
    "https://github.com/dirkjanm/ROADtools",
    "https://attack.mitre.org/techniques/T1078/004/",
]
risk_score = 47
rule_id = "0d3d2254-2b4a-11f0-a019-f661ea17fbcc"
setup = """#### Required Microsoft Entra ID Sign-In and Graph Activity Logs
This rule requires the Microsoft Entra ID Sign-In Logs and Microsoft Graph Activity Logs integration to be enabled and configured to collect audit and activity logs via Azure Event Hub.
"""
severity = "medium"
tags = [
    "Domain: Cloud",
    "Domain: Identity",
    "Domain: API",
    "Data Source: Azure",
    "Data Source: Microsoft Entra ID",
    "Data Source: Microsoft Entra ID Sign-In Logs",
    "Data Source: Microsoft Graph",
    "Data Source: Microsoft Graph Activity Logs",
    "Use Case: Identity and Access Audit",
    "Use Case: Threat Detection",
    "Resources: Investigation Guide",
    "Tactic: Defense Evasion",
    "Tactic: Initial Access",
]
timestamp_override = "event.ingested"
type = "esql"

query = '''
<<<<<<< HEAD
from logs-azure.signinlogs-*, logs-azure.graphactivitylogs-* metadata _id, _version, _index
| where
    (
        event.dataset == "azure.signinlogs" and
        source.`as`.organization.name != "MICROSOFT-CORP-MSN-AS-BLOCK" and
        azure.signinlogs.properties.session_id is not null and
        azure.signinlogs.properties.resource_id == "00000003-0000-0000-c000-000000000000" and
        azure.signinlogs.properties.user_type == "Member" and
        azure.signinlogs.result_signature == "SUCCESS"
    )
    or (
        event.dataset == "azure.graphactivitylogs" and
        source.`as`.organization.name != "MICROSOFT-CORP-MSN-AS-BLOCK" and
        azure.graphactivitylogs.properties.c_sid is not null
    )
| eval
    Esql.azure_session_id_coalesce = COALESCE(azure.signinlogs.properties.session_id, azure.graphactivitylogs.properties.c_sid),
    Esql.azure_user_id_coalesce = COALESCE(azure.signinlogs.properties.user_id, azure.graphactivitylogs.properties.user_principal_object_id),
    Esql.azure_app_id_coalesce = COALESCE(azure.signinlogs.properties.app_id, azure.graphactivitylogs.properties.app_id),
    Esql.source_ip = COALESCE(source.ip, client.ip),
    Esql.azure_event_dataset_case = CASE(
        event.dataset == "azure.signinlogs", "signin",
        event.dataset == "azure.graphactivitylogs", "graph",
        "other"
    )
| stats
    Esql.azure_event_dataset_case_values = VALUES(Esql.azure_event_dataset_case),
    Esql.azure_session_id_coalesce_values = VALUES(Esql.azure_session_id_coalesce),
    Esql.source_ip_values = VALUES(Esql.source_ip),
    Esql.source_ip_count_distinct = COUNT_DISTINCT(Esql.source_ip),
    Esql.azure_event_dataset_case_values = VALUES(Esql.azure_event_dataset_case),
    Esql.azure_event_dataset_case_count_distinct = COUNT_DISTINCT(Esql.azure_event_dataset_case),
    Esql.azure_signin_source_ip = VALUES(CASE(Esql.azure_event_dataset_case == "signin", Esql.source_ip, NULL)),
    Esql.azure_signin_source_ip_count_distinct = COUNT_DISTINCT(CASE(Esql.azure_event_dataset_case == "signin", Esql.source_ip, NULL)),
    Esql.azure_graph_source_ip = VALUES(CASE(Esql.azure_event_dataset_case == "graph", Esql.source_ip, NULL)),
    Esql.azure_graph_source_ip_count_distinct = COUNT_DISTINCT(CASE(Esql.azure_event_dataset_case == "graph", Esql.source_ip, NULL)),
    Esql.azure_signin_event_count = COUNT(CASE(Esql.azure_event_dataset_case == "signin", @timestamp, NULL)),
    Esql.azure_graph_event_count = COUNT(CASE(Esql.azure_event_dataset_case == "graph", @timestamp, NULL)),
    Esql.azure_signin_time = MIN(CASE(Esql.azure_event_dataset_case == "signin", @timestamp, NULL)),
    Esql.azure_graph_time = MIN(CASE(Esql.azure_event_dataset_case == "graph", @timestamp, NULL)),
    Esql.event_count = COUNT()
  by Esql.azure_session_id_coalesce, Esql.azure_app_id_coalesce, Esql.azure_user_id_coalesce
| eval Esql.azure_signin_to_graph_date_diff_minutes = DATE_DIFF("minutes", Esql.azure_signin_time, Esql.azure_graph_time)
| keep
    Esql.azure_session_id_coalesce,
    Esql.azure_app_id_coalesce,
    Esql.azure_user_id_coalesce,
    Esql.azure_event_dataset_case_values,
    Esql.source_ip_values,
    Esql.source_ip_count_distinct,
    Esql.azure_event_dataset_case_count_distinct,
    Esql.azure_signin_source_ip,
    Esql.azure_signin_source_ip_count_distinct,
    Esql.azure_graph_source_ip,
    Esql.azure_graph_source_ip_count_distinct,
    Esql.azure_signin_event_count,
    Esql.azure_graph_event_count,
    Esql.azure_signin_time,
    Esql.azure_graph_time,
    Esql.event_count,
    Esql.azure_signin_to_graph_date_diff_minutes
| where
    Esql.azure_event_dataset_case_count_distinct > 1 and
    Esql.source_ip_count_distinct > 1 and
    Esql.azure_signin_source_ip_count_distinct > 1 and
    Esql.azure_graph_source_ip_count_distinct == 1 and
    Esql.azure_signin_time is not null and
    Esql.azure_graph_time is not null and
    Esql.azure_signin_to_graph_date_diff_minutes >= 0
=======
from logs-azure.*
| where
    (event.dataset == "azure.signinlogs"
     and source.`as`.organization.name != "MICROSOFT-CORP-MSN-as-BLOCK"
     and azure.signinlogs.properties.session_id is not null)
    or
    (event.dataset == "azure.graphactivitylogs"
     and source.`as`.organization.name != "MICROSOFT-CORP-MSN-as-BLOCK"
     and azure.graphactivitylogs.properties.c_sid is not null)

| eval
    Esql.azure_signinlogs_properties_session_id_coalesce = coalesce(azure.signinlogs.properties.session_id, azure.graphactivitylogs.properties.c_sid),
    Esql.azure_signinlogs_properties_user_id_coalesce = coalesce(azure.signinlogs.properties.user_id, azure.graphactivitylogs.properties.user_principal_object_id),
    Esql.azure_signinlogs_properties_app_id_coalesce = coalesce(azure.signinlogs.properties.app_id, azure.graphactivitylogs.properties.app_id),
    Esql.source_ip = source.ip,
    Esql.@timestamp = @timestamp,
    Esql.event_type_case = case(
        event.dataset == "azure.signinlogs", "signin",
        event.dataset == "azure.graphactivitylogs", "graph",
        "other"
    ),
    Esql.time_window_date_trunc = date_trunc(5 minutes, @timestamp)

| keep
    Esql.azure_signinlogs_properties_session_id_coalesce,
    Esql.source_ip,
    Esql.@timestamp,
    Esql.event_type_case,
    Esql.time_window_date_trunc,
    Esql.azure_signinlogs_properties_user_id_coalesce,
    Esql.azure_signinlogs_properties_app_id_coalesce

| stats
    Esql.azure_signinlogs_properties_user_id_coalesce_values = values(Esql.azure_signinlogs_properties_user_id_coalesce),
    Esql.azure_signinlogs_properties_session_id_coalesce_values = values(Esql.azure_signinlogs_properties_session_id_coalesce),
    Esql.source_ip_values = values(Esql.source_ip),
    Esql.source_ip_count_distinct = count_distinct(Esql.source_ip),
    Esql.azure_signinlogs_properties_app_id_coalesce_values = values(Esql.azure_signinlogs_properties_app_id_coalesce),
    Esql.azure_signinlogs_properties_app_id_coalesce_count_distinct = count_distinct(Esql.azure_signinlogs_properties_app_id_coalesce),
    Esql.event_type_case_values = values(Esql.event_type_case),
    Esql.event_type_case_count_distinct = count_distinct(Esql.event_type_case),
    Esql.@timestamp.min = min(Esql.@timestamp),
    Esql.@timestamp.max = max(Esql.@timestamp),
    Esql.signin_time_min = min(case(Esql.event_type_case == "signin", Esql.@timestamp, null)),
    Esql.graph_time_min = min(case(Esql.event_type_case == "graph", Esql.@timestamp, null)),
    Esql.event_count = count()
  by Esql.azure_signinlogs_properties_session_id_coalesce, Esql.time_window_date_trunc

| eval
    Esql.event_duration_minutes_date_diff = date_diff("minutes", Esql.@timestamp.min, Esql.@timestamp.max),
    Esql.event_signin_to_graph_delay_minutes_date_diff = date_diff("minutes", Esql.signin_time_min, Esql.graph_time_min)

| where
    Esql.event_type_case_count_distinct > 1 and
    Esql.source_ip_count_distinct > 1 and
    Esql.event_duration_minutes_date_diff <= 5 and
    Esql.signin_time_min is not null and
    Esql.graph_time_min is not null and
    Esql.event_signin_to_graph_delay_minutes_date_diff >= 0
>>>>>>> 154283f4
'''


[[rule.threat]]
framework = "MITRE ATT&CK"
[[rule.threat.technique]]
id = "T1078"
name = "Valid Accounts"
reference = "https://attack.mitre.org/techniques/T1078/"
[[rule.threat.technique.subtechnique]]
id = "T1078.004"
name = "Cloud Accounts"
reference = "https://attack.mitre.org/techniques/T1078/004/"



[rule.threat.tactic]
id = "TA0001"
name = "Initial Access"
reference = "https://attack.mitre.org/tactics/TA0001/"
[[rule.threat]]
framework = "MITRE ATT&CK"
[[rule.threat.technique]]
id = "T1550"
name = "Use Alternate Authentication Material"
reference = "https://attack.mitre.org/techniques/T1550/"
[[rule.threat.technique.subtechnique]]
id = "T1550.001"
name = "Application Access Token"
reference = "https://attack.mitre.org/techniques/T1550/001/"



[rule.threat.tactic]
id = "TA0005"
name = "Defense Evasion"
reference = "https://attack.mitre.org/tactics/TA0005/"
<|MERGE_RESOLUTION|>--- conflicted
+++ resolved
@@ -2,11 +2,8 @@
 creation_date = "2025/05/08"
 integration = ["azure"]
 maturity = "production"
-<<<<<<< HEAD
 updated_date = "2025/07/31"
-=======
-updated_date = "2025/07/16"
->>>>>>> 154283f4
+
 
 [rule]
 author = ["Elastic"]
@@ -93,78 +90,7 @@
 type = "esql"
 
 query = '''
-<<<<<<< HEAD
 from logs-azure.signinlogs-*, logs-azure.graphactivitylogs-* metadata _id, _version, _index
-| where
-    (
-        event.dataset == "azure.signinlogs" and
-        source.`as`.organization.name != "MICROSOFT-CORP-MSN-AS-BLOCK" and
-        azure.signinlogs.properties.session_id is not null and
-        azure.signinlogs.properties.resource_id == "00000003-0000-0000-c000-000000000000" and
-        azure.signinlogs.properties.user_type == "Member" and
-        azure.signinlogs.result_signature == "SUCCESS"
-    )
-    or (
-        event.dataset == "azure.graphactivitylogs" and
-        source.`as`.organization.name != "MICROSOFT-CORP-MSN-AS-BLOCK" and
-        azure.graphactivitylogs.properties.c_sid is not null
-    )
-| eval
-    Esql.azure_session_id_coalesce = COALESCE(azure.signinlogs.properties.session_id, azure.graphactivitylogs.properties.c_sid),
-    Esql.azure_user_id_coalesce = COALESCE(azure.signinlogs.properties.user_id, azure.graphactivitylogs.properties.user_principal_object_id),
-    Esql.azure_app_id_coalesce = COALESCE(azure.signinlogs.properties.app_id, azure.graphactivitylogs.properties.app_id),
-    Esql.source_ip = COALESCE(source.ip, client.ip),
-    Esql.azure_event_dataset_case = CASE(
-        event.dataset == "azure.signinlogs", "signin",
-        event.dataset == "azure.graphactivitylogs", "graph",
-        "other"
-    )
-| stats
-    Esql.azure_event_dataset_case_values = VALUES(Esql.azure_event_dataset_case),
-    Esql.azure_session_id_coalesce_values = VALUES(Esql.azure_session_id_coalesce),
-    Esql.source_ip_values = VALUES(Esql.source_ip),
-    Esql.source_ip_count_distinct = COUNT_DISTINCT(Esql.source_ip),
-    Esql.azure_event_dataset_case_values = VALUES(Esql.azure_event_dataset_case),
-    Esql.azure_event_dataset_case_count_distinct = COUNT_DISTINCT(Esql.azure_event_dataset_case),
-    Esql.azure_signin_source_ip = VALUES(CASE(Esql.azure_event_dataset_case == "signin", Esql.source_ip, NULL)),
-    Esql.azure_signin_source_ip_count_distinct = COUNT_DISTINCT(CASE(Esql.azure_event_dataset_case == "signin", Esql.source_ip, NULL)),
-    Esql.azure_graph_source_ip = VALUES(CASE(Esql.azure_event_dataset_case == "graph", Esql.source_ip, NULL)),
-    Esql.azure_graph_source_ip_count_distinct = COUNT_DISTINCT(CASE(Esql.azure_event_dataset_case == "graph", Esql.source_ip, NULL)),
-    Esql.azure_signin_event_count = COUNT(CASE(Esql.azure_event_dataset_case == "signin", @timestamp, NULL)),
-    Esql.azure_graph_event_count = COUNT(CASE(Esql.azure_event_dataset_case == "graph", @timestamp, NULL)),
-    Esql.azure_signin_time = MIN(CASE(Esql.azure_event_dataset_case == "signin", @timestamp, NULL)),
-    Esql.azure_graph_time = MIN(CASE(Esql.azure_event_dataset_case == "graph", @timestamp, NULL)),
-    Esql.event_count = COUNT()
-  by Esql.azure_session_id_coalesce, Esql.azure_app_id_coalesce, Esql.azure_user_id_coalesce
-| eval Esql.azure_signin_to_graph_date_diff_minutes = DATE_DIFF("minutes", Esql.azure_signin_time, Esql.azure_graph_time)
-| keep
-    Esql.azure_session_id_coalesce,
-    Esql.azure_app_id_coalesce,
-    Esql.azure_user_id_coalesce,
-    Esql.azure_event_dataset_case_values,
-    Esql.source_ip_values,
-    Esql.source_ip_count_distinct,
-    Esql.azure_event_dataset_case_count_distinct,
-    Esql.azure_signin_source_ip,
-    Esql.azure_signin_source_ip_count_distinct,
-    Esql.azure_graph_source_ip,
-    Esql.azure_graph_source_ip_count_distinct,
-    Esql.azure_signin_event_count,
-    Esql.azure_graph_event_count,
-    Esql.azure_signin_time,
-    Esql.azure_graph_time,
-    Esql.event_count,
-    Esql.azure_signin_to_graph_date_diff_minutes
-| where
-    Esql.azure_event_dataset_case_count_distinct > 1 and
-    Esql.source_ip_count_distinct > 1 and
-    Esql.azure_signin_source_ip_count_distinct > 1 and
-    Esql.azure_graph_source_ip_count_distinct == 1 and
-    Esql.azure_signin_time is not null and
-    Esql.azure_graph_time is not null and
-    Esql.azure_signin_to_graph_date_diff_minutes >= 0
-=======
-from logs-azure.*
 | where
     (event.dataset == "azure.signinlogs"
      and source.`as`.organization.name != "MICROSOFT-CORP-MSN-as-BLOCK"
@@ -223,7 +149,6 @@
     Esql.signin_time_min is not null and
     Esql.graph_time_min is not null and
     Esql.event_signin_to_graph_delay_minutes_date_diff >= 0
->>>>>>> 154283f4
 '''
 
 
