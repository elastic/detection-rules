[metadata]
creation_date = "2020/09/01"
maturity = "production"
updated_date = "2022/07/19"
integration = "azure"

[rule]
author = ["Elastic"]
description = """
Detects when a user grants permissions to an Azure-registered application or when an administrator grants tenant-wide
permissions to an application. An adversary may create an Azure-registered application that requests access to data such
as contact information, email, or documents.
"""
from = "now-25m"
index = ["filebeat-*", "logs-azure*"]
language = "kuery"
license = "Elastic License v2"
name = "Possible Consent Grant Attack via Azure-Registered Application"
note = """## Triage and analysis

### Investigating Possible Consent Grant Attack via Azure-Registered Application

In an illicit consent grant attack, the attacker creates an Azure-registered application that requests access to data
such as contact information, email, or documents. The attacker then tricks an end user into granting that application
consent to access their data either through a phishing attack, or by injecting illicit code into a trusted website.
After the illicit application has been granted consent, it has account-level access to data without the need for an
organizational account. Normal remediation steps, like resetting passwords for breached accounts or requiring Multi-Factor
Authentication (MFA) on accounts, are not effective against this type of attack, since these are third-party applications
and are external to the organization.

<<<<<<< HEAD
Official Microsoft Guidance around this attack can be found [here](https://docs.microsoft.com/en-us/microsoft-365/security/office-365-security/detect-and-remediate-illicit-consent-grants).

#### Possible investigation steps

- From the Azure AD portal, Review the application granted permissions:
  - Click on the `Review permissions` button on the `Permissions` blade of the application.
  - An app should require only permissions related to the app's purpose. If that's not the case, the app might be risky.
  - Apps that require high privileges or admin consent are more likely to be risky.
- Investigate the app and the publisher. The following characteristics can indicate suspicious apps:
  -  A low number of downloads.
  -  Low rating or score or bad comments.
  -  Apps with a suspicious publisher or website.
  -  Apps whose last update is not recent. This might indicate an app that is no longer supported.
- Export and examine the [Oauth app auditing](https://docs.microsoft.com/en-us/defender-cloud-apps/manage-app-permissions#oauth-app-auditing).
To identify users affected.

### False positive analysis

- This mechanism can be used legitimately. Malicious applications abuse the same workflow that powers legitimate apps.
Thus, analysts must review every app consent to ensure that only desired apps are granted access.

### Response and remediation

- Initiate the incident response process based on the outcome of the triage.
- Identify the possible impact of the incident and prioritize accordingly; the following actions can help you gain context:
    - Identify the account role in the cloud environment.
    - Identify the services or servers involved criticality.
    - Work with your IT team to identify the impact on users.
    - Identify if the attacker is moving laterally and compromising other accounts, servers, or services.
    - Identify if there are any regulatory or legal ramifications related to this activity.
- Disable the malicious application to stop user access and the application access to your data.
- Revoke the application Oauth consent grant. The `Remove-AzureADOAuth2PermissionGrant` cmdlet can be used to complete
this task.
- Remove the service principal application role assignment. The `Remove-AzureADServiceAppRoleAssignment` cmdlet can be
used to complete this task.
- Revoke the refresh token for all users assigned to the application. Azure provides a [playbook](https://github.com/Azure/Azure-Sentinel/tree/master/Playbooks/Revoke-AADSignInSessions) for this task.
- [Report](https://docs.microsoft.com/en-us/defender-cloud-apps/manage-app-permissions#send-feedback) the application as malicious to Microsoft.
- Investigate credential exposure on systems compromised or used by the attacker to ensure all compromised accounts are
identified. Reset passwords or delete API keys as needed to revoke the attacker's access to the environment. Work with
your IT teams to minimize the impact on the business operation during these actions.
- Investigate potential data compromised from the user's email and file sharing services. Activate your Data Loss incident
response playbook.
- Disable the permission for a user to set consent permission on their behalf.
  - Enable the [Admin consent request](https://docs.microsoft.com/en-us/azure/active-directory/manage-apps/configure-admin-consent-workflow) feature. 
- Using the incident response data, update logging and audit policies to improve the mean time to detect (MTTD) and the
mean time to respond (MTTR).

=======
>>>>>>> a5275149
## Setup

The Azure Fleet integration, Filebeat module, or similarly structured data is required to be compatible with this rule."""
references = [
    "https://docs.microsoft.com/en-us/microsoft-365/security/office-365-security/detect-and-remediate-illicit-consent-grants?view=o365-worldwide",
    "https://www.cloud-architekt.net/detection-and-mitigation-consent-grant-attacks-azuread/",
    "https://docs.microsoft.com/en-us/defender-cloud-apps/investigate-risky-oauth#how-to-detect-risky-oauth-apps",
]
risk_score = 47
rule_id = "1c6a8c7a-5cb6-4a82-ba27-d5a5b8a40a38"
severity = "medium"
tags = ["Elastic", "Cloud", "Azure", "Continuous Monitoring", "SecOps", "Identity and Access"]
timestamp_override = "event.ingested"
type = "query"

query = '''
event.dataset:(azure.activitylogs or azure.auditlogs or o365.audit) and
  (
    azure.activitylogs.operation_name:"Consent to application" or
    azure.auditlogs.operation_name:"Consent to application" or
    o365.audit.Operation:"Consent to application."
  ) and
  event.outcome:(Success or success)
'''


[[rule.threat]]
framework = "MITRE ATT&CK"
[[rule.threat.technique]]
id = "T1566"
name = "Phishing"
reference = "https://attack.mitre.org/techniques/T1566/"
[[rule.threat.technique.subtechnique]]
id = "T1566.002"
name = "Spearphishing Link"
reference = "https://attack.mitre.org/techniques/T1566/002/"



[rule.threat.tactic]
id = "TA0001"
name = "Initial Access"
reference = "https://attack.mitre.org/tactics/TA0001/"
[[rule.threat]]
framework = "MITRE ATT&CK"
[[rule.threat.technique]]
id = "T1528"
name = "Steal Application Access Token"
reference = "https://attack.mitre.org/techniques/T1528/"


[rule.threat.tactic]
id = "TA0006"
name = "Credential Access"
reference = "https://attack.mitre.org/tactics/TA0006/"
<|MERGE_RESOLUTION|>--- conflicted
+++ resolved
@@ -28,7 +28,6 @@
 Authentication (MFA) on accounts, are not effective against this type of attack, since these are third-party applications
 and are external to the organization.
 
-<<<<<<< HEAD
 Official Microsoft Guidance around this attack can be found [here](https://docs.microsoft.com/en-us/microsoft-365/security/office-365-security/detect-and-remediate-illicit-consent-grants).
 
 #### Possible investigation steps
@@ -76,8 +75,6 @@
 - Using the incident response data, update logging and audit policies to improve the mean time to detect (MTTD) and the
 mean time to respond (MTTR).
 
-=======
->>>>>>> a5275149
 ## Setup
 
 The Azure Fleet integration, Filebeat module, or similarly structured data is required to be compatible with this rule."""
