--- conflicted
+++ resolved
@@ -2,11 +2,7 @@
 creation_date = "2021/01/04"
 integration = ["azure"]
 maturity = "production"
-<<<<<<< HEAD
-updated_date = "2025/09/26"
-=======
 updated_date = "2025/09/30"
->>>>>>> b451ff8e
 
 [rule]
 author = ["Elastic", "Willem D'Haese"]
@@ -17,11 +13,7 @@
 compromised.
 """
 from = "now-9m"
-<<<<<<< HEAD
-index = ["logs-azure.signinlogs-*", "filebeat-*"]
-=======
 index = ["filebeat-*", "logs-azure.signinlogs-*"]
->>>>>>> b451ff8e
 language = "kuery"
 license = "Elastic License v2"
 name = "Microsoft Entra ID High Risk Sign-in"
