--- conflicted
+++ resolved
@@ -2,11 +2,7 @@
 creation_date = "2025/07/03"
 integration = ["azure"]
 maturity = "production"
-<<<<<<< HEAD
-updated_date = "2025/09/30"
-=======
 updated_date = "2025/10/06"
->>>>>>> b9b8e245
 
 [rule]
 author = ["Elastic"]
@@ -22,17 +18,10 @@
 index = ["filebeat-*", "logs-azure.signinlogs-*"]
 language = "kuery"
 license = "Elastic License v2"
-<<<<<<< HEAD
-name = "Entra ID OAuth User Impersonation by Client"
-note = """## Triage and Analysis
-
-### Investigating Entra ID OAuth User Impersonation by Client
-=======
 name = "Entra ID OAuth user_impersonation Scope for Unusual User and Client"
 note = """## Triage and Analysis
 
 ### Investigating Entra ID OAuth user_impersonation Scope for Unusual User and Client
->>>>>>> b9b8e245
 
 Identifies rare occurrences of OAuth workflow for a user principal that is single factor authenticated, with an OAuth scope containing `user_impersonation`, and a token issuer type of `AzureAD`. This rule is designed to detect suspicious
 OAuth user impersonation attempts in Microsoft Entra ID, particularly those involving the `user_impersonation` scope, which is often used by adversaries to gain unauthorized access to user accounts. The rule focuses on sign-in events where
