[metadata]
creation_date = "2021/05/05"
integration = ["azure"]
maturity = "production"
<<<<<<< HEAD
updated_date = "2025/06/05"
=======
updated_date = "2025/05/27"
>>>>>>> 9b292b97

[rule]
author = ["Elastic", "Austin Songer"]
description = """
Identifies when new Service Principal credentials have been added in Microsoft Entra ID. In most organizations,
credentials will be added to service principals infrequently. Hijacking an application (by adding a rogue secret or
certificate) with granted permissions will allow the attacker to access data that is normally protected by MFA
requirements.
"""
false_positives = [
    """
    Service principal credential additions may be done by a system or network administrator. Verify whether the
    username, hostname, and/or resource name should be making changes in your environment. Credential additions from
    unfamiliar users or hosts should be investigated. If known behavior is causing false positives, it can be exempted
    from the rule.
    """,
]
from = "now-9m"
index = ["filebeat-*", "logs-azure.auditlogs-*"]
language = "kuery"
license = "Elastic License v2"
name = "Microsoft Entra ID Service Principal Credentials Added by Rare User"
note = """## Triage and analysis

### Investigating Microsoft Entra ID Service Principal Credentials Added by Rare User

This rule identifies the addition of new credentials (client secrets or certificates) to a Microsoft Entra ID (formerly Azure AD) service principal by a user who has not previously performed this operation in the last 10 days. Adversaries who obtain temporary or persistent access to a user account may add rogue credentials to service principals in order to maintain unauthorized access to cloud resources.

This is a [New Terms](https://www.elastic.co/guide/en/security/current/rules-ui-create.html#create-new-terms-rule) rule that detects rare users performing sensitive identity-related actions in Entra ID.

#### Possible Investigation Steps
- Identify the Actor: Review the `azure.auditlogs.properties.initiated_by.user.user_principal_name` and `azure.auditlogs.properties.initiated_by.user.id` fields to identify the user account performing the action. Determine if this user typically manages service principals.
- Check for Known Admin or Automation Context: Validate if the action was expected (e.g., part of a deployment pipeline or credential rotation process). Investigate whether this is a known administrative account or an automated service principal maintainer.
- Inspect Credential Type: Determine if a certificate or client secret was added, and assess its expiration time, usage scope, and whether it aligns with internal practices.
- Correlate with Other Events: Look for surrounding events such as creation of new service principals, assignment of roles or permissions, or suspicious application sign-ins that could indicate persistence or privilege escalation.
- Analyze Source of Activity: Review `source.ip` and `user_agent.original` fields to assess whether the request came from a trusted network or device. Unexpected geolocations, hosting providers, or Linux CLI-based user agents may indicate unauthorized activity.

### False Positive Analysis
- Routine Administrative Tasks: This alert may trigger when legitimate administrators or DevOps engineers rotate credentials for service principals as part of normal operations.
- First-Time Actions by Known Accounts: If a new user joins the team or an existing user is performing this task for the first time in the observed period, it may be expected behavior. Verify with the relevant team.

### Response and Remediation
- Revoke Unauthorized Credentials: If suspicious, disable or delete the newly added service principal credential immediately.
- Investigate User Account: Review the login history, IP address usage, and other activity from the initiating user to determine whether the account is compromised.
- Audit Affected Service Principal: Evaluate the permissions granted to the service principal to understand the potential impact of misuse.
- Review RBAC and Least Privilege: Ensure that only authorized identities have permission to add credentials to service principals. Tighten IAM role definitions if necessary.
- Enable Just-in-Time or Approval-Based Access: Consider implementing access control policies that require approvals for modifying service principals or adding credentials.
"""

references = [
    "https://cloud.google.com/blog/topics/threat-intelligence/remediation-and-hardening-strategies-for-microsoft-365-to-defend-against-unc2452",
    "https://dirkjanm.io/azure-ad-privilege-escalation-application-admin/",
    "https://www.cisa.gov/news-events/alerts/2025/05/22/advisory-update-cyber-threat-activity-targeting-commvaults-saas-cloud-application-metallic"
]
risk_score = 47
rule_id = "f766ffaf-9568-4909-b734-75d19b35cbf4"
severity = "medium"
tags = [
    "Domain: Cloud",
    "Data Source: Azure",
    "Data Source: Microsoft Entra ID",
    "Data Source: Microsoft Entra ID Audit Logs",
    "Use Case: Identity and Access Audit",
    "Tactic: Persistence",
    "Resources: Investigation Guide",
    "vigilant.alerting.persistence",
    "vigilant.alerting.high_risk"
]
timestamp_override = "event.ingested"
type = "new_terms"

query = '''
event.dataset: "azure.auditlogs"
    and azure.auditlogs.operation_name:"Add service principal credentials"
    and event.outcome: "success"
'''


[[rule.threat]]
framework = "MITRE ATT&CK"
[[rule.threat.technique]]
id = "T1098"
name = "Account Manipulation"
reference = "https://attack.mitre.org/techniques/T1098/"

[[rule.threat.technique.subtechnique]]
id = "T1098.001"
name = "Additional Cloud Credentials"
reference = "https://attack.mitre.org/techniques/T1098/001/"



[rule.threat.tactic]
id = "TA0003"
name = "Persistence"
reference = "https://attack.mitre.org/tactics/TA0003/"

[rule.new_terms]
field = "new_terms_fields"
value = [
    "azure.auditlogs.properties.target_resources.0.display_name",
    "azure.auditlogs.properties.initiated_by.user.id",
]
[[rule.new_terms.history_window_start]]
field = "history_window_start"
value = "now-10d"

<|MERGE_RESOLUTION|>--- conflicted
+++ resolved
@@ -2,11 +2,7 @@
 creation_date = "2021/05/05"
 integration = ["azure"]
 maturity = "production"
-<<<<<<< HEAD
 updated_date = "2025/06/05"
-=======
-updated_date = "2025/05/27"
->>>>>>> 9b292b97
 
 [rule]
 author = ["Elastic", "Austin Songer"]
