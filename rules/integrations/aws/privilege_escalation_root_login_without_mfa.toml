[metadata]
creation_date = "2020/07/06"
integration = ["aws"]
maturity = "production"
min_stack_comments = "New fields added: required_fields, related_integrations, setup"
min_stack_version = "8.3.0"
<<<<<<< HEAD
updated_date = "2022/11/30"
integration = "aws"
=======
updated_date = "2022/12/14"
>>>>>>> 58ba72d5

[rule]
author = ["Elastic"]
description = """
Identifies attempts to login to AWS as the root user without using multi-factor authentication (MFA). Amazon AWS best
practices indicate that the root user should be protected by MFA.
"""
false_positives = [
    """
    Some organizations allow login with the root user without MFA, however, this is not considered best practice by AWS
    and increases the risk of compromised credentials.
    """,
]
from = "now-60m"
index = ["filebeat-*", "logs-aws*"]
interval = "10m"
language = "kuery"
license = "Elastic License v2"
name = "AWS Root Login Without MFA"
note = """## Triage and analysis

### Investigating AWS Root Login Without MFA

Multi-factor authentication (MFA) in AWS is a simple best practice that adds an extra layer of protection on top of your user name and password. With MFA enabled, when a user signs in to an AWS Management Console, they will be prompted for their user name and password, as well as for an authentication code from their AWS MFA device. Taken together, these multiple factors provide increased security for your AWS account settings and resources.

For more information about using MFA in AWS, access the [official documentation](https://docs.aws.amazon.com/IAM/latest/UserGuide/id_credentials_mfa.html).

The AWS root account is the one identity that has complete access to all AWS services and resources in the account, which is created when the AWS account is created. AWS strongly recommends that you do not use the root user for your everyday tasks, even the administrative ones. Instead, adhere to the best practice of using the root user only to create your first IAM user. Then securely lock away the root user credentials and use them to perform only a few account and service management tasks. Amazon provides a [list of the tasks that require root user](https://docs.aws.amazon.com/general/latest/gr/root-vs-iam.html#aws_tasks-that-require-root).

This rule looks for attempts to log in to AWS as the root user without using multi-factor authentication (MFA), meaning the account is not secured properly.

#### Possible investigation steps

- Investigate other alerts associated with the user account during the past 48 hours.
- Examine whether this activity is common in the environment by looking for past occurrences on your logs.
- Consider the source IP address and geolocation for the calling user who issued the command. Do they look normal for the calling user?
- Examine the commands, API calls, and data management actions performed by the account in the last 24 hours.
- Contact the account owner and confirm whether they are aware of this activity.
- If you suspect the account has been compromised, scope potentially compromised assets by tracking access to servers,
services, and data accessed by the account in the last 24 hours.

### False positive analysis

- While this activity is not inherently malicious, the root account must use MFA. The security team should address any potential benign true positive (B-TP), as this configuration can risk the entire cloud environment.

### Response and remediation

- Initiate the incident response process based on the outcome of the triage.
- Identify the possible impact of the incident and prioritize accordingly; the following actions can help you gain context:
    - Identify the account role in the cloud environment.
    - Identify the services or servers involved criticality.
    - Work with your IT team to identify and minimize the impact on users.
    - Identify if the attacker is moving laterally and compromising other accounts, servers, or services.
    - Identify if there are any regulatory or legal ramifications related to this activity.
- Configure multi-factor authentication for the user.
- Follow security best practices [outlined](https://aws.amazon.com/premiumsupport/knowledge-center/security-best-practices/) by AWS.
- Using the incident response data, update logging and audit policies to improve the mean time to detect (MTTD) and the mean time to respond (MTTR).

## Setup

The AWS Fleet integration, Filebeat module, or similarly structured data is required to be compatible with this rule."""
references = ["https://docs.aws.amazon.com/IAM/latest/UserGuide/id_root-user.html"]
risk_score = 73
rule_id = "bc0c6f0d-dab0-47a3-b135-0925f0a333bc"
severity = "high"
<<<<<<< HEAD
tags = ["Elastic", "Cloud", "AWS", "Amazon Web Services", "Continuous Monitoring", "SecOps", "Identity and Access", "Investigation Guide"]
=======
tags = [
    "Elastic",
    "Cloud",
    "AWS",
    "Continuous Monitoring",
    "SecOps",
    "Identity and Access",
    "Investigation Guide",
]
>>>>>>> 58ba72d5
timestamp_override = "event.ingested"
type = "query"

query = '''
event.dataset:aws.cloudtrail and event.provider:signin.amazonaws.com and event.action:ConsoleLogin and
  aws.cloudtrail.user_identity.type:Root and
  aws.cloudtrail.console_login.additional_eventdata.mfa_used:false and
  event.outcome:success
'''


[[rule.threat]]
framework = "MITRE ATT&CK"
[[rule.threat.technique]]
id = "T1078"
name = "Valid Accounts"
reference = "https://attack.mitre.org/techniques/T1078/"


[rule.threat.tactic]
id = "TA0004"
name = "Privilege Escalation"
reference = "https://attack.mitre.org/tactics/TA0004/"
<|MERGE_RESOLUTION|>--- conflicted
+++ resolved
@@ -4,12 +4,7 @@
 maturity = "production"
 min_stack_comments = "New fields added: required_fields, related_integrations, setup"
 min_stack_version = "8.3.0"
-<<<<<<< HEAD
-updated_date = "2022/11/30"
-integration = "aws"
-=======
 updated_date = "2022/12/14"
->>>>>>> 58ba72d5
 
 [rule]
 author = ["Elastic"]
@@ -75,19 +70,16 @@
 risk_score = 73
 rule_id = "bc0c6f0d-dab0-47a3-b135-0925f0a333bc"
 severity = "high"
-<<<<<<< HEAD
-tags = ["Elastic", "Cloud", "AWS", "Amazon Web Services", "Continuous Monitoring", "SecOps", "Identity and Access", "Investigation Guide"]
-=======
 tags = [
     "Elastic",
     "Cloud",
     "AWS",
+    "Amazon Web Services",
     "Continuous Monitoring",
     "SecOps",
     "Identity and Access",
     "Investigation Guide",
 ]
->>>>>>> 58ba72d5
 timestamp_override = "event.ingested"
 type = "query"
 
