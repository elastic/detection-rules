--- conflicted
+++ resolved
@@ -4,12 +4,7 @@
 maturity = "production"
 min_stack_comments = "New fields added: required_fields, related_integrations, setup"
 min_stack_version = "8.3.0"
-<<<<<<< HEAD
-updated_date = "2022/11/30"
-integration = "aws"
-=======
 updated_date = "2022/12/14"
->>>>>>> 58ba72d5
 
 [rule]
 author = ["Elastic"]
@@ -76,19 +71,16 @@
 risk_score = 21
 rule_id = "a60326d7-dca7-4fb7-93eb-1ca03a1febbd"
 severity = "low"
-<<<<<<< HEAD
-tags = ["Elastic", "Cloud", "AWS", "Amazon Web Services", "Continuous Monitoring", "SecOps", "Identity and Access", "Investigation Guide"]
-=======
 tags = [
     "Elastic",
     "Cloud",
     "AWS",
+    "Amazon Web Services",
     "Continuous Monitoring",
     "SecOps",
     "Identity and Access",
     "Investigation Guide",
 ]
->>>>>>> 58ba72d5
 timestamp_override = "event.ingested"
 type = "query"
 
