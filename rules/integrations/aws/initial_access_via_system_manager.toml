[metadata]
creation_date = "2020/07/06"
integration = ["aws"]
maturity = "production"
min_stack_comments = "New fields added: required_fields, related_integrations, setup"
min_stack_version = "8.3.0"
<<<<<<< HEAD
updated_date = "2022/11/30"
integration = "aws"
=======
updated_date = "2022/12/14"
>>>>>>> 58ba72d5

[rule]
author = ["Elastic"]
description = """
Identifies the execution of commands and scripts via System Manager. Execution methods such as RunShellScript,
RunPowerShellScript, and alike can be abused by an authenticated attacker to install a backdoor or to interact with a
compromised instance via reverse-shell using system only commands.
"""
false_positives = [
    """
    Verify whether the user identity, user agent, and/or hostname should be making changes in your environment.
    Suspicious commands from unfamiliar users or hosts should be investigated. If known behavior is causing false
    positives, it can be exempted from the rule.
    """,
]
from = "now-60m"
index = ["filebeat-*", "logs-aws*"]
interval = "10m"
language = "kuery"
license = "Elastic License v2"
name = "AWS Execution via System Manager"
note = """## Triage and analysis

### Investigating AWS Execution via System Manager

Amazon EC2 Systems Manager is a management service designed to help users automatically collect software inventory, apply operating system patches, create system images, and configure Windows and Linux operating systems.

This rule looks for the execution of commands and scripts using System Manager. Note that the actual contents of these scripts and commands are not included in the event, so analysts must gain visibility using an host-level security product.

#### Possible investigation steps

- Identify the user account that performed the action and whether it should perform this kind of action.
- Investigate other alerts associated with the user account during the past 48 hours.
- Validate that the activity is not related to planned patches, updates, network administrator activity, or legitimate software installations.
- Investigate the commands or scripts using host-level visibility.
- Considering the source IP address and geolocation of the user who issued the command:
    - Do they look normal for the calling user?
    - If the source is an EC2 IP address, is it associated with an EC2 instance in one of your accounts or is the source IP from an EC2 instance that's not under your control?
    - If it is an authorized EC2 instance, is the activity associated with normal behavior for the instance role or roles? Are there any other alerts or signs of suspicious activity involving this instance?
- Assess whether this behavior is prevalent in the environment by looking for similar occurrences involving other users.
- Contact the account owner and confirm whether they are aware of this activity.
- Check if this operation was approved and performed according to the organization's change management policy.
- If you suspect the account has been compromised, scope potentially compromised assets by tracking servers, services, and data accessed by the account in the last 24 hours.

### False positive analysis

- If this rule is noisy in your environment due to expected activity, consider adding exceptions — preferably with a combination of user and IP address conditions.

### Response and remediation

- Initiate the incident response process based on the outcome of the triage.
- Disable or limit the account during the investigation and response.
- Identify the possible impact of the incident and prioritize accordingly; the following actions can help you gain context:
    - Identify the account role in the cloud environment.
    - Assess the criticality of affected services and servers.
    - Work with your IT team to identify and minimize the impact on users.
    - Identify if the attacker is moving laterally and compromising other accounts, servers, or services.
    - Identify any regulatory or legal ramifications related to this activity.
- Investigate credential exposure on systems compromised or used by the attacker to ensure all compromised accounts are identified. Reset passwords or delete API keys as needed to revoke the attacker's access to the environment. Work with your IT teams to minimize the impact on business operations during these actions.
- Check if unauthorized new users were created, remove unauthorized new accounts, and request password resets for other IAM users.
- Consider enabling multi-factor authentication for users.
- Review the permissions assigned to the implicated user to ensure that the least privilege principle is being followed.
- Implement security best practices [outlined](https://aws.amazon.com/premiumsupport/knowledge-center/security-best-practices/) by AWS.
- Take the actions needed to return affected systems, data, or services to their normal operational levels.
- Identify the initial vector abused by the attacker and take action to prevent reinfection via the same vector.
- Using the incident response data, update logging and audit policies to improve the mean time to detect (MTTD) and the mean time to respond (MTTR).

## Setup

The AWS Fleet integration, Filebeat module, or similarly structured data is required to be compatible with this rule."""
references = ["https://docs.aws.amazon.com/systems-manager/latest/userguide/ssm-plugins.html"]
risk_score = 21
rule_id = "37b211e8-4e2f-440f-86d8-06cc8f158cfa"
severity = "low"
<<<<<<< HEAD
tags = ["Elastic", "Cloud", "AWS", "Amazon Web Services", "Continuous Monitoring", "SecOps", "Log Auditing", "Initial Access", "Investigation Guide"]
=======
tags = [
    "Elastic",
    "Cloud",
    "AWS",
    "Continuous Monitoring",
    "SecOps",
    "Log Auditing",
    "Initial Access",
    "Investigation Guide",
]
>>>>>>> 58ba72d5
timestamp_override = "event.ingested"
type = "query"

query = '''
event.dataset:aws.cloudtrail and event.provider:ssm.amazonaws.com and event.action:SendCommand and event.outcome:success
'''


[[rule.threat]]
framework = "MITRE ATT&CK"
[[rule.threat.technique]]
id = "T1566"
name = "Phishing"
reference = "https://attack.mitre.org/techniques/T1566/"
[[rule.threat.technique.subtechnique]]
id = "T1566.002"
name = "Spearphishing Link"
reference = "https://attack.mitre.org/techniques/T1566/002/"



[rule.threat.tactic]
id = "TA0001"
name = "Initial Access"
reference = "https://attack.mitre.org/tactics/TA0001/"
<|MERGE_RESOLUTION|>--- conflicted
+++ resolved
@@ -4,12 +4,7 @@
 maturity = "production"
 min_stack_comments = "New fields added: required_fields, related_integrations, setup"
 min_stack_version = "8.3.0"
-<<<<<<< HEAD
-updated_date = "2022/11/30"
-integration = "aws"
-=======
 updated_date = "2022/12/14"
->>>>>>> 58ba72d5
 
 [rule]
 author = ["Elastic"]
@@ -84,20 +79,17 @@
 risk_score = 21
 rule_id = "37b211e8-4e2f-440f-86d8-06cc8f158cfa"
 severity = "low"
-<<<<<<< HEAD
-tags = ["Elastic", "Cloud", "AWS", "Amazon Web Services", "Continuous Monitoring", "SecOps", "Log Auditing", "Initial Access", "Investigation Guide"]
-=======
 tags = [
     "Elastic",
     "Cloud",
     "AWS",
+    "Amazon Web Services",
     "Continuous Monitoring",
     "SecOps",
     "Log Auditing",
     "Initial Access",
     "Investigation Guide",
 ]
->>>>>>> 58ba72d5
 timestamp_override = "event.ingested"
 type = "query"
 
