[metadata]
creation_date = "2020/07/06"
integration = ["aws"]
maturity = "production"
<<<<<<< HEAD
updated_date = "2024/01/22"
=======
updated_date = "2025/01/10"
>>>>>>> fe8c81d7

[rule]
author = ["Elastic"]
description = """
Detects the execution of commands or scripts on EC2 instances using AWS Systems Manager (SSM), such as `RunShellScript`,
`RunPowerShellScript` or custom documents. While legitimate users may employ these commands for management tasks, they
can also be exploited by attackers with credentials to establish persistence, install malware, or execute reverse shells
for further access to compromised instances. This is a [New
Terms](https://www.elastic.co/guide/en/security/current/rules-ui-create.html#create-new-terms-rule) rule that looks for
the first instance of this behavior by the `aws.cloudtrail.user_identity.arn` field in the last 7 days.
"""
false_positives = [
    """
    Verify whether the user identity, user agent, and/or hostname should be making changes in your environment.
    Suspicious commands from unfamiliar users or hosts should be investigated. If known behavior is causing false
    positives, it can be exempted from the rule.
    """,
]
from = "now-9m"
index = ["filebeat-*", "logs-aws.cloudtrail-*"]
language = "kuery"
license = "Elastic License v2"
name = "AWS SSM `SendCommand` Execution by Rare User"
note = """## Triage and analysis

### Investigating AWS SSM `SendCommand` Execution by Rare User

This rule detects the execution of commands or scripts on EC2 instances using AWS Systems Manager (SSM) by an unexpected or new user. The SSM `SendCommand` action can enable remote command execution, which adversaries may exploit to install backdoors, deploy malware, or interact with compromised instances through reverse shells.

#### Possible Investigation Steps

- **Identify the Target Instance**:
  - **Instance ID**: Review the `aws.cloudtrail.flattened.request_parameters.targets` field to identify which EC2 instances were targeted by this command. Confirm if these instances are expected to be managed through SSM.
  - **Document Used**: Check the `aws.cloudtrail.flattened.request_parameters.documentName` field, which specifies the document or script being executed. Commands such as `RunShellScript` or `RunPowerShellScript` can indicate interactive sessions or script-based interactions.

- **Review User Context**:
  - **User Identity**: Inspect the `aws.cloudtrail.user_identity.arn` field to determine the user or role executing the `SendCommand`. If this user is not typically involved in EC2 or SSM interactions, this could indicate unauthorized access.
  - **Access Patterns**: Validate whether the user typically has permissions to perform `SendCommand` operations on instances and whether the frequency of this action matches expected behavior.

- **Analyze Command Parameters**:
  - **Document Contents**: While the exact command may not be visible in CloudTrail, use logs to determine the purpose of the script, especially if the document name suggests encryption, data transfer, or reverse shell capabilities.
  - **Timing and Context**: Compare this command execution with other recent SSM actions in your environment. A single `SendCommand` event by an unusual user can indicate an early stage of a larger attack.

- **Check User Agent and Source IP**:
  - **User Agent Analysis**: Review the `user_agent.original` field to verify the tool or client used (e.g., `aws-cli`). This can provide insight into whether this action was automated, scripted, or executed manually.
  - **Source IP and Geolocation**: Use `source.address` and `source.geo` fields to check if the IP address and geolocation align with expected regions for your organization. Unusual IP addresses or locations can indicate external adversaries.

- **Evaluate for Persistence Indicators**:
  - **Command Consistency**: Investigate if this action is part of a recurring pattern, such as repeated command executions across instances, which may suggest an attempt to maintain access.
  - **Permissions**: Ensure that the IAM policies associated with the user limit `SendCommand` actions to necessary use cases. Consider adding alerts for commands executed by users with minimal roles or permissions.

- **Correlate with Other CloudTrail Events**:
  - **Cross-Reference SSM Actions**: Look for other recent SSM actions like `CreateDocument`, `UpdateDocument`, or additional `SendCommand` events that could indicate preparation for further exploitation.
  - **Monitor Data Access or Modification**: Correlate with `S3` access patterns, IAM changes, or EC2 modifications in recent events to detect broader malicious activities.

### False Positive Analysis

- **Routine Automation**: SSM `SendCommand` may be used by automation scripts or management tools. Verify if this event aligns with known, routine automated workflows.
- **Maintenance Activity**: Confirm if legitimate administrative activities, such as patching or updates, are expected at this time, which may involve similar commands executed on multiple instances.

### Response and Remediation

- **Limit SSM Permissions**: If unauthorized, immediately revoke `SendCommand` permissions from the user or role to prevent further access.
- **Quarantine Target Instance**: If malicious behavior is confirmed, isolate the affected EC2 instance(s) to limit lateral movement or data exfiltration.
- **Investigate and Contain User Account**: If the action was performed by a compromised account, review recent activity and reset access credentials as necessary.
- **Audit SSM and IAM Configurations**: Periodically review permissions associated with SSM usage and ensure least privilege access principles are in place.

### Additional Information

For further details on managing AWS SSM and security best practices for EC2 instances, refer to the [AWS Systems Manager Documentation](https://docs.aws.amazon.com/systems-manager/latest/userguide/ssm-plugins.html) and AWS best practices.
"""
references = ["https://docs.aws.amazon.com/systems-manager/latest/userguide/ssm-plugins.html"]
risk_score = 21
rule_id = "37b211e8-4e2f-440f-86d8-06cc8f158cfa"
severity = "low"
tags = [
    "Domain: Cloud",
    "Data Source: AWS",
    "Data Source: Amazon Web Services",
    "Data Source: AWS SSM",
    "Use Case: Log Auditing",
    "Use Case: Threat Detection",
    "Tactic: Execution",
    "Resources: Investigation Guide",
]
timestamp_override = "event.ingested"
type = "new_terms"

query = '''
event.dataset: "aws.cloudtrail"
    and event.provider: "ssm.amazonaws.com"
    and event.action: "SendCommand"
    and event.outcome: "success"
    and not aws.cloudtrail.user_identity.arn: *AWSServiceRoleForAmazonSSM/StateManagerService*
    and not source.address: (
      "ssm-guiconnect.amazonaws.com" or
      "ssm.amazonaws.com" or
      "inspector2.amazonaws.com"
    )
'''


[[rule.threat]]
framework = "MITRE ATT&CK"
[[rule.threat.technique]]
id = "T1651"
name = "Cloud Administration Command"
reference = "https://attack.mitre.org/techniques/T1651/"


[rule.threat.tactic]
id = "TA0002"
name = "Execution"
reference = "https://attack.mitre.org/tactics/TA0002/"

[rule.new_terms]
field = "new_terms_fields"
value = ["aws.cloudtrail.user_identity.arn"]
[[rule.new_terms.history_window_start]]
field = "history_window_start"
value = "now-7d"

<|MERGE_RESOLUTION|>--- conflicted
+++ resolved
@@ -2,11 +2,7 @@
 creation_date = "2020/07/06"
 integration = ["aws"]
 maturity = "production"
-<<<<<<< HEAD
-updated_date = "2024/01/22"
-=======
-updated_date = "2025/01/10"
->>>>>>> fe8c81d7
+updated_date = "2025/01/27"
 
 [rule]
 author = ["Elastic"]
