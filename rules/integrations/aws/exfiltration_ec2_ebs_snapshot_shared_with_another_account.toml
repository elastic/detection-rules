[metadata]
creation_date = "2024/04/16"
integration = ["aws"]
maturity = "production"
min_stack_comments = "AWS integration breaking changes, bumping version to ^2.0.0"
min_stack_version = "8.13.0"
<<<<<<< HEAD
updated_date = "2025/01/15"
=======
updated_date = "2025/01/20"
>>>>>>> d55d5d96

[rule]
author = ["Elastic"]
description = """
Identifies AWS EC2 EBS snaphots being shared with another AWS account or made public. EBS virtual disks can be copied into snapshots,
which can then be shared with an external AWS account or made public. Adversaries may attempt this in order to copy the
snapshot into an environment they control, to access the data.
"""
false_positives = [
    """
    AMI sharing is a common practice in AWS environments. Ensure that the sharing is authorized before taking action.
    """,
]
from = "now-9m"
language = "esql"
license = "Elastic License v2"
name = "AWS EC2 EBS Snapshot Shared or Made Public"
note = """

## Triage and analysis

### Investigating AWS EC2 EBS Snapshot Shared or Made Public

This rule detects when an AWS EC2 EBS snapshot is shared with another AWS account or made public. EBS virtual disks can be copied into snapshots, which can then be shared with an external AWS account or made public. Adversaries may attempt this to copy the snapshot into an environment they control to access the data. Understanding the context and legitimacy of such changes is crucial to determine if the action is benign or malicious.

#### Possible Investigation Steps:

- **Identify the Actor**: Review the `aws.cloudtrail.user_identity.arn` and `aws.cloudtrail.user_identity.access_key_id` fields to identify who made the change. Verify if this actor typically performs such actions and if they have the necessary permissions.
- **Review the Request Details**: Examine the `aws.cloudtrail.request_parameters` to understand the specific changes made to the snapshot permissions. Look for any unusual parameters that could suggest unauthorized or malicious modifications.
- **Analyze the Source of the Request**: Investigate the `source.ip` and `source.geo` fields to determine the geographical origin of the request. An external or unexpected location might indicate compromised credentials or unauthorized access.
- **Contextualize with Timestamp**: Use the `@timestamp` field to check when the change occurred. Modifications during non-business hours or outside regular maintenance windows might require further scrutiny.
- **Correlate with Other Activities**: Search for related CloudTrail events before and after this change to see if the same actor or IP address engaged in other potentially suspicious activities.
- **Review UserID**: Check the `userId` field to identify the AWS account with which the snapshot was shared. Verify if this account is authorized to access the data or if it belongs to a known third party. If this value is `all`, the snapshot is made public.

### False Positive Analysis:

- **Legitimate Administrative Actions**: Confirm if the snapshot sharing aligns with scheduled updates, development activities, or legitimate administrative tasks documented in change management systems.
- **Consistency Check**: Compare the action against historical data of similar actions performed by the user or within the organization. If the action is consistent with past legitimate activities, it might indicate a false alarm.
- **Verify through Outcomes**: Check the `aws.cloudtrail.response_elements` and the `event.outcome` to confirm if the change was successful and intended according to policy.

### Response and Remediation:

- **Immediate Review and Reversal if Necessary**: If the change was unauthorized, update the snapshot permissions to remove any unauthorized accounts and restore it to its previous state.
- **Enhance Monitoring and Alerts**: Adjust monitoring systems to alert on similar actions, especially those involving sensitive data or permissions.
- **Educate and Train**: Provide additional training to users with administrative rights on the importance of security best practices concerning snapshot management and sharing permissions.
- **Audit Snapshots and Policies**: Conduct a comprehensive audit of all snapshots and associated policies to ensure they adhere to the principle of least privilege.
- **Incident Response**: If there's an indication of malicious intent or a security breach, initiate the incident response protocol to mitigate any damage and prevent future occurrences.

### Additional Information:

For further guidance on managing EBS snapshots and securing AWS environments, refer to the [AWS EBS documentation](https://docs.aws.amazon.com/ebs/latest/userguide/ebs-modifying-snapshot-permissions.html) and AWS best practices for security. Additionally, consult the following resources for specific details on EBS snapshot security:
- [AWS EBS Snapshot Permissions](https://docs.aws.amazon.com/ebs/latest/userguide/ebs-modifying-snapshot-permissions.html)
- [AWS API ModifySnapshotAttribute](https://docs.aws.amazon.com/AWSEC2/latest/APIReference/API_ModifySnapshotAttribute.html)
- [AWS EBS Snapshot Dump](https://cloud.hacktricks.xyz/pentesting-cloud/aws-security/aws-post-exploitation/aws-ec2-ebs-ssm-and-vpc-post-exploitation/aws-ebs-snapshot-dump)
"""
references = [
    "https://docs.aws.amazon.com/ebs/latest/userguide/ebs-modifying-snapshot-permissions.html",
    "https://docs.aws.amazon.com/AWSEC2/latest/APIReference/API_ModifySnapshotAttribute.html",
    "https://cloud.hacktricks.xyz/pentesting-cloud/aws-security/aws-post-exploitation/aws-ec2-ebs-ssm-and-vpc-post-exploitation/aws-ebs-snapshot-dump",
    "https://hackingthe.cloud/aws/exploitation/Misconfigured_Resource-Based_Policies/exploting_public_resources_attack_playbook/"
]
risk_score = 21
rule_id = "4182e486-fc61-11ee-a05d-f661ea17fbce"
severity = "low"
tags = [
    "Domain: Cloud",
    "Data Source: AWS",
    "Data Source: Amazon Web Services",
    "Data Source: AWS EC2",
    "Use Case: Threat Detection",
    "Tactic: Exfiltration",
    "Resources: Investigation Guide",
]
timestamp_override = "event.ingested"
type = "esql"

query = '''
from logs-aws.cloudtrail-* metadata _id, _version, _index
| where event.provider == "ec2.amazonaws.com" and event.action == "ModifySnapshotAttribute" and event.outcome == "success"
| dissect aws.cloudtrail.request_parameters "{%{?snapshotId}=%{snapshotId},%{?attributeType}=%{attributeType},%{?createVolumePermission}={%{operationType}={%{?items}=[{%{?userId}=%{userId}}]}}}"
| where operationType == "add" and cloud.account.id != userId
| keep @timestamp, aws.cloudtrail.user_identity.arn, cloud.account.id, event.action, snapshotId, attributeType, operationType, userId
'''


[[rule.threat]]
framework = "MITRE ATT&CK"
[[rule.threat.technique]]
id = "T1537"
name = "Transfer Data to Cloud Account"
reference = "https://attack.mitre.org/techniques/T1537/"


[rule.threat.tactic]
id = "TA0010"
name = "Exfiltration"
reference = "https://attack.mitre.org/tactics/TA0010/"
<|MERGE_RESOLUTION|>--- conflicted
+++ resolved
@@ -4,11 +4,7 @@
 maturity = "production"
 min_stack_comments = "AWS integration breaking changes, bumping version to ^2.0.0"
 min_stack_version = "8.13.0"
-<<<<<<< HEAD
-updated_date = "2025/01/15"
-=======
-updated_date = "2025/01/20"
->>>>>>> d55d5d96
+updated_date = "2025/01/22"
 
 [rule]
 author = ["Elastic"]
