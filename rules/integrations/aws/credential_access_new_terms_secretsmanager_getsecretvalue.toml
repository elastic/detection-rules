[metadata]
creation_date = "2020/07/06"
integration = ["aws"]
maturity = "production"
min_stack_comments = "AWS integration breaking changes, bumping version to ^2.0.0"
min_stack_version = "8.9.0"
<<<<<<< HEAD
updated_date = "2024/05/06"
=======
updated_date = "2024/04/14"
>>>>>>> 4396a91b

[rule]
author = ["Nick Jones", "Elastic"]
description = """
An adversary with access to a compromised AWS service such as an EC2 instance, Lambda function, or other service may
attempt to leverage the compromised service to access secrets in AWS Secrets Manager. This rule looks for the first time
a specific user identity has programmatically retrieved a specific secret value from Secrets Manager using the
`GetSecretValue` or `BatchGetSecretValue` actions. This rule assumes that AWS services such as Lambda functions and EC2
instances are setup with IAM role's assigned that have the necessary permissions to access the secrets in Secrets
Manager. An adversary with access to a compromised AWS service such as an EC2 instance, Lambda function, or other
service would rely on the compromised service's IAM role to access the secrets in Secrets Manager.
"""
false_positives = [
    """
    Verify whether the user identity, user agent, and/or hostname should be using GetSecretString API for the specified
    SecretId. If known behavior is causing false positives, it can be exempted from the rule.
    """,
]
from = "now-60m"
index = ["filebeat-*", "logs-aws.cloudtrail-*"]
interval = "10m"
language = "kuery"
license = "Elastic License v2"
name = "First Time Seen AWS Secret Value Accessed in Secrets Manager"
note = """## Triage and analysis

### Investigating First Time Seen AWS Secret Value Accessed in Secrets Manager

AWS Secrets Manager is a service that enables the replacement of hardcoded credentials in code, including passwords, with an API call to Secrets Manager to retrieve the secret programmatically.

This rule looks for the retrieval of credentials using `GetSecretValue` action in Secrets Manager programmatically. This is a [New Terms](https://www.elastic.co/guide/en/security/master/rules-ui-create.html#create-new-terms-rule) rule indicating this is the first time a specific user identity has successfuly retrieved a specific secret value from Secrets Manager within the last 15 days.

#### Possible investigation steps

- Identify the account and its role in the environment, and inspect the related policy.
- Identify the applications that should use this account.
- Investigate other alerts associated with the user account during the past 48 hours.
- Investigate abnormal values in the `user_agent.original` field by comparing them with the intended and authorized usage and historical data. Suspicious user agent values include non-SDK, AWS CLI, custom user agents, etc.
- Assess whether this behavior is prevalent in the environment by looking for similar occurrences involving other users.
- Contact the account owner and confirm whether they are aware of this activity.
- Considering the source IP address and geolocation of the user who issued the command:
    - Do they look normal for the calling user?
    - If the source is an EC2 IP address, is it associated with an EC2 instance in one of your accounts or is the source IP from an EC2 instance that's not under your control?
    - If it is an authorized EC2 instance, is the activity associated with normal behavior for the instance role or roles? Are there any other alerts or signs of suspicious activity involving this instance?
- Review IAM permission policies for the user identity and specific secrets accessed.
- Examine the request parameters. These might indicate the source of the program or the nature of its tasks.
- If you suspect the account has been compromised, scope potentially compromised assets by tracking servers, services, and data accessed by the account in the last 24 hours.

### False positive analysis

- False positives may occur due to the intended usage of the service. Tuning is needed in order to have higher confidence. Consider adding exceptions — preferably with a combination of user agent and IP address conditions.

### Response and remediation

- Initiate the incident response process based on the outcome of the triage.
- Disable or limit the account during the investigation and response.
- Identify the possible impact of the incident and prioritize accordingly; the following actions can help you gain context:
    - Identify the account role in the cloud environment.
    - Assess the criticality of affected services and servers.
    - Work with your IT team to identify and minimize the impact on users.
    - Identify if the attacker is moving laterally and compromising other accounts, servers, or services.
    - Identify any regulatory or legal ramifications related to this activity.
- Investigate credential exposure on systems compromised or used by the attacker to ensure all compromised accounts are identified. Rotate secrets or delete API keys as needed to revoke the attacker's access to the environment. Work with your IT teams to minimize the impact on business operations during these actions.
- Check if unauthorized new users were created, remove unauthorized new accounts, and request password resets for other IAM users.
- Consider enabling multi-factor authentication for users.
- Review the permissions assigned to the implicated user to ensure that the least privilege principle is being followed.
- Implement security best practices [outlined](https://aws.amazon.com/premiumsupport/knowledge-center/security-best-practices/) by AWS.
- Take the actions needed to return affected systems, data, or services to their normal operational levels.
- Identify the initial vector abused by the attacker and take action to prevent reinfection via the same vector.
- Using the incident response data, update logging and audit policies to improve the mean time to detect (MTTD) and the mean time to respond (MTTR).
"""
references = [
    "https://docs.aws.amazon.com/secretsmanager/latest/apireference/API_GetSecretValue.html",
    "https://detectioninthe.cloud/ttps/credential_access/access_secret_in_secrets_manager/",
    "https://docs.aws.amazon.com/secretsmanager/latest/apireference/API_BatchGetSecretValue.html",
    "https://cloud.hacktricks.xyz/pentesting-cloud/aws-security/aws-services/aws-secrets-manager-enum",
]
risk_score = 47
rule_id = "a00681e3-9ed6-447c-ab2c-be648821c622"
severity = "medium"
tags = [
    "Domain: Cloud",
    "Data Source: AWS",
    "Data Source: Amazon Web Services",
    "Data Source: AWS Secrets Manager",
    "Tactic: Credential Access",
    "Resources: Investigation Guide",
]
timestamp_override = "event.ingested"
type = "new_terms"

query = '''
event.dataset:aws.cloudtrail and event.provider:secretsmanager.amazonaws.com and
    event.action: (GetSecretValue or BatchGetSecretValue) and event.outcome:success and
    not user_agent.name: ("Chrome" or "Firefox" or "Safari" or "Edge" or "Brave" or "Opera")
'''


[[rule.threat]]
framework = "MITRE ATT&CK"
[[rule.threat.technique]]
id = "T1555"
name = "Credentials from Password Stores"
reference = "https://attack.mitre.org/techniques/T1555/"
[[rule.threat.technique.subtechnique]]
id = "T1555.006"
name = "Cloud Secrets Management Stores"
reference = "https://attack.mitre.org/techniques/T1555/006/"



[rule.threat.tactic]
id = "TA0006"
name = "Credential Access"
reference = "https://attack.mitre.org/tactics/TA0006/"

[rule.new_terms]
field = "new_terms_fields"
value = ["user.id"]
[[rule.new_terms.history_window_start]]
field = "history_window_start"
value = "now-10d"

<|MERGE_RESOLUTION|>--- conflicted
+++ resolved
@@ -4,11 +4,7 @@
 maturity = "production"
 min_stack_comments = "AWS integration breaking changes, bumping version to ^2.0.0"
 min_stack_version = "8.9.0"
-<<<<<<< HEAD
 updated_date = "2024/05/06"
-=======
-updated_date = "2024/04/14"
->>>>>>> 4396a91b
 
 [rule]
 author = ["Nick Jones", "Elastic"]
