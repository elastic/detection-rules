[metadata]
creation_date = "2020/07/13"
maturity = "production"
updated_date = "2022/07/14"
integration = "aws"

[rule]
anomaly_threshold = 50
author = ["Elastic"]
description = """
A machine learning job detected AWS command activity that, while not inherently suspicious or abnormal, is sourcing from
a geolocation (country) that is unusual for the command. This can be the result of compromised credentials or keys being
used by a threat actor in a different geography than the authorized user(s).
"""
false_positives = [
    """
    New or unusual command and user geolocation activity can be due to manual troubleshooting or reconfiguration;
    changes in cloud automation scripts or workflows; adoption of new services; expansion into new regions; increased
    adoption of work from home policies; or users who travel frequently.
    """,
]
from = "now-2h"
interval = "15m"
license = "Elastic License v2"
machine_learning_job_id = "rare_method_for_a_country"
name = "Unusual Country For an AWS Command"
note = """## Triage and analysis

### Investigating Unusual Country For an AWS Command

CloudTrail logging provides visibility on actions taken within an AWS environment. By monitoring these events and
understanding what is considered normal behavior within an organization, you can spot suspicious or malicious activity
when deviations occur.

This rule uses a machine learning job to detect an AWS API command that while not inherently suspicious or abnormal, is
sourcing from a geolocation (country) that is unusual for the command. This can be the result of compromised credentials
or keys used by a threat actor in a different geography than the authorized user(s).

Detection alerts from this rule indicate an AWS API command or method call that is rare and unusual for the geolocation
of the source IP address.

#### Possible investigation steps

- Identify the user account involved and the action performed. Verify whether it should perform this kind of action.
    - Examine the user identity in the `aws.cloudtrail.user_identity.arn` field and the access key ID in the 
    `aws.cloudtrail.user_identity.access_key_id` field, which can help identify the precise user context.
    - The user agent details in the `user_agent.original` field may also indicate what kind of a client made the request.
- Investigate other alerts associated with the user account during the past 48 hours.
- Validate the activity is not related to planned patches, updates, or network administrator activity.
- Examine the request parameters. These might indicate the source of the program or the nature of its tasks.
- Considering the source IP address and geolocation of the user who issued the command:
    - Do they look normal for the calling user?
    - If the source is an EC2 IP address, is it associated with an EC2 instance in one of your accounts or is the source
    IP from an EC2 instance that's not under your control?
    - If it is an authorized EC2 instance, is the activity associated with normal behavior for the instance role or roles?
    Are there any other alerts or signs of suspicious activity involving this instance?
- Consider the time of day. If the user is a human (not a program or script), did the activity take place during a normal
time of day?
- Contact the account owner and confirm whether they are aware of this activity if suspicious.
- If you suspect the account has been compromised, scope potentially compromised assets by tracking servers, services,
and data accessed by the account in the last 24 hours.

### False Positive Analysis

- False positives can occur if activity is coming from new employees based in a country with no previous history in AWS.
- Examine the history of the command. If the command only manifested recently, it might be part of a new automation
module or script. If it has a consistent cadence (for example, it appears in small numbers on a weekly or monthly cadence),
it might be part of a housekeeping or maintenance process. You can find the command in the `event.action field` field.

### Related Rules

<<<<<<< HEAD
### Response and Remediation
- If suspicious or malicious activity is observed, immediately rotate and delete relevant AWS IAM access keys.
- Validate if any unauthorized new users were created, remove these accounts and request password resets for other IAM users.
- Look into enabling multi-factor authentication for users.
- Implement security best practices [outlined](https://aws.amazon.com/premiumsupport/knowledge-center/security-best-practices/) by AWS.
=======
- Unusual City For an AWS Command - 809b70d3-e2c3-455e-af1b-2626a5a1a276
- Unusual AWS Command for a User - ac706eae-d5ec-4b14-b4fd-e8ba8086f0e1
- Rare AWS Error Code - 19de8096-e2b0-4bd8-80c9-34a820813fff
- Spike in AWS Error Messages - 78d3d8d9-b476-451d-a9e0-7a5addd70670

### Response and remediation

- Initiate the incident response process based on the outcome of the triage.
- Disable or limit the account during the investigation and response.
- Identify the possible impact of the incident and prioritize accordingly; the following actions can help you gain context:
    - Identify the account role in the cloud environment.
    - Assess the criticality of affected services and servers.
    - Work with your IT team to identify the impact on users.
    - Identify if the attacker is moving laterally and compromising other accounts, servers, or services.
    - Identify any regulatory or legal ramifications related to this activity.
- Investigate credential exposure on systems compromised or used by the attacker to ensure all compromised accounts are
identified. Reset passwords or delete API keys as needed to revoke the attacker's access to the environment. Work with
your IT teams to minimize the impact on business operations during these actions.
- Check if unauthorized new users were created, remove unauthorized new accounts, and request password resets for other IAM users.
- Consider enabling multi-factor authentication for users.
- Review the permissions assigned to the implicated user to ensure that the least privilege principle is being followed.
- Implement security best practices [outlined](https://aws.amazon.com/premiumsupport/knowledge-center/security-best-practices/) by AWS.
- Take the actions needed to return affected systems, data, or services to their normal operational levels.
- Identify the initial vector abused by the attacker and take action to prevent reinfection via the same vector.
- Using the incident response data, update logging and audit policies to improve the mean time to detect (MTTD) and the
mean time to respond (MTTR).

## Setup

The AWS Fleet integration, Filebeat module, or similarly structured data is required to be compatible with this rule.
>>>>>>> d854b943
"""
references = ["https://www.elastic.co/guide/en/security/current/prebuilt-ml-jobs.html"]
risk_score = 21
rule_id = "dca28dee-c999-400f-b640-50a081cc0fd1"
severity = "low"
tags = ["Elastic", "Cloud", "AWS", "ML"]
type = "machine_learning"
<|MERGE_RESOLUTION|>--- conflicted
+++ resolved
@@ -69,13 +69,6 @@
 
 ### Related Rules
 
-<<<<<<< HEAD
-### Response and Remediation
-- If suspicious or malicious activity is observed, immediately rotate and delete relevant AWS IAM access keys.
-- Validate if any unauthorized new users were created, remove these accounts and request password resets for other IAM users.
-- Look into enabling multi-factor authentication for users.
-- Implement security best practices [outlined](https://aws.amazon.com/premiumsupport/knowledge-center/security-best-practices/) by AWS.
-=======
 - Unusual City For an AWS Command - 809b70d3-e2c3-455e-af1b-2626a5a1a276
 - Unusual AWS Command for a User - ac706eae-d5ec-4b14-b4fd-e8ba8086f0e1
 - Rare AWS Error Code - 19de8096-e2b0-4bd8-80c9-34a820813fff
@@ -106,7 +99,6 @@
 ## Setup
 
 The AWS Fleet integration, Filebeat module, or similarly structured data is required to be compatible with this rule.
->>>>>>> d854b943
 """
 references = ["https://www.elastic.co/guide/en/security/current/prebuilt-ml-jobs.html"]
 risk_score = 21
