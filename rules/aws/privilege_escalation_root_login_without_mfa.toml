--- conflicted
+++ resolved
@@ -2,11 +2,7 @@
 creation_date = "2020/07/06"
 ecs_version = ["1.6.0"]
 maturity = "production"
-<<<<<<< HEAD
 updated_date = "2020/09/03"
-=======
-updated_date = "2020/08/31"
->>>>>>> 040f56ff
 
 [rule]
 author = ["Elastic"]
