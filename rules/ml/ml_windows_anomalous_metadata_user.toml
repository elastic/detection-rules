--- conflicted
+++ resolved
@@ -25,9 +25,5 @@
 risk_score = 21
 rule_id = "df197323-72a8-46a9-a08e-3f5b04a4a97a"
 severity = "low"
-<<<<<<< HEAD
-tags = ["Elastic", "ML", "Windows"]
-=======
 tags = ["Elastic", "Host", "Windows", "Threat Detection", "ML"]
->>>>>>> 2065af89
 type = "machine_learning"
