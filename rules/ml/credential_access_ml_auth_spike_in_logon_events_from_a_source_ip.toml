[metadata]
creation_date = "2021/06/10"
maturity = "production"
updated_date = "2023/02/07"
min_stack_comments = "New fields added: required_fields, related_integrations, setup"
min_stack_version = "8.3.0"

[rule]
anomaly_threshold = 75
author = ["Elastic"]
description = """
A machine learning job found an unusually large spike in successful authentication events from a particular
source IP address. This can be due to password spraying, user enumeration or brute force activity.
"""
false_positives = [
    """
    Build servers and CI systems can sometimes trigger this alert. Security test cycles that include brute force or
    password spraying activities may trigger this alert.
    """,
]
from = "now-30m"
interval = "15m"
license = "Elastic License v2"
machine_learning_job_id = "auth_high_count_logon_events_for_a_source_ip"
name = "Spike in Successful Logon Events from a Source IP"
note = """## Triage and analysis

### Investigating Spike in Successful Logon Events from a Source IP

This rule uses a machine learning job to detect a substantial spike in successful authentication events. This could indicate post-exploitation activities that aim to test which hosts, services, and other resources the attacker can access with the compromised credentials.

#### Possible investigation steps

- Identify the specifics of the involved assets, such as role, criticality, and associated users.
- Check if the authentication comes from different sources.
- Use the historical data available to determine if the same behavior happened in the past.
- Investigate other alerts associated with the involved users during the past 48 hours.
- Check whether the involved credentials are used in automation or scheduled tasks.
- If this activity is suspicious, contact the account owner and confirm whether they are aware of it.

### False positive analysis

- Understand the context of the authentications by contacting the asset owners. If this activity is related to a new business process or newly implemented (approved) technology, consider adding exceptions — preferably with a combination of user and source conditions.

### Response and remediation

- Initiate the incident response process based on the outcome of the triage.
- Investigate credential exposure on systems compromised or used by the attacker to ensure all compromised accounts are identified. Reset passwords for these accounts and other potentially compromised credentials, such as email, business systems, and web services.
- Using the incident response data, update logging and audit policies to improve the mean time to detect (MTTD) and the mean time to respond (MTTR).
"""
references = ["https://www.elastic.co/guide/en/security/current/prebuilt-ml-jobs.html"]
risk_score = 21
rule_id = "e26aed74-c816-40d3-a810-48d6fbd8b2fd"
severity = "low"
<<<<<<< HEAD
tags = ["Elastic", "Authentication", "Threat Detection", "ML", "Machine Learning", "Credential Access"]
=======
tags = ["Elastic", "Authentication", "Threat Detection", "ML", "Credential Access", "Defense Evasion"]
>>>>>>> 60115443
type = "machine_learning"

[[rule.threat]]
framework = "MITRE ATT&CK"
[[rule.threat.technique]]
id = "T1110"
name = "Brute Force"
reference = "https://attack.mitre.org/techniques/T1110/"


[rule.threat.tactic]
id = "TA0006"
name = "Credential Access"
reference = "https://attack.mitre.org/tactics/TA0006/"
[[rule.threat]]
framework = "MITRE ATT&CK"
[[rule.threat.technique]]
id = "T1078"
name = "Valid Accounts"
reference = "https://attack.mitre.org/techniques/T1078/"
[[rule.threat.technique.subtechnique]]
id = "T1078.002"
name = "Domain Accounts"
reference = "https://attack.mitre.org/techniques/T1078/002/"
[[rule.threat.technique.subtechnique]]
id = "T1078.003"
name = "Local Accounts"
reference = "https://attack.mitre.org/techniques/T1078/003/"

[rule.threat.tactic]
id = "TA0005"
name = "Defense Evasion"
reference = "https://attack.mitre.org/tactics/TA0005/"
<|MERGE_RESOLUTION|>--- conflicted
+++ resolved
@@ -52,11 +52,7 @@
 risk_score = 21
 rule_id = "e26aed74-c816-40d3-a810-48d6fbd8b2fd"
 severity = "low"
-<<<<<<< HEAD
-tags = ["Elastic", "Authentication", "Threat Detection", "ML", "Machine Learning", "Credential Access"]
-=======
-tags = ["Elastic", "Authentication", "Threat Detection", "ML", "Credential Access", "Defense Evasion"]
->>>>>>> 60115443
+tags = ["Elastic", "Authentication", "Threat Detection", "ML", "Machine Learning", "Credential Access", "Defense Evasion"]
 type = "machine_learning"
 
 [[rule.threat]]
