[metadata]
creation_date = "2020/03/25"
maturity = "production"
<<<<<<< HEAD
updated_date = "2022/11/14"
=======
updated_date = "2022/12/29"
>>>>>>> 54f65abd
min_stack_comments = "New fields added: required_fields, related_integrations, setup"
min_stack_version = "8.3.0"

[rule]
anomaly_threshold = 50
author = ["Elastic"]
description = """
Identifies rare processes that do not usually run on individual hosts, which can indicate execution of unauthorized
services, malware, or persistence mechanisms. Processes are considered rare when they only run occasionally as compared
with other processes running on the host.
"""
false_positives = [
    """
    A newly installed program or one that runs rarely as part of a monthly or quarterly workflow could trigger this
    alert.
    """,
]
from = "now-45m"
interval = "15m"
license = "Elastic License v2"
machine_learning_job_id = ["v3_rare_process_by_host_linux"]
name = "Unusual Process For a Linux Host"
note = """## Triage and analysis

###  Investigating Unusual Process For a Linux Host

Searching for abnormal Linux processes is a good methodology to find potentially malicious activity within a network.
Understanding what is commonly run within an environment and developing baselines for legitimate activity can help
uncover potential malware and suspicious behaviors.

This rule uses a machine learning job to detect a Linux process that is rare and unusual for an individual Linux host in your fleet.
#### Possible investigation steps

- Investigate the process execution chain (parent process tree) for unknown processes. Examine their executable files
for prevalence, and whether they are located in expected locations.
- Investigate other alerts associated with the user/host during the past 48 hours.
- Consider the user as identified by the `user.name` field. Is this program part of an expected workflow for the user
who ran this program on this host?
- Validate the activity is not related to planned patches, updates, network administrator activity, or legitimate
software installations.
- Validate if the activity has a consistent cadence (for example, if it runs monthly or quarterly), as it could be part
of a monthly or quarterly business process.
- Examine arguments and working directory. These may provide indications as to the source of the program or the nature
of the tasks it is performing.

### False Positive Analysis

- If this activity is related to new benign software installation activity, consider adding exceptions — preferably with
a combination of user and command line conditions.
- Try to understand the context of the execution by thinking about the user, machine, or business purpose. A small
number of endpoints, such as servers with unique software, might appear unusual but satisfy a specific business need.

### Response and Remediation

- Initiate the incident response process based on the outcome of the triage.
- Isolate the involved hosts to prevent further post-compromise behavior.
- If the triage identified malware, search the environment for additional compromised hosts.
  - Implement temporary network rules, procedures, and segmentation to contain the malware.
  - Stop suspicious processes.
  - Immediately block the identified indicators of compromise (IoCs).
  - Inspect the affected systems for additional malware backdoors like reverse shells, reverse proxies, or droppers that
  attackers could use to reinfect the system.
- Remove and block malicious artifacts identified during triage.
- Investigate credential exposure on systems compromised or used by the attacker to ensure all compromised accounts are
identified. Reset passwords for these accounts and other potentially compromised credentials, such as email, business
systems, and web services.
- Run a full antimalware scan. This may reveal additional artifacts left in the system, persistence mechanisms, and
malware components.
- Determine the initial vector abused by the attacker and take action to prevent reinfection through the same vector.
- Using the incident response data, update logging and audit policies to improve the mean time to detect (MTTD) and the
mean time to respond (MTTR).
"""
references = ["https://www.elastic.co/guide/en/security/current/prebuilt-ml-jobs.html"]
risk_score = 21
rule_id = "46f804f5-b289-43d6-a881-9387cf594f75"
severity = "low"
tags = ["Elastic", "Host", "Linux", "Threat Detection", "ML", "Persistence"]
type = "machine_learning"

[[rule.threat]]
framework = "MITRE ATT&CK"
[[rule.threat.technique]]
id = "T1543"
name = "Create or Modify System Process"
reference = "https://attack.mitre.org/techniques/T1543/"


    [[rule.threat.technique.subtechnique]]
    id = "T1543.002"
    name = "Systemd Service"
    reference = "https://attack.mitre.org/techniques/T1543/002/"


[rule.threat.tactic]
id = "TA0003"
name = "Persistence"
reference = "https://attack.mitre.org/tactics/TA0003/"<|MERGE_RESOLUTION|>--- conflicted
+++ resolved
@@ -1,11 +1,7 @@
 [metadata]
 creation_date = "2020/03/25"
 maturity = "production"
-<<<<<<< HEAD
-updated_date = "2022/11/14"
-=======
 updated_date = "2022/12/29"
->>>>>>> 54f65abd
 min_stack_comments = "New fields added: required_fields, related_integrations, setup"
 min_stack_version = "8.3.0"
 
