--- conflicted
+++ resolved
@@ -25,9 +25,5 @@
 risk_score = 21
 rule_id = "1faec04b-d902-4f89-8aff-92cd9043c16f"
 severity = "low"
-<<<<<<< HEAD
-tags = ["Elastic", "Linux", "ML"]
-=======
 tags = ["Elastic", "Host", "Linux", "Threat Detection", "ML"]
->>>>>>> 2065af89
 type = "machine_learning"
