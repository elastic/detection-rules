[metadata]
creation_date = "2021/04/21"
maturity = "production"
<<<<<<< HEAD
updated_date = "2021/10/27"
=======
updated_date = "2021/10/29"
>>>>>>> aa219710

[rule]
author = ["Elastic"]
description = """
This rule is triggered when indicators from the Threat Intel Filebeat module has a match against local file or network observations.
"""
from = "now-65m"
index = ["auditbeat-*", "endgame-*", "filebeat-*", "logs-*", "packetbeat-*", "winlogbeat-*"]
interval = "1h"
language = "kuery"
license = "Elastic License v2"
name = "Threat Intel Filebeat Module Indicator Match"
note = """## Triage and Analysis

### Investigating Threat Intel Indicator Matches

Threat Intel indicator match rules allow matching from a local observation such as an endpoint event that records a file
hash with an entry of a file hash stored within the Threat Intel Filebeat module. Other examples of matches can occur on
an IP address, registry path, URL and imphash.

The matches will be based on the incoming feed data so it's important to validate the data and review the results by
investigating the associated activity to determine if it requires further investigation.

If an indicator matches a local observation, the following enriched fields will be generated to identify the indicator, field, and type matched.

- `threatintel.indicator.matched.atomic` - this identifies the atomic indicator that matched the local observation
- `threatintel.indicator.matched.field` - this identifies the indicator field that matched the local observation
- `threatintel.indicator.matched.type` - this identifies the indicator type that matched the local observation

#### Possible investigation steps:
- Investigation should be validated and reviewed based on the data (file hash, registry path, URL, imphash) that was matched
and viewing the source of that activity.
- Consider the history of the indicator that was matched. Has it happened before? Is it happening on multiple machines?
These kinds of questions can help understand if the activity is related to legitimate behavior.
- Consider the user and their role within the company, is this something related to their job or work function?

### False Positive Analysis
- For any matches found, it's important to consider the initial release date of that indicator. Threat intelligence can
be a great tool for augmenting existing security processes, while at the same time it should be understood that threat
intelligence can represent a specific set of activity observed at a point in time. For example, an IP address
may have hosted malware observed in a Dridex campaign six months ago, but it's possible that IP has been remediated and
no longer represents any threat.
- Adversaries often use legitimate tools as network administrators such as `PsExec` or `AdFind`, these tools often find their
way into indicator lists creating the potential for false positives.
- It's possible after large and publicly written campaigns, curious employees might end up going directly to attacker infrastructure and generating these rules

### Response and Remediation
- If suspicious or malicious behavior is observed, immediate response should be taken to isolate activity to prevent further
post-compromise behavior.
- One example of a response if a machine matched a command and control IP address would be to add an entry to a network
device such as a firewall or proxy appliance to prevent any outbound activity from leaving that machine.
- Another example of a response with a malicious file hash match would involve validating if the file was properly quarantined,
review current running processes looking for any abnormal activity, and investigating for any other follow-up actions such as persistence or lateral movement
"""
references = [ "https://www.elastic.co/guide/en/beats/filebeat/current/filebeat-module-threatintel.html"]
risk_score = 99
rule_id = "dc672cb7-d5df-4d1f-a6d7-0841b1caafb9"
severity = "critical"
tags = ["Elastic", "Windows", "Elastic Endgame", "Network", "Continuous Monitoring", "SecOps", "Monitoring"]
timeline_id = "495ad7a7-316e-4544-8a0f-9c098daee76e"
timeline_title = "Generic Threat Match Timeline"
type = "threat_match"

threat_index = [ "filebeat-*"]
threat_indicator_path = "threatintel.indicator"
threat_language = "kuery"

threat_query = '''
@timestamp >= "now-30d" and event.module:threatintel and
  (threatintel.indicator.file.hash.*:* or threatintel.indicator.file.pe.imphash:* or threatintel.indicator.ip:* or
     threatintel.indicator.registry.path:* or threatintel.indicator.url.full:*)
'''

query = """
file.hash.*:* or file.pe.imphash:* or source.ip:* or destination.ip:* or url.full:* or registry.path:*
"""


[[rule.threat_filters]]
[rule.threat_filters."$state"]
store = "appState"
[rule.threat_filters.meta]
negate = false
disabled = false
type = "phrase"
key = "event.module"
[rule.threat_filters.meta.params]
query = "threatintel"
[rule.threat_filters.query.match_phrase]
"event.module" = "threatintel"

[[rule.threat_filters]]
[rule.threat_filters."$state"]
store = "appState"
[rule.threat_filters.meta]
negate = false
disabled = false
type = "phrase"
key = "event.category"
[rule.threat_filters.meta.params]
query = "threat"
[rule.threat_filters.query.match_phrase]
"event.category" = "threat"

[[rule.threat_filters]]
[rule.threat_filters."$state"]
store = "appState"
[rule.threat_filters.meta]
negate = false
disabled = false
type = "phrase"
key = "event.kind"
[rule.threat_filters.meta.params]
query = "enrichment"
[rule.threat_filters.query.match_phrase]
"event.kind" = "enrichment"

[[rule.threat_filters]]
[rule.threat_filters."$state"]
store = "appState"
[rule.threat_filters.meta]
negate = false
disabled = false
type = "phrase"
key = "event.type"
[rule.threat_filters.meta.params]
query = "indicator"
[rule.threat_filters.query.match_phrase]
"event.type" = "indicator"

[[rule.threat_mapping]]
[[rule.threat_mapping.entries]]
field = "file.hash.md5"
type = "mapping"
value = "threatintel.indicator.file.hash.md5"

[[rule.threat_mapping]]
[[rule.threat_mapping.entries]]
field = "file.hash.sha1"
type = "mapping"
value = "threatintel.indicator.file.hash.sha1"

[[rule.threat_mapping]]
[[rule.threat_mapping.entries]]
field = "file.hash.sha256"
type = "mapping"
value = "threatintel.indicator.file.hash.sha256"

[[rule.threat_mapping]]
[[rule.threat_mapping.entries]]
field = "file.pe.imphash"
type = "mapping"
value = "threatintel.indicator.file.pe.imphash"

[[rule.threat_mapping]]
[[rule.threat_mapping.entries]]
field = "source.ip"
type = "mapping"
value = "threatintel.indicator.ip"

[[rule.threat_mapping]]
[[rule.threat_mapping.entries]]
field = "destination.ip"
type = "mapping"
value = "threatintel.indicator.ip"

[[rule.threat_mapping]]
[[rule.threat_mapping.entries]]
field = "url.full"
type = "mapping"
value = "threatintel.indicator.url.full"

[[rule.threat_mapping]]
[[rule.threat_mapping.entries]]
field = "registry.path"
type = "mapping"
value = "threatintel.indicator.registry.path"<|MERGE_RESOLUTION|>--- conflicted
+++ resolved
@@ -1,11 +1,7 @@
 [metadata]
 creation_date = "2021/04/21"
 maturity = "production"
-<<<<<<< HEAD
-updated_date = "2021/10/27"
-=======
 updated_date = "2021/10/29"
->>>>>>> aa219710
 
 [rule]
 author = ["Elastic"]
