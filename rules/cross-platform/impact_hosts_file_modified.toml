[metadata]
creation_date = "2020/07/07"
maturity = "production"
<<<<<<< HEAD
updated_date = "2020/01/28"
=======
updated_date = "2020/12/09"
>>>>>>> 70ca8713

[rule]
author = ["Elastic"]
description = """
The hosts file on endpoints is used to control manual IP address to hostname resolutions. The hosts file is the first
point of lookup for DNS hostname resolution so if adversaries can modify the endpoint hosts file, they can route traffic
to malicious infrastructure. This rule detects modifications to the hosts file on Microsoft Windows, Linux (Ubuntu or
RHEL) and macOS systems.
"""
from = "now-9m"
index = ["auditbeat-*", "winlogbeat-*", "logs-endpoint.events.*", "logs-windows.*"]
language = "kuery"
license = "Elastic License"
name = "Hosts File Modified"
note = "For Windows systems using Auditbeat, this rule requires adding 'C:/Windows/System32/drivers/etc' as an additional path in the 'file_integrity' module of auditbeat.yml."
references = ["https://www.elastic.co/guide/en/beats/auditbeat/current/auditbeat-reference-yml.html"]
risk_score = 47
rule_id = "9c260313-c811-4ec8-ab89-8f6530e0246c"
severity = "medium"
tags = ["Elastic", "Host", "Linux", "Windows", "macOS", "Threat Detection", "Impact"]
type = "query"

query = '''
event.category:file and event.type:(change or creation) and file.path:("/private/etc/hosts" or "/etc/hosts" or "C:\Windows\System32\drivers\etc\hosts")
'''


[[rule.threat]]
framework = "MITRE ATT&CK"
[[rule.threat.technique]]
id = "T1565"
name = "Data Manipulation"
reference = "https://attack.mitre.org/techniques/T1565/"
[[rule.threat.technique.subtechnique]]
id = "T1565.001"
name = "Stored Data Manipulation"
reference = "https://attack.mitre.org/techniques/T1565/001/"


[rule.threat.tactic]
id = "TA0040"
name = "Impact"
reference = "https://attack.mitre.org/tactics/TA0040/"
<|MERGE_RESOLUTION|>--- conflicted
+++ resolved
@@ -1,11 +1,7 @@
 [metadata]
 creation_date = "2020/07/07"
 maturity = "production"
-<<<<<<< HEAD
-updated_date = "2020/01/28"
-=======
 updated_date = "2020/12/09"
->>>>>>> 70ca8713
 
 [rule]
 author = ["Elastic"]
@@ -16,7 +12,7 @@
 RHEL) and macOS systems.
 """
 from = "now-9m"
-index = ["auditbeat-*", "winlogbeat-*", "logs-endpoint.events.*", "logs-windows.*"]
+index = ["auditbeat-*", "winlogbeat-*", "logs-endpoint.events.*"]
 language = "kuery"
 license = "Elastic License"
 name = "Hosts File Modified"
