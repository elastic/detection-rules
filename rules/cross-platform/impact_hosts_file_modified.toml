[metadata]
creation_date = "2020/07/07"
maturity = "production"
updated_date = "2022/03/31"
<<<<<<< HEAD
=======
min_stack_comments = "Comprehensive timeline templates only available in 8.2+"
min_stack_version = "8.2"
>>>>>>> 648daf12

[rule]
author = ["Elastic"]
description = """
The hosts file on endpoints is used to control manual IP address to hostname resolutions. The hosts file is the first
point of lookup for DNS hostname resolution so if adversaries can modify the endpoint hosts file, they can route traffic
to malicious infrastructure. This rule detects modifications to the hosts file on Microsoft Windows, Linux (Ubuntu or
RHEL) and macOS systems.
"""
from = "now-9m"
index = ["auditbeat-*", "winlogbeat-*", "logs-endpoint.events.*", "logs-windows.*"]
language = "eql"
license = "Elastic License v2"
name = "Hosts File Modified"
note = """## Config

For Windows systems using Auditbeat, this rule requires adding `C:/Windows/System32/drivers/etc` as an additional path in the 'file_integrity' module of auditbeat.yml.

If enabling an EQL rule on a non-elastic-agent index (such as beats) for versions <8.2, events will not define `event.ingested` and default fallback for EQL rules was not added until 8.2, so you will need to add a custom pipeline to populate `event.ingested` to @timestamp for this rule to work.
"""
references = ["https://www.elastic.co/guide/en/beats/auditbeat/current/auditbeat-reference-yml.html"]
risk_score = 47
rule_id = "9c260313-c811-4ec8-ab89-8f6530e0246c"
severity = "medium"
tags = ["Elastic", "Host", "Linux", "Windows", "macOS", "Threat Detection", "Impact"]
timeline_id = "4d4c0b59-ea83-483f-b8c1-8c360ee53c5c"
timeline_title = "Comprehensive File Timeline"
timestamp_override = "event.ingested"
type = "eql"

query = '''
any where

  /* file events for creation; file change events are not captured by some of the included sources for linux and so may
     miss this, which is the purpose of the process + command line args logic below */
  (
   event.category == "file" and event.type in ("change", "creation") and
     file.path : ("/private/etc/hosts", "/etc/hosts", "?:\\Windows\\System32\\drivers\\etc\\hosts")
  )
  or

  /* process events for change targeting linux only */
  (
   event.category == "process" and event.type in ("start") and
     process.name in ("nano", "vim", "vi", "emacs", "echo", "sed") and
     process.args : ("/etc/hosts")
  )
'''


[[rule.threat]]
framework = "MITRE ATT&CK"
[[rule.threat.technique]]
id = "T1565"
reference = "https://attack.mitre.org/techniques/T1565/"
name = "Data Manipulation"
[[rule.threat.technique.subtechnique]]
id = "T1565.001"
reference = "https://attack.mitre.org/techniques/T1565/001/"
name = "Stored Data Manipulation"



[rule.threat.tactic]
id = "TA0040"
reference = "https://attack.mitre.org/tactics/TA0040/"
name = "Impact"<|MERGE_RESOLUTION|>--- conflicted
+++ resolved
@@ -2,11 +2,8 @@
 creation_date = "2020/07/07"
 maturity = "production"
 updated_date = "2022/03/31"
-<<<<<<< HEAD
-=======
 min_stack_comments = "Comprehensive timeline templates only available in 8.2+"
 min_stack_version = "8.2"
->>>>>>> 648daf12
 
 [rule]
 author = ["Elastic"]
