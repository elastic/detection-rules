--- conflicted
+++ resolved
@@ -31,13 +31,8 @@
 risk_score = 47
 rule_id = "adb961e0-cb74-42a0-af9e-29fc41f88f5f"
 severity = "medium"
-<<<<<<< HEAD
-tags = ["Elastic", "Host", "Linux", "macOS", "Threat Detection"]
-type = "eql"
-=======
 tags = ["Elastic", "Linux", "macOS", "Threat Detection", "Persistence", "Host"]
 type = "query"
->>>>>>> ea4b4ebe
 
 query = '''
 sequence by process.entity_id
