--- conflicted
+++ resolved
@@ -1,11 +1,8 @@
 [metadata]
 creation_date = "2020/12/20"
 maturity = "production"
-<<<<<<< HEAD
 updated_date = "2021/03/08"
-=======
-updated_date = "2021/03/03"
->>>>>>> 2fe48e32
+
 
 [rule]
 author = ["Elastic"]
@@ -16,24 +13,16 @@
 false_positives = ["Endpoint Security Installers, Updaters and Post Installation verification scripts."]
 from = "now-9m"
 index = ["logs-endpoint.events.*", "auditbeat-*"]
-<<<<<<< HEAD
 language = "eql"
-license = "Elastic License"
-=======
-language = "kuery"
 license = "Elastic License v2"
->>>>>>> 2fe48e32
 name = "Security Software Discovery via Grep"
 risk_score = 47
 rule_id = "870aecc0-cea4-4110-af3f-e02e9b373655"
 severity = "medium"
 tags = ["Elastic", "Host", "macOS", "Linux", "Threat Detection", "Discovery"]
-<<<<<<< HEAD
+timestamp_override = "event.ingested"
 type = "eql"
-=======
-timestamp_override = "event.ingested"
-type = "query"
->>>>>>> 2fe48e32
+
 
 query = '''
 process where process.name : "grep" and user.id != "0" and
