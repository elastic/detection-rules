--- conflicted
+++ resolved
@@ -2,11 +2,7 @@
 creation_date = "2024/07/23"
 integration = ["endpoint", "system"]
 maturity = "production"
-<<<<<<< HEAD
-updated_date = "2024/08/08"
-=======
-updated_date = "2024/08/07"
->>>>>>> f5069763
+updated_date = "2024/08/09"
 
 [rule]
 author = ["Elastic"]
@@ -15,11 +11,7 @@
 authenticate to a host controlled by them to capture hashes or enable relay attacks.
 """
 from = "now-9m"
-<<<<<<< HEAD
 index = ["logs-endpoint.events.network-*", "logs-system.security-*", "winlogbeat-*"]
-=======
-index = ["logs-endpoint.events.network-*", "logs-system.security*"]
->>>>>>> f5069763
 language = "eql"
 license = "Elastic License v2"
 name = "Active Directory Forced Authentication from Linux Host - SMB Named Pipes"
