--- conflicted
+++ resolved
@@ -37,16 +37,10 @@
 or
 /* service or systemctl used to stop Elastic Agent on Linux */
 (event.type == "end" and
-<<<<<<< HEAD
   (process.name : ("systemctl", "service") and 
     process.args : "elastic-agent" and
     process.args : "stop") 
   or 
-=======
-  (process.name : ("systemctl","service") and
-    process.args : ("elastic-agent", "stop"))
-  or
->>>>>>> a5275149
   /* Unload Elastic Agent extension on MacOS */
   (process.name : "kextunload" and
     process.args : "com.apple.iokit.EndpointSecurity" and
