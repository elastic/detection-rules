--- conflicted
+++ resolved
@@ -1,11 +1,7 @@
 [metadata]
 creation_date = "2020/02/18"
 maturity = "production"
-<<<<<<< HEAD
-updated_date = "2020/02/16"
-=======
 updated_date = "2021/02/16"
->>>>>>> 134b310f
 
 [rule]
 author = ["Elastic"]
@@ -24,7 +20,6 @@
     unexpected. Usage that is unfamiliar to server or network owners can be unexpected and suspicious.
     """,
 ]
-from = "now-9m"
 index = ["filebeat-*", "packetbeat-*", "logs-endpoint.events.*"]
 language = "kuery"
 license = "Elastic License"
