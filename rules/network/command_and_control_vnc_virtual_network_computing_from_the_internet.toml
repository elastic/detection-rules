[metadata]
creation_date = "2020/02/18"
ecs_version = ["1.6.0"]
maturity = "production"
<<<<<<< HEAD
updated_date = "2020/10/22"
=======
updated_date = "2020/10/26"
>>>>>>> 2065af89

[rule]
author = ["Elastic"]
description = """
This rule detects network events that may indicate the use of VNC traffic from the Internet. VNC is commonly used by
system administrators to remotely control a system for maintenance or to use shared resources. It should almost never be
directly exposed to the Internet, as it is frequently targeted and exploited by threat actors as an initial access or
back-door vector.
"""
false_positives = [
    """
    VNC connections may be received directly to Linux cloud server instances but such connections are usually made only
    by engineers. VNC is less common than SSH or RDP but may be required by some work-flows such as remote access and
    support for specialized software products or servers. Such work-flows are usually known and not unexpected. Usage
    that is unfamiliar to server or network owners can be unexpected and suspicious.
    """,
]
index = ["filebeat-*", "packetbeat-*", "logs-endpoint.events.*"]
language = "kuery"
license = "Elastic License"
name = "VNC (Virtual Network Computing) from the Internet"
risk_score = 73
rule_id = "5700cb81-df44-46aa-a5d7-337798f53eb8"
severity = "high"
<<<<<<< HEAD
tags = ["Elastic", "Host", "Network"]
timeline_id = "91832785-286d-4ebe-b884-1a208d111a70"
=======
tags = ["Elastic", "Host", "Network", "Threat Detection", "Command and Control"]
>>>>>>> 2065af89
type = "query"

query = '''
event.category:(network or network_traffic) and network.transport:tcp and destination.port >= 5800 and destination.port <= 5810 and
  not source.ip:(10.0.0.0/8 or 127.0.0.0/8 or 172.16.0.0/12 or 192.168.0.0/16 or "::1") and
  destination.ip:(10.0.0.0/8 or 172.16.0.0/12 or 192.168.0.0/16)
'''


[[rule.threat]]
framework = "MITRE ATT&CK"
[[rule.threat.technique]]
id = "T1219"
name = "Remote Access Software"
reference = "https://attack.mitre.org/techniques/T1219/"


[rule.threat.tactic]
id = "TA0011"
name = "Command and Control"
reference = "https://attack.mitre.org/tactics/TA0011/"
[[rule.threat]]
framework = "MITRE ATT&CK"
[[rule.threat.technique]]
id = "T1190"
name = "Exploit Public-Facing Application"
reference = "https://attack.mitre.org/techniques/T1190/"


[rule.threat.tactic]
id = "TA0001"
name = "Initial Access"
reference = "https://attack.mitre.org/tactics/TA0001/"
<|MERGE_RESOLUTION|>--- conflicted
+++ resolved
@@ -2,11 +2,7 @@
 creation_date = "2020/02/18"
 ecs_version = ["1.6.0"]
 maturity = "production"
-<<<<<<< HEAD
-updated_date = "2020/10/22"
-=======
 updated_date = "2020/10/26"
->>>>>>> 2065af89
 
 [rule]
 author = ["Elastic"]
@@ -31,12 +27,8 @@
 risk_score = 73
 rule_id = "5700cb81-df44-46aa-a5d7-337798f53eb8"
 severity = "high"
-<<<<<<< HEAD
-tags = ["Elastic", "Host", "Network"]
+tags = ["Elastic", "Host", "Network", "Threat Detection", "Command and Control"]
 timeline_id = "91832785-286d-4ebe-b884-1a208d111a70"
-=======
-tags = ["Elastic", "Host", "Network", "Threat Detection", "Command and Control"]
->>>>>>> 2065af89
 type = "query"
 
 query = '''
@@ -69,4 +61,4 @@
 [rule.threat.tactic]
 id = "TA0001"
 name = "Initial Access"
-reference = "https://attack.mitre.org/tactics/TA0001/"
+reference = "https://attack.mitre.org/tactics/TA0001/"