[metadata]
creation_date = "2020/02/18"
ecs_version = ["1.6.0"]
maturity = "production"
<<<<<<< HEAD
updated_date = "2020/07/28"
=======
updated_date = "2020/10/21"
>>>>>>> 2e422f71

[rule]
author = ["Elastic"]
description = """
This rule detects events that may describe network events of proxy use to the Internet. It includes popular HTTP proxy
ports and SOCKS proxy ports. Typically, environments will use an internal IP address for a proxy server. It can also be
used to circumvent network controls and detection mechanisms.
"""
false_positives = [
    """
    Some proxied applications may use these ports but this usually occurs in local traffic using private IPs which this
    rule does not match. Proxies are widely used as a security technology but in enterprise environments this is usually
    local traffic which this rule does not match. If desired, internet proxy services using these ports can be added to
    allowlists. Some screen recording applications may use these ports. Proxy port activity involving an unusual source
    or destination may be more suspicious. Some cloud environments may use this port when VPNs or direct connects are
    not in use and cloud instances are accessed across the Internet. Because these ports are in the ephemeral range,
    this rule may false under certain conditions such as when a NATed web server replies to a client which has used a
    port in the range by coincidence. In this case, such servers can be excluded if desired.
    """,
]
index = ["filebeat-*", "packetbeat-*", "logs-endpoint.events.*"]
language = "kuery"
license = "Elastic License"
name = "Proxy Port Activity to the Internet"
risk_score = 47
rule_id = "ad0e5e75-dd89-4875-8d0a-dfdc1828b5f3"
severity = "medium"
<<<<<<< HEAD
tags = ["Elastic", "Network"]
timeline_id = "91832785-286d-4ebe-b884-1a208d111a70"
=======
tags = ["Elastic", "Host", "Network"]
>>>>>>> 2e422f71
type = "query"

query = '''
event.category:(network or network_traffic) and network.transport:tcp and (destination.port:(1080 or 3128 or 8080) or event.dataset:zeek.socks) and
  source.ip:(10.0.0.0/8 or 172.16.0.0/12 or 192.168.0.0/16) and
  not destination.ip:(10.0.0.0/8 or 127.0.0.0/8 or 172.16.0.0/12 or 192.168.0.0/16 or "::1")
'''


[[rule.threat]]
framework = "MITRE ATT&CK"
[[rule.threat.technique]]
id = "T1043"
name = "Commonly Used Port"
reference = "https://attack.mitre.org/techniques/T1043/"


[rule.threat.tactic]
id = "TA0011"
name = "Command and Control"
reference = "https://attack.mitre.org/tactics/TA0011/"
<|MERGE_RESOLUTION|>--- conflicted
+++ resolved
@@ -2,11 +2,7 @@
 creation_date = "2020/02/18"
 ecs_version = ["1.6.0"]
 maturity = "production"
-<<<<<<< HEAD
-updated_date = "2020/07/28"
-=======
 updated_date = "2020/10/21"
->>>>>>> 2e422f71
 
 [rule]
 author = ["Elastic"]
@@ -34,12 +30,8 @@
 risk_score = 47
 rule_id = "ad0e5e75-dd89-4875-8d0a-dfdc1828b5f3"
 severity = "medium"
-<<<<<<< HEAD
-tags = ["Elastic", "Network"]
+tags = ["Elastic", "Host", "Network"]
 timeline_id = "91832785-286d-4ebe-b884-1a208d111a70"
-=======
-tags = ["Elastic", "Host", "Network"]
->>>>>>> 2e422f71
 type = "query"
 
 query = '''
@@ -60,4 +52,4 @@
 [rule.threat.tactic]
 id = "TA0011"
 name = "Command and Control"
-reference = "https://attack.mitre.org/tactics/TA0011/"
+reference = "https://attack.mitre.org/tactics/TA0011/"