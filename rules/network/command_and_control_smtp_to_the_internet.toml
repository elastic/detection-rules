[metadata]
creation_date = "2020/02/18"
ecs_version = ["1.6.0"]
maturity = "production"
<<<<<<< HEAD
updated_date = "2020/07/28"
=======
updated_date = "2020/10/21"
>>>>>>> 2e422f71

[rule]
author = ["Elastic"]
description = """
This rule detects events that may describe SMTP traffic from internal hosts to a host across the Internet. In an
enterprise network, there is typically a dedicated internal host that performs this function. It is also frequently
abused by threat actors for command and control, or data exfiltration.
"""
false_positives = [
    """
    NATed servers that process email traffic may false and should be excluded from this rule as this is expected
    behavior for them. Consumer and personal devices may send email traffic to remote Internet destinations. In this
    case, such devices or networks can be excluded from this rule if this is expected behavior.
    """,
]
index = ["filebeat-*", "packetbeat-*", "logs-endpoint.events.*"]
language = "kuery"
license = "Elastic License"
name = "SMTP to the Internet"
risk_score = 21
rule_id = "67a9beba-830d-4035-bfe8-40b7e28f8ac4"
severity = "low"
<<<<<<< HEAD
tags = ["Elastic", "Network"]
timeline_id = "91832785-286d-4ebe-b884-1a208d111a70"
=======
tags = ["Elastic", "Host", "Network"]
>>>>>>> 2e422f71
type = "query"

query = '''
event.category:(network or network_traffic) and network.transport:tcp and (destination.port:(25 or 465 or 587) or event.dataset:zeek.smtp) and
  source.ip:(10.0.0.0/8 or 172.16.0.0/12 or 192.168.0.0/16) and
  not destination.ip:(10.0.0.0/8 or 127.0.0.0/8 or 172.16.0.0/12 or 192.168.0.0/16 or "::1")
'''


[[rule.threat]]
framework = "MITRE ATT&CK"
[[rule.threat.technique]]
id = "T1043"
name = "Commonly Used Port"
reference = "https://attack.mitre.org/techniques/T1043/"


[rule.threat.tactic]
id = "TA0011"
name = "Command and Control"
reference = "https://attack.mitre.org/tactics/TA0011/"
[[rule.threat]]
framework = "MITRE ATT&CK"
[[rule.threat.technique]]
id = "T1048"
name = "Exfiltration Over Alternative Protocol"
reference = "https://attack.mitre.org/techniques/T1048/"


[rule.threat.tactic]
id = "TA0010"
name = "Exfiltration"
reference = "https://attack.mitre.org/tactics/TA0010/"
<|MERGE_RESOLUTION|>--- conflicted
+++ resolved
@@ -2,11 +2,7 @@
 creation_date = "2020/02/18"
 ecs_version = ["1.6.0"]
 maturity = "production"
-<<<<<<< HEAD
-updated_date = "2020/07/28"
-=======
 updated_date = "2020/10/21"
->>>>>>> 2e422f71
 
 [rule]
 author = ["Elastic"]
@@ -29,12 +25,8 @@
 risk_score = 21
 rule_id = "67a9beba-830d-4035-bfe8-40b7e28f8ac4"
 severity = "low"
-<<<<<<< HEAD
-tags = ["Elastic", "Network"]
+tags = ["Elastic", "Host", "Network"]
 timeline_id = "91832785-286d-4ebe-b884-1a208d111a70"
-=======
-tags = ["Elastic", "Host", "Network"]
->>>>>>> 2e422f71
 type = "query"
 
 query = '''
@@ -67,4 +59,4 @@
 [rule.threat.tactic]
 id = "TA0010"
 name = "Exfiltration"
-reference = "https://attack.mitre.org/tactics/TA0010/"
+reference = "https://attack.mitre.org/tactics/TA0010/"