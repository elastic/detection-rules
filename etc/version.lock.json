{
  "000047bb-b27a-47ec-8b62-ef1a5d2c9e19": {
    "rule_name": "Attempt to Modify an Okta Policy Rule",
    "sha256": "80a1e50be50bbff3ad4c80bdb84fae234c4b5ba106a15e6ed2570580a5d60b46",
    "type": "query",
    "version": 6
  },
  "00140285-b827-4aee-aa09-8113f58a08f3": {
    "min_stack_version": "7.13.0",
    "rule_name": "Potential Credential Access via Windows Utilities",
    "sha256": "cbbb5fe38e0d37cf8fed4293739ecbf327d81a48aeb8aa6d2cb69d0aa362731d",
    "type": "eql",
    "version": 5
  },
  "0022d47d-39c7-4f69-a232-4fe9dc7a3acd": {
    "rule_name": "System Shells via Services",
    "sha256": "54fc1dc508daf749ca6a92dfd20fc62e6715527a8aeb14a2c8fcc627d1606105",
    "type": "eql",
    "version": 10
  },
  "0136b315-b566-482f-866c-1d8e2477ba16": {
    "rule_name": "Microsoft 365 User Restricted from Sending Email",
    "sha256": "982cd5446f2364c8297740d85ae9e707dafb0ba78e9c08622405313d96b4ae10",
    "type": "query",
    "version": 2
  },
  "027ff9ea-85e7-42e3-99d2-bbb7069e02eb": {
    "rule_name": "Potential Cookies Theft via Browser Debugging",
    "sha256": "1c44db89d3410a06dc61f99dda258376dd4863095c7c858ad1da33d8c582fc2c",
    "type": "eql",
    "version": 1
  },
  "02a4576a-7480-4284-9327-548a806b5e48": {
    "rule_name": "Potential Credential Access via DuplicateHandle in LSASS",
    "sha256": "dc5c89b6a2667693fbe1a725c957ad2bc11c124768f3a668613ba10a77780f91",
    "type": "eql",
    "version": 2
  },
  "02ea4563-ec10-4974-b7de-12e65aa4f9b3": {
    "rule_name": "Dumping Account Hashes via Built-In Commands",
    "sha256": "a2f14309ddc0b7a13f7b019b2b7350407d2752ab0df9f8665af61bc332727e40",
    "type": "query",
    "version": 1
  },
  "03024bd9-d23f-4ec1-8674-3cf1a21e130b": {
    "rule_name": "Microsoft 365 Exchange Safe Attachment Rule Disabled",
    "sha256": "56fde644941c8dc935907706539c6147e325aa11263d94d18329ebf769ee7838",
    "type": "query",
    "version": 5
  },
  "035889c4-2686-4583-a7df-67f89c292f2c": {
    "rule_name": "High Number of Process and/or Service Terminations",
    "sha256": "a5417071894f6d1e07147cb4c4ba4712768327afda352ca1bfbc6237b1834431",
    "type": "threshold",
    "version": 3
  },
  "0415f22a-2336-45fa-ba07-618a5942e22c": {
    "rule_name": "Modification of OpenSSH Binaries",
    "sha256": "aa59437d25cbe738b072814c67b5b678717edc99329c857a2eddcc4b0fc42290",
    "type": "query",
    "version": 1
  },
  "041d4d41-9589-43e2-ba13-5680af75ebc2": {
    "rule_name": "Potential DNS Tunneling via Iodine",
    "sha256": "b98a066f2cf74984ac8e04ea0db6503d30605711ac54d6d341f42c09a64bb515",
    "type": "query",
    "version": 7
  },
  "04c5a96f-19c5-44fd-9571-a0b033f9086f": {
    "rule_name": "Azure AD Global Administrator Role Assigned",
    "sha256": "7a015cad38d39de1f85abbcd1c66f94779b16769f63b8c6155453e53a2f2fd94",
    "type": "query",
    "version": 1
  },
  "053a0387-f3b5-4ba5-8245-8002cca2bd08": {
    "rule_name": "Potential DLL Side-Loading via Microsoft Antimalware Service Executable",
    "sha256": "bae7f8ff4ba6ea634982a368fedf0384ba3e9912ae10a1c22dab21a49056cb74",
    "type": "eql",
    "version": 2
  },
  "0564fb9d-90b9-4234-a411-82a546dc1343": {
    "rule_name": "Microsoft IIS Service Account Password Dumped",
    "sha256": "bcda2313ca40b6fb5e29b30a8a4a34392c0e5ec339b88f2b93e391657b5e3dc6",
    "type": "eql",
    "version": 4
  },
  "05b358de-aa6d-4f6c-89e6-78f74018b43b": {
    "rule_name": "Conhost Spawned By Suspicious Parent Process",
    "sha256": "d199c2fe63aef75d00d1404d2da28ece62aafacca1288fad7441a7febb506bc2",
    "type": "eql",
    "version": 4
  },
  "05e5a668-7b51-4a67-93ab-e9af405c9ef3": {
    "rule_name": "Interactive Terminal Spawned via Perl",
    "sha256": "3f61f0f688bfc61699356e5e7f4973cd0b8836b77900f752f3eca5ea477681ba",
    "type": "query",
    "version": 6
  },
  "0635c542-1b96-4335-9b47-126582d2c19a": {
    "rule_name": "Remote System Discovery Commands",
    "sha256": "16d8a132a4c14359e8917a15b94a476cff425e291fc3733d15bae53552e8c4b0",
    "type": "eql",
    "version": 3
  },
  "06dceabf-adca-48af-ac79-ffdf4c3b1e9a": {
    "rule_name": "Potential Evasion via Filter Manager",
    "sha256": "c481db545277820f57ac0efe04364be82a44271e65b05635d59c07fb0932a535",
    "type": "eql",
    "version": 8
  },
  "074464f9-f30d-4029-8c03-0ed237fffec7": {
    "rule_name": "Remote Desktop Enabled in Windows Firewall",
    "sha256": "29afef30be0c86eeb8c731c39dbf62b777ed72a65f168c0469f907ed9fd5b801",
    "type": "eql",
    "version": 4
  },
  "080bc66a-5d56-4d1f-8071-817671716db9": {
    "rule_name": "Suspicious Browser Child Process",
    "sha256": "3a499c8697025a438c86ba5961db32de9237c228e0337aa79b43ac98a7624d64",
    "type": "eql",
    "version": 1
  },
  "082e3f8c-6f80-485c-91eb-5b112cb79b28": {
    "rule_name": "Launch Agent Creation or Modification and Immediate Loading",
    "sha256": "7147dbd3f68475c0087ebb6aabbc2b86ebbe5be53eed996c4499c4b12a6efc21",
    "type": "eql",
    "version": 2
  },
  "083fa162-e790-4d85-9aeb-4fea04188adb": {
    "rule_name": "Suspicious Hidden Child Process of Launchd",
    "sha256": "ed5affdb15f11894bd6c79489368d13ba7d6be9cb53c34d65c7b30150ef24f55",
    "type": "query",
    "version": 1
  },
  "08d5d7e2-740f-44d8-aeda-e41f4263efaf": {
    "rule_name": "TCP Port 8000 Activity to the Internet",
    "sha256": "d0c6cdede82a9cafacef49dcd6afc1b13383214401be7fbaa3b09ae1fbe9a3fb",
    "version": 8
  },
  "092b068f-84ac-485d-8a55-7dd9e006715f": {
    "rule_name": "Creation of Hidden Launch Agent or Daemon",
    "sha256": "5863e9461fec288af7418b55eb3a1352d66726c36f3b908c8ae0dd5c4f4a86c5",
    "type": "eql",
    "version": 1
  },
  "09443c92-46b3-45a4-8f25-383b028b258d": {
    "rule_name": "Process Termination followed by Deletion",
    "sha256": "94e72ce4ad6b954cf01ab7f7a175c472e6936b75e330dec5da7847381fce4224",
    "type": "eql",
    "version": 3
  },
  "09d028a5-dcde-409f-8ae0-557cef1b7082": {
    "rule_name": "Azure Frontdoor Web Application Firewall (WAF) Policy Deleted",
    "sha256": "d2affe457c5a635a572b2b85ae763252a0f0269f17e458d5821017b17de7a9ca",
    "type": "query",
    "version": 2
  },
  "0a97b20f-4144-49ea-be32-b540ecc445de": {
    "rule_name": "Malware - Detected - Elastic Endgame",
    "sha256": "a721897ba5522f3f80de884490b7ec388a753c8679db97593a1f957a7bff12b2",
    "type": "query",
    "version": 7
  },
  "0b29cab4-dbbd-4a3f-9e8e-1287c7c11ae5": {
    "rule_name": "Anomalous Windows Process Creation",
    "sha256": "9e82b05aeb4575a98f709abc32dedcd6597e85d952b0f635e6e3efa77c34eea1",
    "type": "machine_learning",
    "version": 5
  },
  "0c7ca5c2-728d-4ad9-b1c5-bbba83ecb1f4": {
    "rule_name": "Peripheral Device Discovery",
    "sha256": "499dcd1aa2d62a15f68fa52d95b87511f7f4e14f24ffe83babb3e72e990ff81d",
    "type": "eql",
    "version": 3
  },
  "0c9a14d9-d65d-486f-9b5b-91e4e6b22bd0": {
    "min_stack_version": "8.0",
    "rule_name": "Threat Intel Indicator Match",
    "sha256": "deec30795d7a848bc2ea99f29ec0e44c0d2cf9debfb593a497c818011477c718",
    "type": "threat_match",
    "version": 3
  },
  "0ce6487d-8069-4888-9ddd-61b52490cebc": {
    "rule_name": "O365 Exchange Suspicious Mailbox Right Delegation",
    "sha256": "584f6799b8d5a9a6c941ab48c63d054a539546425843ab0192ff084ffcae3c0f",
    "type": "query",
    "version": 2
  },
  "0d69150b-96f8-467c-a86d-a67a3378ce77": {
    "rule_name": "Nping Process Activity",
    "sha256": "4e12ac0fb84fd0825957284198b6a6419d7164c0a4bf84a19836ffe7a3839c86",
    "type": "query",
    "version": 7
  },
  "0d8ad79f-9025-45d8-80c1-4f0cd3c5e8e5": {
    "rule_name": "Execution of File Written or Modified by Microsoft Office",
    "sha256": "0f9353d514e91fcd914ee39f1c8abb89094025670de8bb9ddac6a07baf25365a",
    "type": "eql",
    "version": 5
  },
  "0e52157a-8e96-4a95-a6e3-5faae5081a74": {
    "rule_name": "SharePoint Malware File Upload",
    "sha256": "48df4cd6be0661df2216bfc2d74a9df628a612d04495422423eed07656ad1a47",
    "type": "query",
    "version": 1
  },
  "0e5acaae-6a64-4bbc-adb8-27649c03f7e1": {
    "rule_name": "GCP Service Account Key Creation",
    "sha256": "a9f964b598c41ad6f015eaff73303e9f70e8c87ce2bef2eeca17742e02ec14f5",
    "type": "query",
    "version": 5
  },
  "0e79980b-4250-4a50-a509-69294c14e84b": {
    "rule_name": "MsBuild Making Network Connections",
    "sha256": "0168b3528c17247ed5631843306c3123c740bbb190605452493031a938421f15",
    "type": "eql",
    "version": 8
  },
  "0f616aee-8161-4120-857e-742366f5eeb3": {
    "rule_name": "PowerShell spawning Cmd",
    "sha256": "02b0c2f928a762f61da9b493780d5fe36255c5565093c0d59db3776340a7b2be",
    "version": 8
  },
  "0f93cb9a-1931-48c2-8cd0-f173fd3e5283": {
    "min_stack_version": "7.14.0",
    "rule_name": "Potential LSASS Memory Dump via PssCaptureSnapShot",
    "sha256": "549215ea3a624085dcc50282089306cd1d82418bedb7612fff262a1adde0d33c",
    "type": "threshold",
    "version": 2
  },
  "0ff84c42-873d-41a2-a4ed-08d74d352d01": {
    "rule_name": "Privilege Escalation via Root Crontab File Modification",
    "sha256": "2149a008d62b8e6a983abd178158948e2c370183a4e070931806ebd07b620ec7",
    "type": "query",
    "version": 1
  },
  "10a500bb-a28f-418e-ba29-ca4c8d1a9f2f": {
    "rule_name": "WebProxy Settings Modification",
    "sha256": "5ceeed56054e254ddd1b7d9f6d34b66810422a1b885570227b5b24b1df1f5a1c",
    "type": "query",
    "version": 2
  },
  "11013227-0301-4a8c-b150-4db924484475": {
    "rule_name": "Abnormally Large DNS Response",
    "sha256": "b1ff9083e41b85fbc22c312e1c5407ff831202a02bf5a4f620a25f4109aa99d6",
    "type": "query",
    "version": 6
  },
  "1160dcdb-0a0a-4a79-91d8-9b84616edebd": {
    "rule_name": "Potential DLL SideLoading via Trusted Microsoft Programs",
    "sha256": "683cd269e40b092fff232c56fb89929f544f1bc09566ef0e03053ce621503fdc",
    "type": "eql",
    "version": 5
  },
  "1178ae09-5aff-460a-9f2f-455cd0ac4d8e": {
    "rule_name": "UAC Bypass via Windows Firewall Snap-In Hijack",
    "sha256": "f7a9a22c1a88de514cbe1dae2e20a6e83de0000461b15d949b649704273c9498",
    "type": "eql",
    "version": 4
  },
  "119c8877-8613-416d-a98a-96b6664ee73a": {
    "rule_name": "AWS RDS Snapshot Export",
    "sha256": "03dc719901ede4c776db56acbb5acf4106c348b9dd70cd6ec496d0d734175124",
    "type": "query",
    "version": 1
  },
  "119c8877-8613-416d-a98a-96b6664ee73a5": {
    "rule_name": "AWS RDS Snapshot Export",
    "sha256": "dc07a6005a4da8eea9b23185abaf24f9db9fbe2271e4c8ddc3f39f020a9ea3d0",
    "version": 2
  },
  "11ea6bec-ebde-4d71-a8e9-784948f8e3e9": {
    "rule_name": "Third-party Backup Files Deleted via Unexpected Process",
    "sha256": "6937bd14a24a894d160dfabe3efe0d868b8952a006578c810d3d7b0492c31680",
    "type": "eql",
    "version": 2
  },
  "12051077-0124-4394-9522-8f4f4db1d674": {
    "rule_name": "AWS Route 53 Domain Transfer Lock Disabled",
    "sha256": "8ad6cbdd0db141f7bd71e7d4b28197c28f709d99d8a641eaee4b763c35a8514f",
    "type": "query",
    "version": 1
  },
  "120559c6-5e24-49f4-9e30-8ffe697df6b9": {
    "rule_name": "User Discovery via Whoami",
    "sha256": "226bffc8f05628ba3e39c84344b42aff68d3c0a8ad10612929d4cb704d902d3e",
    "version": 7
  },
  "125417b8-d3df-479f-8418-12d7e034fee3": {
    "rule_name": "Attempt to Disable IPTables or Firewall",
    "sha256": "7852c6d19ed6216fb60c46fdeffb6d109d509b83ed076aab9240c57540fc2960",
    "type": "query",
    "version": 7
  },
  "12f07955-1674-44f7-86b5-c35da0a6f41a": {
    "rule_name": "Suspicious Cmd Execution via WMI",
    "sha256": "120221c53163f94f7921394a5239a48a64c87bc263ebcb4fabe661f2813d19a9",
    "type": "eql",
    "version": 3
  },
  "1327384f-00f3-44d5-9a8c-2373ba071e92": {
    "rule_name": "Persistence via Scheduled Job Creation",
    "sha256": "7b02935da719949670e9b9601000c344b1f818124e52ac762cf52c3df244806a",
    "type": "eql",
    "version": 2
  },
  "138c5dd5-838b-446e-b1ac-c995c7f8108a": {
    "min_stack_version": "7.14.0",
    "rule_name": "Rare User Logon",
    "sha256": "f9e949d45ac4dc51bd454d12b2bd60ec23f8fe3d5ee9a15595a4663248317d73",
    "type": "machine_learning",
    "version": 3
  },
  "139c7458-566a-410c-a5cd-f80238d6a5cd": {
    "rule_name": "SQL Traffic to the Internet",
    "sha256": "26fce2242bdb3d7341ec772772151eae5dfe28e3f14a60bbe586e0d5d5842ad7",
    "version": 8
  },
  "141e9b3a-ff37-4756-989d-05d7cbf35b0e": {
    "rule_name": "Azure External Guest User Invitation",
    "sha256": "a84027bf00f826384a1ba67bcc0f221a6ec9b4a6f53e2e48ab8f792f7363df7f",
    "type": "query",
    "version": 5
  },
  "143cb236-0956-4f42-a706-814bcaa0cf5a": {
    "rule_name": "RPC (Remote Procedure Call) from the Internet",
    "sha256": "8fb78fd8caf9f2c543f7a8496f9d8f54d2c309b521d9b3f1d1afb9174b6c6068",
    "type": "query",
    "version": 11
  },
  "14ed1aa9-ebfd-4cf9-a463-0ac59ec55204": {
    "rule_name": "Potential Persistence via Time Provider Modification",
    "sha256": "16e54b31547c5f1dc1b16ad82368432904753d296f9df8aa69d20c61d4d9b3e1",
    "type": "eql",
    "version": 2
  },
  "15a8ba77-1c13-4274-88fe-6bd14133861e": {
    "rule_name": "Scheduled Task Execution at Scale via GPO",
    "sha256": "33fa48cfd6c384e6dcf0a5af2d62090fd89307e136c5ef798efbe745e8324466",
    "type": "query",
    "version": 2
  },
  "15c0b7a7-9c34-4869-b25b-fa6518414899": {
    "rule_name": "Remote File Download via Desktopimgdownldr Utility",
    "sha256": "50ec2f5b9815c5cc153531c5a3d35d9393e03eb4c668ffd62c97b1e2efd616ff",
    "type": "eql",
    "version": 5
  },
  "15dacaa0-5b90-466b-acab-63435a59701a": {
    "rule_name": "Virtual Private Network Connection Attempt",
    "sha256": "dce41c54cfb048f038e53c478c4df69a51ccb8580b2d1017f26d9c59bab389d3",
    "type": "eql",
    "version": 1
  },
  "16280f1e-57e6-4242-aa21-bb4d16f13b2f": {
    "rule_name": "Azure Automation Runbook Created or Modified",
    "sha256": "255c2d46d1242a17eb61b119f3ca491cfca8ed4f92271129b91f875b8d820350",
    "type": "query",
    "version": 5
  },
  "16904215-2c95-4ac8-bf5c-12354e047192": {
    "rule_name": "Potential Kerberos Attack via Bifrost",
    "sha256": "82021c6bdc0d1e0276714a56622c6195c0745e9c8d37dfa3e179111be9f3c8f7",
    "type": "query",
    "version": 2
  },
  "169f3a93-efc7-4df2-94d6-0d9438c310d1": {
    "rule_name": "AWS IAM Group Creation",
    "sha256": "d8a7a1b1bc8fedcd6d1ed0b5140a74ad097b382d1b33516d6dd4b476ed086ab3",
    "type": "query",
    "version": 7
  },
  "16a52c14-7883-47af-8745-9357803f0d4c": {
    "rule_name": "Component Object Model Hijacking",
    "sha256": "975fcc9572e8117b283322c180c833044bcd17bf6caf3fb3758f1b06c6c48351",
    "type": "eql",
    "version": 6
  },
  "16fac1a1-21ee-4ca6-b720-458e3855d046": {
    "rule_name": "Startup/Logon Script added to Group Policy Object",
    "sha256": "2efc5fbfcc942c4b9524b11fc28cd6e721a37c7c5c1936c95b9361a2d0a15622",
    "type": "query",
    "version": 2
  },
  "1781d055-5c66-4adf-9c59-fc0fa58336a5": {
    "rule_name": "Unusual Windows Username",
    "sha256": "15ad86ffb8402c2acabbd69bc91cf276320fbefe605de2f336f02d46936242a4",
    "type": "machine_learning",
    "version": 7
  },
  "1781d055-5c66-4adf-9c71-fc0fa58338c7": {
    "rule_name": "Unusual Windows Service",
    "sha256": "2056eb4358a68b426256be231c045180bdc5ed38f6ea5b6f8140d1656c102a7d",
    "type": "machine_learning",
    "version": 4
  },
  "1781d055-5c66-4adf-9d60-fc0fa58337b6": {
    "rule_name": "Suspicious Powershell Script",
    "sha256": "460a16a595ce6ae95c9edea03ef73004bc7c7308105aa6c9ea445cbde9af7acd",
    "type": "machine_learning",
    "version": 4
  },
  "1781d055-5c66-4adf-9d82-fc0fa58449c8": {
    "rule_name": "Unusual Windows User Privilege Elevation Activity",
    "sha256": "f379e94cb9af607a023c169713f9d08359187394314686ae5e0c9e90c0cfc475",
    "type": "machine_learning",
    "version": 4
  },
  "1781d055-5c66-4adf-9e93-fc0fa69550c9": {
    "rule_name": "Unusual Windows Remote User",
    "sha256": "56324808be7511810a3929fc18e87820ab588197a384e84b772bc3f2addc8841",
    "type": "machine_learning",
    "version": 5
  },
  "17c7f6a5-5bc9-4e1f-92bf-13632d24384d": {
    "rule_name": "Suspicious Execution - Short Program Name",
    "sha256": "3763b227c0acc1f158a5aafbc971558f823486f26d38ebc8633193bd1110f8d8",
    "type": "eql",
    "version": 3
  },
  "17e68559-b274-4948-ad0b-f8415bb31126": {
    "rule_name": "Unusual Network Destination Domain Name",
    "sha256": "4f247c995b369cacb22a5734b72185bd8dc067b58972e3e959245d9bf0d391ab",
    "type": "machine_learning",
    "version": 4
  },
  "184dfe52-2999-42d9-b9d1-d1ca54495a61": {
    "rule_name": "GCP Logging Sink Modification",
    "sha256": "545191239ffa25aad0736095596c8b1da4fe02b5853b7d098de97c66a389724f",
    "type": "query",
    "version": 5
  },
  "19de8096-e2b0-4bd8-80c9-34a820813fff": {
    "rule_name": "Rare AWS Error Code",
    "sha256": "59b061c54de834d4f8b093978bf45f2114bed02645ac3a05df8c21d94d0e692a",
    "type": "machine_learning",
    "version": 7
  },
  "1a36cace-11a7-43a8-9a10-b497c5a02cd3": {
    "rule_name": "Azure Application Credential Modification",
    "sha256": "6131c83a1cf59205fdd118cb16590961e705919f52e11aaf09b0c00bafc02db5",
    "type": "query",
    "version": 4
  },
  "1a6075b0-7479-450e-8fe7-b8b8438ac570": {
    "rule_name": "Execution of COM object via Xwizard",
    "sha256": "4776192663bb176f851e07e413ee7d932ecc34e7ad179253f59c2be526afec0e",
    "type": "eql",
    "version": 1
  },
  "1aa8fa52-44a7-4dae-b058-f3333b91c8d7": {
    "rule_name": "AWS CloudTrail Log Suspended",
    "sha256": "0cc28de03b95bd0c74e9d341f45454944363883a447d9c6f9a48eeb1451611c2",
    "type": "query",
    "version": 6
  },
  "1aa9181a-492b-4c01-8b16-fa0735786b2b": {
    "rule_name": "User Account Creation",
    "sha256": "2e6aba11ce3349c0f1b9d4e73146c40479f371af1fc28f299eadcfbcc8673748",
    "type": "eql",
    "version": 9
  },
  "1b21abcc-4d9f-4b08-a7f5-316f5f94b973": {
    "rule_name": "Connection to Internal Network via Telnet",
    "sha256": "a6045befcf940787d6b44aca3ba847602c79275a601616a8cb50d66f621907f4",
    "type": "eql",
    "version": 6
  },
  "1ba5160d-f5a2-4624-b0ff-6a1dc55d2516": {
    "rule_name": "AWS ElastiCache Security Group Modified or Deleted",
    "sha256": "3a5d842001943ed5db6ed5374d80c132f413d534608f6ddaddc2ea66b39ac2ff",
    "type": "query",
    "version": 2
  },
  "1c6a8c7a-5cb6-4a82-ba27-d5a5b8a40a38": {
    "rule_name": "Possible Consent Grant Attack via Azure-Registered Application",
    "sha256": "0e87841dc0e6587203b2e298d78fa79c2d4f1aaff4b20d4407ef3c04734ae5ce",
    "type": "query",
    "version": 5
  },
  "1c966416-60c1-436b-bfd0-e002fddbfd89": {
    "rule_name": "Azure Kubernetes Rolebindings Created",
    "sha256": "0edd2adb2012b1367353ef756b0ec88867a5ed19d5dc243f991845cf5b9d9e2a",
    "type": "query",
    "version": 1
  },
  "1cd01db9-be24-4bef-8e7c-e923f0ff78ab": {
    "rule_name": "Incoming Execution via WinRM Remote Shell",
    "sha256": "668b31747084485dad1344c6ae9695fbb86ac6b3c11bc427b08cce2b1e9cf791",
    "type": "eql",
    "version": 4
  },
  "1d276579-3380-4095-ad38-e596a01bc64f": {
    "rule_name": "Remote File Download via Script Interpreter",
    "sha256": "db68a6ddeb9ff20f43c047dcd1de97515eb952ee0c23b9d232e35a0786a7b71c",
    "type": "eql",
    "version": 3
  },
  "1d72d014-e2ab-4707-b056-9b96abe7b511": {
    "rule_name": "External IP Lookup from Non-Browser Process",
    "sha256": "713f215dd72eac1c0676cf847d9f30d87ba3c2ff376db9f225c99d4433c1eb02",
    "type": "eql",
    "version": 7
  },
  "1dcc51f6-ba26-49e7-9ef4-2655abb2361e": {
    "rule_name": "UAC Bypass via DiskCleanup Scheduled Task Hijack",
    "sha256": "8b2934c92efde1fe5d402ceab8608bcc234ea06b4959f1fc4244a554402d7fd0",
    "type": "eql",
    "version": 6
  },
  "1defdd62-cd8d-426e-a246-81a37751bb2b": {
    "rule_name": "Execution of File Written or Modified by PDF Reader",
    "sha256": "addced6abf8dc7f24872880d268564ecb42c37637279c57f635c19123b951d91",
    "type": "eql",
    "version": 4
  },
  "1e0b832e-957e-43ae-b319-db82d228c908": {
    "rule_name": "Azure Storage Account Key Regenerated",
    "sha256": "713e83e5cc4759b596713bad5c8b20ca123335d567bb2fe189ba8f139cd87b0f",
    "type": "query",
    "version": 5
  },
  "1e9fc667-9ff1-4b33-9f40-fefca8537eb0": {
    "rule_name": "Unusual Sudo Activity",
    "sha256": "ea35fdcda2944c1f32b9212d1a678d78dbb16552282224aaba7c0cf16fd29716",
    "type": "machine_learning",
    "version": 2
  },
  "1faec04b-d902-4f89-8aff-92cd9043c16f": {
    "rule_name": "Unusual Linux User Calling the Metadata Service",
    "sha256": "d8647d38ddacdcf88500083f0009fe8c6bf67cbfa193518c40becdf8c8120be3",
    "type": "machine_learning",
    "version": 3
  },
  "1fe3b299-fbb5-4657-a937-1d746f2c711a": {
    "rule_name": "Unusual Network Activity from a Windows System Binary",
    "sha256": "db699aa748d2368754bd1425dd417d14af479b9812bd1bd1b30fcfdaa28a8a59",
    "type": "eql",
    "version": 2
  },
  "2003cdc8-8d83-4aa5-b132-1f9a8eb48514": {
    "rule_name": "Exploit - Detected - Elastic Endgame",
    "sha256": "f2122f6b1acdab49ad7f6bfc06655f446578271776fd3cf5b24413d055341f10",
    "type": "query",
    "version": 7
  },
  "201200f1-a99b-43fb-88ed-f65a45c4972c": {
    "rule_name": "Suspicious .NET Code Compilation",
    "sha256": "5e7be99268fbc7605ca567d2dc6d1cb1fd554771d9f92fb62f0d4e00f780a896",
    "type": "eql",
    "version": 5
  },
  "203ab79b-239b-4aa5-8e54-fc50623ee8e4": {
    "rule_name": "Creation or Modification of Root Certificate",
    "sha256": "530e80dcf00f3d075008dc84df00d8ae307d4cafe4bb16d2f9afe00d7a66e8d6",
    "type": "eql",
    "version": 1
  },
  "2045567e-b0af-444a-8c0b-0b6e2dae9e13": {
    "rule_name": "AWS Route 53 Domain Transferred to Another Account",
    "sha256": "927ea25a70453624aa091c7fbb432f35923391e79036d62806e4d9aef78dc909",
    "type": "query",
    "version": 1
  },
  "20457e4f-d1de-4b92-ae69-142e27a4342a": {
    "rule_name": "Access of Stored Browser Credentials",
    "sha256": "70475c97c91896aca0fdd68519bec234ff444f48d2bbbdafb7da5a1da5944868",
    "type": "eql",
    "version": 1
  },
  "20dc4620-3b68-4269-8124-ca5091e00ea8": {
    "rule_name": "Auditd Max Login Sessions",
    "sha256": "70f4efe66d78f8696efee5cf24c949aa421b1983ddb6a69944cae1e300da5a37",
    "type": "query",
    "version": 1
  },
  "2215b8bd-1759-4ffa-8ab8-55c8e6b32e7f": {
    "rule_name": "SSH Authorized Keys File Modification",
    "sha256": "e09b4081f8a3699114c413d133c7a1ac52dd6117fb38c45ad5a7e571ae266b0d",
    "type": "query",
    "version": 1
  },
  "22599847-5d13-48cb-8872-5796fee8692b": {
    "rule_name": "SUNBURST Command and Control Activity",
    "sha256": "f653154c491692a6cb83869048a8f92af0b6bd245f2161717df86a6aadd43a15",
    "type": "eql",
    "version": 4
  },
  "227dc608-e558-43d9-b521-150772250bae": {
    "rule_name": "AWS S3 Bucket Configuration Deletion",
    "sha256": "75a57f1c9430b9bdb9d55f9a4fff16d0dc5f6d7ac51ae2012e3afa5bce80cb1f",
    "type": "query",
    "version": 6
  },
  "231876e7-4d1f-4d63-a47c-47dd1acdc1cb": {
    "rule_name": "Potential Shell via Web Server",
    "sha256": "20778cf6abac89fc8fe2c2a7c71dcd89074aa9da95a0c2bc14d9fd694fc7b9f4",
    "type": "query",
    "version": 9
  },
  "2326d1b2-9acf-4dee-bd21-867ea7378b4d": {
    "rule_name": "GCP Storage Bucket Permissions Modification",
    "sha256": "bb8096354dce3087fc76625206e23fdf959a562504690ddde6c4e4e937092ce0",
    "type": "query",
    "version": 5
  },
  "25224a80-5a4a-4b8a-991e-6ab390465c4f": {
    "rule_name": "Lateral Movement via Startup Folder",
    "sha256": "541c555ba3d9c4e25fdeed71f0c1033b4c3f0ffcfabf9a5ea94828114d63cefc",
    "type": "eql",
    "version": 3
  },
  "2636aa6c-88b5-4337-9c31-8d0192a8ef45": {
    "rule_name": "Azure Blob Container Access Level Modification",
    "sha256": "64a8b7c2b0532a18d1e94f963c74136c3cdf97ace12540d5e9daf5af4455fc14",
    "type": "query",
    "version": 5
  },
  "265db8f5-fc73-4d0d-b434-6483b56372e2": {
    "rule_name": "Persistence via Update Orchestrator Service Hijack",
    "sha256": "2fde8b5429bcf1a32d15d54f96a2386179c681a0bc3e5eca71ac09eaa51272ad",
    "type": "eql",
    "version": 4
  },
  "26edba02-6979-4bce-920a-70b080a7be81": {
    "rule_name": "Azure Active Directory High Risk User Sign-in Heuristic",
    "sha256": "fec04f92c2b0f57675047b2adea17e89769476a9e131eb9ce8330f4e46399d8c",
    "type": "query",
    "version": 1
  },
  "26f68dba-ce29-497b-8e13-b4fde1db5a2d": {
    "rule_name": "Attempts to Brute Force a Microsoft 365 User Account",
    "sha256": "b719addb4a6a57230aae3cc40562471814fa8acd231367bd19680f1898915bdc",
    "type": "threshold",
    "version": 6
  },
  "272a6484-2663-46db-a532-ef734bf9a796": {
    "rule_name": "Microsoft 365 Exchange Transport Rule Modification",
    "sha256": "b0561460404e467a6624cb6966703895e888d6dfa8ff1700ff3a94fcfde9c5c5",
    "type": "query",
    "version": 5
  },
  "2772264c-6fb9-4d9d-9014-b416eed21254": {
    "rule_name": "Incoming Execution via PowerShell Remoting",
    "sha256": "25e969879796bbb0d8b68a24c97e5ec6505eced63d6971bc75ee9454d104b3d4",
    "type": "eql",
    "version": 4
  },
  "2783d84f-5091-4d7d-9319-9fceda8fa71b": {
    "rule_name": "GCP Firewall Rule Modification",
    "sha256": "1d74ec0969839420f2e03143d2b535768a053e2d0107ef6ca49719cfe92adb03",
    "type": "query",
    "version": 5
  },
  "27f7c15a-91f8-4c3d-8b9e-1f99cc030a51": {
    "rule_name": "Microsoft 365 Teams External Access Enabled",
    "sha256": "2128fba8e36ba35ec3b5e45def2d5ec1cef564aff7859deaa5891a458edd7576",
    "type": "query",
    "version": 5
  },
  "2820c9c2-bcd7-4d6e-9eba-faf3891ba450": {
    "rule_name": "Account Password Reset Remotely",
    "sha256": "5204940ed9faa7c63a7a0085cbc43c3f6873c63e917c5cb5ec3644572c5cf9ca",
    "type": "eql",
    "version": 2
  },
  "2856446a-34e6-435b-9fb5-f8f040bfa7ed": {
    "rule_name": "Net command via SYSTEM account",
    "sha256": "5e35b7ace9af65eee277e440fbb6659768d0caf5ab49a5179222cde8b4410fa1",
    "type": "eql",
    "version": 9
  },
  "2863ffeb-bf77-44dd-b7a5-93ef94b72036": {
    "rule_name": "Exploit - Prevented - Elastic Endgame",
    "sha256": "148f9ae24ebe6ecc8e536ef7c3a01267783438c802cd162447623fe2a303902e",
    "type": "query",
    "version": 7
  },
  "28896382-7d4f-4d50-9b72-67091901fd26": {
    "rule_name": "Suspicious Process from Conhost",
    "sha256": "b448efa8a3877578f365cdb010bb962b005c00c8233afaf30bdf8c06784f6dc1",
    "type": "eql",
    "version": 4
  },
  "29052c19-ff3e-42fd-8363-7be14d7c5469": {
    "rule_name": "AWS Security Group Configuration Change Detection",
    "sha256": "e612f03f7184fa5ee1e8c62b3508e133ac925898424f7350dd6fa8550331ceb7",
    "type": "query",
    "version": 3
  },
  "290aca65-e94d-403b-ba0f-62f320e63f51": {
    "rule_name": "UAC Bypass Attempt via Windows Directory Masquerading",
    "sha256": "37eb08a6a2e77c04289f41edc70fe76cf6ce25f43d79fad419ffcfaf17ab6ff7",
    "type": "eql",
    "version": 4
  },
  "2917d495-59bd-4250-b395-c29409b76086": {
    "rule_name": "Webshell Detection: Script Process Child of Common Web Processes",
    "sha256": "71c8450638f4fe25ff585483564b55ea9fa82c2e4bf431ada7dd963a5b4c5e22",
    "type": "eql",
    "version": 3
  },
  "291a0de9-937a-4189-94c0-3e847c8b13e4": {
    "rule_name": "Enumeration of Privileged Local Groups Membership",
    "sha256": "10a0ac7664c24449518000fd745408481a284e5530621bcb46bd09274cb30517",
    "type": "eql",
    "version": 2
  },
  "2bf78aa2-9c56-48de-b139-f169bf99cf86": {
    "rule_name": "Adobe Hijack Persistence",
    "sha256": "b855256f23054ec5025f78c2ec0ddd70e36ef7b16856700f208936300525f544",
    "type": "eql",
    "version": 9
  },
  "2c17e5d7-08b9-43b2-b58a-0270d65ac85b": {
    "rule_name": "Windows Defender Exclusions Added via PowerShell",
    "sha256": "86c10cc273bb5574a224ca30d1328be55d25c8c2b6fb7b02aa04e84f65778038",
    "type": "eql",
    "version": 6
  },
  "2d8043ed-5bda-4caf-801c-c1feb7410504": {
    "rule_name": "Enumeration of Kernel Modules",
    "sha256": "f78114d6df86b5c2843abb41b8c64f807f94962e9ac46f1e19b5775d401ce38b",
    "type": "query",
    "version": 6
  },
  "2dd480be-1263-4d9c-8672-172928f6789a": {
    "rule_name": "Suspicious Process Access via Direct System Call",
    "sha256": "c3726db2dfd855db109944def0676bf91e1eba2881adaf2f1f0f76b2ae14e555",
    "type": "eql",
    "version": 2
  },
  "2de10e77-c144-4e69-afb7-344e7127abd0": {
    "rule_name": "O365 Excessive Single Sign-On Logon Errors",
    "sha256": "83edd5ea4f7c27a4c4dbe143e79f097c6974e9b6641a6c4e7ad6cc709c75d4ca",
    "type": "threshold",
    "version": 4
  },
  "2e1e835d-01e5-48ca-b9fc-7a61f7f11902": {
    "rule_name": "Renamed AutoIt Scripts Interpreter",
    "sha256": "2fe8c86abbc5b90c04c50b2d75bc279a82b4ca5b5b9075830ede2cb576e81d8a",
    "type": "eql",
    "version": 5
  },
  "2e29e96a-b67c-455a-afe4-de6183431d0d": {
    "rule_name": "Potential Process Injection via PowerShell",
    "sha256": "9a94bd09a73f383701fd95cad27beec422c1ffddbfe186463b5fa61733bb2d16",
    "type": "query",
    "version": 3
  },
  "2e580225-2a58-48ef-938b-572933be06fe": {
    "rule_name": "Halfbaked Command and Control Beacon",
    "sha256": "85ef581fbbbf8ee9caeac93bf4e6a8fb80e01ff41ddc66b44474e8ddd9c66954",
    "type": "query",
    "version": 6
  },
  "2edc8076-291e-41e9-81e4-e3fcbc97ae5e": {
    "rule_name": "Creation of a Hidden Local User Account",
    "sha256": "73d4fb8598a974e4c18b6e713228bdddad082fccbb5b41ead57a9a8a31c0d429",
    "type": "eql",
    "version": 2
  },
  "2f0bae2d-bf20-4465-be86-1311addebaa3": {
    "rule_name": "GCP Kubernetes Rolebindings Created or Patched",
    "sha256": "db6cd2a29bf48936d744aa3859daa68606c4d83a43bf252be9930a0fabb253e3",
    "type": "query",
    "version": 2
  },
  "2f2f4939-0b34-40c2-a0a3-844eb7889f43": {
    "rule_name": "PowerShell Suspicious Script with Audio Capture Capabilities",
    "sha256": "d7898ac8939e5614c533f409847a25d00fa7b6de74838a8d8c8c62f4825b7e18",
    "type": "query",
    "version": 4
  },
  "2f8a1226-5720-437d-9c20-e0029deb6194": {
    "rule_name": "Attempt to Disable Syslog Service",
    "sha256": "dfe5b7e2dfdfef3b551d95c11686821ad9a6ac5e23d9c1fdf901d716bc7969e6",
    "type": "query",
    "version": 7
  },
  "2fba96c0-ade5-4bce-b92f-a5df2509da3f": {
    "rule_name": "Startup Folder Persistence via Unsigned Process",
    "sha256": "88d50c899d049787cadcf825cd76a12de950a6f91cbd75e64461970a259ac97d",
    "type": "eql",
    "version": 2
  },
  "2ffa1f1e-b6db-47fa-994b-1512743847eb": {
    "rule_name": "Windows Defender Disabled via Registry Modification",
    "sha256": "96d60aedac6a331445e99ddf32dc6532401ff7ce7eeeaa45b07121449be5e805",
    "type": "eql",
    "version": 4
  },
  "30562697-9859-4ae0-a8c5-dab45d664170": {
    "rule_name": "GCP Firewall Rule Creation",
    "sha256": "33b768a4456770f5a2eb024ab81e723b4ed3a53b57ebcea0b5130fc245fd6b85",
    "type": "query",
    "version": 5
  },
  "3115bd2c-0baa-4df0-80ea-45e474b5ef93": {
    "min_stack_version": "7.15.0",
    "rule_name": "Agent Spoofing - Mismatched Agent ID",
    "sha256": "cb10ec3e256bf22234266e706b1f392088ccf60b2e48ea27893d6b4eb27a2e8b",
    "type": "query",
    "version": 2
  },
  "31295df3-277b-4c56-a1fb-84e31b4222a9": {
    "rule_name": "Inbound Connection to an Unsecure Elasticsearch Node",
    "sha256": "c30b4dbb58d32a0f0bb0e4cd56091741708bc6a1a3532af6bf2bf17b00a21861",
    "type": "query",
    "version": 5
  },
  "31b4c719-f2b4-41f6-a9bd-fce93c2eaf62": {
    "rule_name": "Bypass UAC via Event Viewer",
    "sha256": "421f583913289f650fdbca557ec44f107d75e90f35328801d816546f8d74b471",
    "type": "eql",
    "version": 9
  },
  "3202e172-01b1-4738-a932-d024c514ba72": {
    "rule_name": "GCP Pub/Sub Topic Deletion",
    "sha256": "a1de315cc54aa0aaf8d5b2db8091cf72a7f1ff49d92e382fb790fec77a936ab5",
    "type": "query",
    "version": 6
  },
  "323cb487-279d-4218-bcbd-a568efe930c6": {
    "rule_name": "Azure Network Watcher Deletion",
    "sha256": "d42fae44d101f779758e4abaaac8cca749d7db643f3b825cdd3787e5c6a81355",
    "type": "query",
    "version": 6
  },
  "32923416-763a-4531-bb35-f33b9232ecdb": {
    "rule_name": "RPC (Remote Procedure Call) to the Internet",
    "sha256": "a24945bab294eaacfcf22ab684f83b21b48698fc1861f44d1ac9c1c11fc23181",
    "type": "query",
    "version": 11
  },
  "32c5cf9c-2ef8-4e87-819e-5ccb7cd18b14": {
    "rule_name": "Program Files Directory Masquerading",
    "sha256": "100633b626385b80ba08306d8456dba05e19987f73a770f60c48334a04297eb2",
    "type": "eql",
    "version": 6
  },
  "32f4675e-6c49-4ace-80f9-97c9259dca2e": {
    "rule_name": "Suspicious MS Outlook Child Process",
    "sha256": "cc833cab5c0e547e8cccc3b115f8f6e99921d98eed41251c06cac69498d49119",
    "type": "eql",
    "version": 9
  },
  "333de828-8190-4cf5-8d7c-7575846f6fe0": {
    "rule_name": "AWS IAM User Addition to Group",
    "sha256": "6e01c88d75910af821e1f30d5bd7080c279e17c8283814a231ace540228449b0",
    "type": "query",
    "version": 6
  },
  "33f306e8-417c-411b-965c-c2812d6d3f4d": {
    "rule_name": "Remote File Download via PowerShell",
    "sha256": "0eea43805ecd683b5a20d92763182a589a053f2b3f85e7cd328ff4697555f1a3",
    "type": "eql",
    "version": 3
  },
  "34fde489-94b0-4500-a76f-b8a157cf9269": {
    "rule_name": "Telnet Port Activity",
    "sha256": "3dd4a438c915920e6ddb0a5212603af5d94fb8a6b51a32f223d930d7e3becb89",
    "type": "query",
    "version": 9
  },
  "35330ba2-c859-4c98-8b7f-c19159ea0e58": {
    "rule_name": "Execution via Electron Child Process Node.js Module",
    "sha256": "244d04452b6c549e3bdb8a09990c159076e5b753b56ecd32209f2812d411b7f0",
    "type": "query",
    "version": 1
  },
  "3535c8bb-3bd5-40f4-ae32-b7cd589d5372": {
    "rule_name": "Port Forwarding Rule Addition",
    "sha256": "9686d00619c4eda20f8030f22542ba81410c031fa79e8a87712bd72e22b5d96b",
    "type": "eql",
    "version": 5
  },
  "35df0dd8-092d-4a83-88c1-5151a804f31b": {
    "rule_name": "Unusual Parent-Child Relationship",
    "sha256": "426406e1faa8b58d4d556183c34bdb0f14ecce1c81feafbea403b0802d962ef1",
    "type": "eql",
    "version": 10
  },
  "35f86980-1fb1-4dff-b311-3be941549c8d": {
    "rule_name": "Network Traffic to Rare Destination Country",
    "sha256": "154eabb2a4e70a6d0e7d51575de9ec07c7eb10055af37c36a9fec5645b76151a",
    "type": "machine_learning",
    "version": 2
  },
  "36a8e048-d888-4f61-a8b9-0f9e2e40f317": {
    "rule_name": "Suspicious ImagePath Service Creation",
    "sha256": "7aa10957a516fe37a541e25ea0eb405baa887338b7cd95b080d7cb5f496e3eee",
    "type": "eql",
    "version": 4
  },
  "378f9024-8a0c-46a5-aa08-ce147ac73a4e": {
    "rule_name": "AWS RDS Security Group Creation",
    "sha256": "e0b50ed0cc754b83365d57fc0892ad795403b066b1f2b6e833f37723a3286e70",
    "type": "query",
    "version": 3
  },
  "37994bca-0611-4500-ab67-5588afe73b77": {
    "rule_name": "Azure Active Directory High Risk Sign-in",
    "sha256": "99138316d123f1f89b859dc2d11724e221fae9034c71a86aba2aa96d8e624e6b",
    "type": "query",
    "version": 3
  },
  "37b0816d-af40-40b4-885f-bb162b3c88a9": {
    "rule_name": "Anomalous Kernel Module Activity",
    "sha256": "d514b94eb1d1b1d05bf21aff148b4318ba2188538a2407bb9737943370627c12",
    "type": "machine_learning",
    "version": 4
  },
  "37b211e8-4e2f-440f-86d8-06cc8f158cfa": {
    "rule_name": "AWS Execution via System Manager",
    "sha256": "ebfabf467dd8b14fa28c54259c168a98dc165de8bb93fd13dcc4354ef9029c5e",
    "type": "query",
    "version": 6
  },
  "37f638ea-909d-4f94-9248-edd21e4a9906": {
    "rule_name": "Finder Sync Plugin Registered and Enabled",
    "sha256": "a7fca8f1cc9b8a710918f015f9d0cf42440b5e0f288c3b84009f0a8e12096ee1",
    "type": "eql",
    "version": 2
  },
  "3805c3dc-f82c-4f8d-891e-63c24d3102b0": {
    "rule_name": "Attempted Bypass of Okta MFA",
    "sha256": "5abfe9116b4ccb7e1143f2bcfa466f9280f7d3fe2ed2a632087c756dd44d65c2",
    "type": "query",
    "version": 6
  },
  "3838e0e3-1850-4850-a411-2e8c5ba40ba8": {
    "rule_name": "Network Connection via Certutil",
    "sha256": "80cae6ba9f36885936ddc3bfc37d180db9ec37f430b853af1fe21a14311027a0",
    "type": "eql",
    "version": 6
  },
  "38948d29-3d5d-42e3-8aec-be832aaaf8eb": {
    "rule_name": "Prompt for Credentials with OSASCRIPT",
    "sha256": "862fe5f0c824fc337577015ea7456a3d5bba2d45e714bb08d08b245b9ce72d84",
    "type": "eql",
    "version": 3
  },
  "38e5acdd-5f20-4d99-8fe4-f0a1a592077f": {
    "rule_name": "User Added as Owner for Azure Service Principal",
    "sha256": "9844bec52014f739123ed6e75296b8ada4c863b14872750ececb4c8f3a939c69",
    "type": "query",
    "version": 5
  },
  "39144f38-5284-4f8e-a2ae-e3fd628d90b0": {
    "rule_name": "AWS EC2 Network Access Control List Creation",
    "sha256": "0e1cb80e58a1861ea1f891e1daf7b671e106f90d3d75fddb64c368b2dedf709a",
    "type": "query",
    "version": 7
  },
  "397945f3-d39a-4e6f-8bcb-9656c2031438": {
    "rule_name": "Persistence via Microsoft Outlook VBA",
    "sha256": "6de0440b5c9995f4fd4e00b5d7dd242561ace6cc188ef3aff436f59020df155c",
    "type": "eql",
    "version": 3
  },
  "3a59fc81-99d3-47ea-8cd6-d48d561fca20": {
    "rule_name": "Potential DNS Tunneling via NsLookup",
    "sha256": "2b74884e710d2b488775647f1a79e3b28390532e537fcabdf72e1595e4b55621",
    "type": "threshold",
    "version": 3
  },
  "3a86e085-094c-412d-97ff-2439731e59cb": {
    "rule_name": "Setgid Bit Set via chmod",
    "sha256": "8a227c09d80f4787ecef3e02690f51fd836b29aafcd6b210d859c4cd51203941",
    "version": 6
  },
  "3ad49c61-7adc-42c1-b788-732eda2f5abf": {
    "rule_name": "VNC (Virtual Network Computing) to the Internet",
    "sha256": "c4676a3d068513cb10f5aa0250eff137b1a106243c2fcd7d9b1d6297c293ed1c",
    "type": "query",
    "version": 11
  },
  "3ad77ed4-4dcf-4c51-8bfc-e3f7ce316b2f": {
    "rule_name": "Azure Full Network Packet Capture Detected",
    "sha256": "78613742979e36a993f52ef1a7a4fb1de7e286ed4c5e52fe24eac7726f4173e8",
    "type": "query",
    "version": 1
  },
  "3b382770-efbb-44f4-beed-f5e0a051b895": {
    "rule_name": "Malware - Prevented - Elastic Endgame",
    "sha256": "008ca865a5c7a86ce57350c20eed12f164ec20344bf2ac5aa30ba2ac6569884c",
    "type": "query",
    "version": 7
  },
  "3b47900d-e793-49e8-968f-c90dc3526aa1": {
    "rule_name": "Unusual Parent Process for cmd.exe",
    "sha256": "1c4973f2206952ea9b39bc9d3516f3facd27091bb2c9003d6725f7134d6e19cc",
    "type": "eql",
    "version": 4
  },
  "3bc6deaa-fbd4-433a-ae21-3e892f95624f": {
    "rule_name": "NTDS or SAM Database File Copied",
    "sha256": "6190fcbe0b951625445d3995b34ac7d0eb24f491791797d34fdcc52965947e6c",
    "type": "eql",
    "version": 5
  },
  "3c7e32e6-6104-46d9-a06e-da0f8b5795a0": {
    "rule_name": "Unusual Linux Network Port Activity",
    "sha256": "812b60afbec769e09def857ab8078ccd803d393f5f2fdd30ab043a95574a9df6",
    "type": "machine_learning",
    "version": 5
  },
  "3e002465-876f-4f04-b016-84ef48ce7e5d": {
    "rule_name": "AWS CloudTrail Log Updated",
    "sha256": "f97ef2cca95b757b6bf71ab8a99259fc96ac07fc4ec00fa81cdd6e64ef085337",
    "type": "query",
    "version": 6
  },
  "3e3d15c6-1509-479a-b125-21718372157e": {
    "rule_name": "Suspicious Emond Child Process",
    "sha256": "60ad0bc321eee4f3d4d9a5346985b65aa95105034d55525170670faa700a9663",
    "type": "eql",
    "version": 1
  },
  "3ecbdc9e-e4f2-43fa-8cca-63802125e582": {
    "rule_name": "Privilege Escalation via Named Pipe Impersonation",
    "sha256": "3f2d95fdb79cb6ca4c56f1becabbe1d57288b6104b0b40f17398e3fde07651bf",
    "type": "eql",
    "version": 3
  },
  "3ed032b2-45d8-4406-bc79-7ad1eabb2c72": {
    "rule_name": "Suspicious Process Creation CallTrace",
    "sha256": "0f67bb4b3fbdb804594a8f6c72163a50c7a0560738746a8eace419e2b80c81ab",
    "type": "eql",
    "version": 1
  },
  "3efee4f0-182a-40a8-a835-102c68a4175d": {
    "rule_name": "Potential Password Spraying of Microsoft 365 User Accounts",
    "sha256": "7994f8c47774c0f02a84d4fbc196bbbd74efed6cfd4cc23a0c536e81d619f36e",
    "type": "threshold",
    "version": 5
  },
  "3f0e5410-a4bf-4e8c-bcfc-79d67a285c54": {
    "min_stack_version": "7.14.0",
    "rule_name": "CyberArk Privileged Access Security Error",
    "sha256": "420e91f52a8fb273a099a96a3b3e8beb4c682a608f9ce67d763b32fa803a83dd",
    "type": "query",
    "version": 1
  },
  "403ef0d3-8259-40c9-a5b6-d48354712e49": {
    "rule_name": "Unusual Persistence via Services Registry",
    "sha256": "9d7ea3e58be2ab3e6c229d05df37c0f1dc248bdbd5e68c0fb8665051eac97e01",
    "type": "eql",
    "version": 5
  },
  "416697ae-e468-4093-a93d-59661fa619ec": {
    "rule_name": "Control Panel Process with Unusual Arguments",
    "sha256": "24caaad3fea11b7693bad4ee11a32119b0f6804af45f39ac7ded0499c0fa6694",
    "type": "eql",
    "version": 2
  },
  "41824afb-d68c-4d0e-bfee-474dac1fa56e": {
    "rule_name": "EggShell Backdoor Execution",
    "sha256": "49fca84019de306b693f25ee758a76113137f7f37277ac183c412540bf7dab04",
    "type": "query",
    "version": 1
  },
  "41b638a1-8ab6-4f8e-86d9-466317ef2db5": {
    "rule_name": "Potential Hidden Local User Account Creation",
    "sha256": "e37a197e231dd5c778e7e2eba8094aeb962e5ce1fd3f101370d7c0dbc2a24ff4",
    "type": "query",
    "version": 1
  },
  "42bf698b-4738-445b-8231-c834ddefd8a0": {
    "rule_name": "Okta Brute Force or Password Spraying Attack",
    "sha256": "b3f891727a031658802366c46aa16b0456d98a653e97f0873ad9203e4a88005d",
    "type": "threshold",
    "version": 5
  },
  "4330272b-9724-4bc6-a3ca-f1532b81e5c2": {
    "rule_name": "Unusual Login Activity",
    "sha256": "3f35fdeeb2a9009f7f98d3094d9923caff8ad61e07dbaeb0f483e5de46092849",
    "type": "machine_learning",
    "version": 4
  },
  "43303fd4-4839-4e48-b2b2-803ab060758d": {
    "rule_name": "Web Application Suspicious Activity: No User Agent",
    "sha256": "e4e4fed016f2f7f95e0547e9880feb0a83a077b476bc20dd27ac1cd3a58b577d",
    "type": "query",
    "version": 7
  },
  "440e2db4-bc7f-4c96-a068-65b78da59bde": {
    "rule_name": "Shortcut File Written or Modified for Persistence",
    "sha256": "944caee6eb6c128e932e1a8b587dbf2a3da7cf3a70751349132eee695e1ad82f",
    "type": "eql",
    "version": 3
  },
  "445a342e-03fb-42d0-8656-0367eb2dead5": {
    "rule_name": "Unusual Windows Path Activity",
    "sha256": "845885ac400eacce386fbf5040713ed065a66b447e5ddf8f450e0939c64bab9a",
    "type": "machine_learning",
    "version": 5
  },
  "453f659e-0429-40b1-bfdb-b6957286e04b": {
    "rule_name": "Permission Theft - Prevented - Elastic Endgame",
    "sha256": "ca60e2e85601f7d1db4c009cc581db67e2f3e9ecae3df43a4713b067f9c9a6fb",
    "type": "query",
    "version": 7
  },
  "45ac4800-840f-414c-b221-53dd36a5aaf7": {
    "rule_name": "Windows Event Logs Cleared",
    "sha256": "f65e89b35c2d09bcf13dc109cfe5c2385c3ef652d65c38a84e4d275ed932866f",
    "type": "query",
    "version": 2
  },
  "45d273fb-1dca-457d-9855-bcb302180c21": {
    "rule_name": "Encrypting Files with WinRar or 7z",
    "sha256": "afd848d3e14acf0cda06b0eb92b86f3bf86fc362d754c4fa574ee0099f5e779f",
    "type": "eql",
    "version": 4
  },
  "4630d948-40d4-4cef-ac69-4002e29bc3db": {
    "rule_name": "Adding Hidden File Attribute via Attrib",
    "sha256": "8b06e2c4389580431725d7ec34eaa01ee257ab1980f1dcb62e9457c7fe3a5383",
    "type": "eql",
    "version": 9
  },
  "46f804f5-b289-43d6-a881-9387cf594f75": {
    "rule_name": "Unusual Process For a Linux Host",
    "sha256": "5dec41bb8c572f24b5a47b3903e2d4e2fd9bfe5a6a86789f0b50c1c52d956af6",
    "type": "machine_learning",
    "version": 7
  },
  "47f09343-8d1f-4bb5-8bb0-00c9d18f5010": {
    "rule_name": "Execution via Regsvcs/Regasm",
    "sha256": "fa283dded0764ed89000be343cbbb926c659d742d2cf19d15ad5c5680a096578",
    "version": 7
  },
  "47f76567-d58a-4fed-b32b-21f571e28910": {
    "rule_name": "Apple Script Execution followed by Network Connection",
    "sha256": "34086f00f7c81d099a3adb242947eb40dbe6ad2debdf1accf86d786204506af4",
    "type": "eql",
    "version": 3
  },
  "483c4daf-b0c6-49e0-adf3-0bfa93231d6b": {
    "rule_name": "Microsoft Exchange Server UM Spawning Suspicious Processes",
    "sha256": "8c07df1d0c0f730e3e3126804f0934ba930fe3aaf3514718b5d17e3873665f4b",
    "type": "eql",
    "version": 1
  },
  "48d7f54d-c29e-4430-93a9-9db6b5892270": {
    "rule_name": "Unexpected Child Process of macOS Screensaver Engine",
    "sha256": "282abf66ee7d89bd9c9170c0f5d02b637eb154a7dcbe465cd3650a2229bd489e",
    "type": "eql",
    "version": 2
  },
  "48ec9452-e1fd-4513-a376-10a1a26d2c83": {
    "rule_name": "Potential Persistence via Periodic Tasks",
    "sha256": "6cc74d6a74abae157494c559cbc80c499212df19327c2345e899fc8d77a1a089",
    "type": "query",
    "version": 1
  },
  "493834ca-f861-414c-8602-150d5505b777": {
    "min_stack_version": "7.15.0",
    "rule_name": "Agent Spoofing - Multiple Hosts Using Same Agent",
    "sha256": "829bb3432a7664715c5b96c2be6d56e4f957db320f71657203632e61e44b6fe0",
    "type": "threshold",
    "version": 2
  },
  "4a4e23cf-78a2-449c-bac3-701924c269d3": {
    "rule_name": "Possible FIN7 DGA Command and Control Behavior",
    "sha256": "38a9ef4430e706f69e3f25e3775ef9ab5247933a6448daed8075c460dd5d4369",
    "type": "query",
    "version": 6
  },
  "4b438734-3793-4fda-bd42-ceeada0be8f9": {
    "rule_name": "Disable Windows Firewall Rules via Netsh",
    "sha256": "90064df775272d8e2f696fb665bb8e5df6ed2e82abb3a9f450d42b3d0caa61e5",
    "type": "eql",
    "version": 10
  },
  "4bd1c1af-79d4-4d37-9efa-6e0240640242": {
    "rule_name": "Unusual Process Execution Path - Alternate Data Stream",
    "sha256": "ced0a019b63e9d421f8e75a6d2dd6a581cfd87b9bf4388349f4070700225813d",
    "type": "eql",
    "version": 5
  },
  "4d50a94f-2844-43fa-8395-6afbd5e1c5ef": {
    "rule_name": "AWS Management Console Brute Force of Root User Identity",
    "sha256": "54f432ebeecc716460a030d6d37cdb842396275d6daf24813ce0f902486cd953",
    "type": "threshold",
    "version": 3
  },
  "4da13d6e-904f-4636-81d8-6ab14b4e6ae9": {
    "rule_name": "Attempt to Disable Gatekeeper",
    "sha256": "0ae822fec1abd33c32277f40e993668c09ec575f0f6580a760937417c7d50e32",
    "type": "query",
    "version": 1
  },
  "4de76544-f0e5-486a-8f84-eae0b6063cdc": {
    "rule_name": "Disable Windows Event and Security Logs Using Built-in Tools",
    "sha256": "c5df84be421d64d3a1261a065649b24397c4d41d7344dd8828b0b1beb84a7d76",
    "type": "eql",
    "version": 2
  },
  "4ed493fc-d637-4a36-80ff-ac84937e5461": {
    "rule_name": "Execution via MSSQL xp_cmdshell Stored Procedure",
    "sha256": "65957d10243835667b29df2c1bf74ef752f91f9ca378cf1382cc41ac5ed81bc6",
    "type": "eql",
    "version": 4
  },
  "4ed678a9-3a4f-41fb-9fea-f85a6e0a0dff": {
    "rule_name": "Suspicious Script Object Execution",
    "sha256": "86fbac365ea6f05358840e21847cdac1ba5feaeb3571e7edfdcec13820f6e50a",
    "type": "eql",
    "version": 4
  },
  "4edd3e1a-3aa0-499b-8147-4d2ea43b1613": {
    "rule_name": "Unauthorized Access to an Okta Application",
    "sha256": "589c24ca630a77bad17ad6c4b8036cce404b7a1186da052793b448c75bb06371",
    "type": "query",
    "version": 2
  },
  "4fe9d835-40e1-452d-8230-17c147cafad8": {
    "rule_name": "Execution via TSClient Mountpoint",
    "sha256": "fd6aa0fb6621012cb8e02b57f75725de1c2d778441edb0a01096a2b76f972d53",
    "type": "eql",
    "version": 3
  },
  "513f0ffd-b317-4b9c-9494-92ce861f22c7": {
    "rule_name": "Registry Persistence via AppCert DLL",
    "sha256": "e573874c887d52298c8c9a8f0ca2e19769f649bd1b4b36f98aed5a4919ec6c6e",
    "type": "eql",
    "version": 4
  },
  "514121ce-c7b6-474a-8237-68ff71672379": {
    "rule_name": "Microsoft 365 Exchange DKIM Signing Configuration Disabled",
    "sha256": "7e5f0b340dfbf69334022656802c3cc8dd99a9acd0ca288a87a1cbf73425f305",
    "type": "query",
    "version": 5
  },
  "51859fa0-d86b-4214-bf48-ebb30ed91305": {
    "rule_name": "GCP Logging Sink Deletion",
    "sha256": "f080f65773cf86f0dcf7b5d2234c7b3123961338d5d11310d2bc007d0f5978c0",
    "type": "query",
    "version": 6
  },
  "51ce96fb-9e52-4dad-b0ba-99b54440fc9a": {
    "rule_name": "Incoming DCOM Lateral Movement with MMC",
    "sha256": "7add00e6f6097cc99daf7fcee026068a09e75a93763bd1b69733f2bc73d53aa4",
    "type": "eql",
    "version": 5
  },
  "523116c0-d89d-4d7c-82c2-39e6845a78ef": {
    "rule_name": "AWS GuardDuty Detector Deletion",
    "sha256": "6c543d844a90fd931a4c36a1fcaaca7a7608ac2a2f6127382844943ddee4f71c",
    "type": "query",
    "version": 7
  },
  "52aaab7b-b51c-441a-89ce-4387b3aea886": {
    "rule_name": "Unusual Network Connection via RunDLL32",
    "sha256": "33e7314dd4b45b521415255a0c6fc075f77dba01dac56340b885f8befad43b9b",
    "type": "eql",
    "version": 10
  },
  "52afbdc5-db15-485e-bc24-f5707f820c4b": {
    "rule_name": "Unusual Linux Network Activity",
    "sha256": "64ae86b5af4ca19baebe75a2791db256410a0bb32de52364fffef246f551bc18",
    "type": "machine_learning",
    "version": 6
  },
  "52afbdc5-db15-485e-bc35-f5707f820c4c": {
    "rule_name": "Unusual Linux Web Activity",
    "sha256": "a25a0fe20cc7cdd9b940f1455c54b3cbd54a07d575ec8d8b6219b61af322aaad",
    "type": "machine_learning",
    "version": 4
  },
  "52afbdc5-db15-596e-bc35-f5707f820c4b": {
    "rule_name": "Unusual Linux Network Service",
    "sha256": "af448b51ebd531a54c02ae19fc4cc63deef15eb691efcc957764e26879b9a87c",
    "type": "machine_learning",
    "version": 4
  },
  "536997f7-ae73-447d-a12d-bff1e8f5f0a0": {
    "rule_name": "AWS EFS File System or Mount Deleted",
    "sha256": "306a95f7b751a3c125d43dd4d56e8bc2df8d9ac55b9a76fef8a1e60ac3ee799c",
    "type": "query",
    "version": 2
  },
  "5370d4cd-2bb3-4d71-abf5-1e1d0ff5a2de": {
    "rule_name": "Azure Diagnostic Settings Deletion",
    "sha256": "8ba5acc8850e486039277d2da8132a4203da644e6a12e3b500bb67629678dff7",
    "type": "query",
    "version": 5
  },
  "53a26770-9cbd-40c5-8b57-61d01a325e14": {
    "rule_name": "Suspicious PDF Reader Child Process",
    "sha256": "28f16475e1b77a83be53387c10dfc3e12a8cb30463ebed52c32e7a3f104093d3",
    "type": "eql",
    "version": 7
  },
  "54902e45-3467-49a4-8abc-529f2c8cfb80": {
    "rule_name": "Uncommon Registry Persistence Change",
    "sha256": "063beeef24d261da01edbbeeaee92572fb436a31d690472418d40c46a6209d50",
    "type": "eql",
    "version": 5
  },
  "54c3d186-0461-4dc3-9b33-2dc5c7473936": {
    "rule_name": "Network Logon Provider Registry Modification",
    "sha256": "d7dd9478ea6adaad5568eb2f70c33bc6ce44da0e2a6867f38c5ff48086311669",
    "type": "eql",
    "version": 2
  },
  "55c2bf58-2a39-4c58-a384-c8b1978153c2": {
    "rule_name": "Windows Service Installed via an Unusual Client",
    "sha256": "08df11e0b47db88dd1ea0c975775244bb561f4eedb48f626f65b3d8d51eff4e3",
    "type": "query",
    "version": 1
  },
  "55d551c6-333b-4665-ab7e-5d14a59715ce": {
    "rule_name": "PsExec Network Connection",
    "sha256": "4e4fbdc65c3b54bf30a91147ac126d5e470995cd70f02c1dd673719b0738a0a6",
    "type": "eql",
    "version": 7
  },
  "56557cde-d923-4b88-adee-c61b3f3b5dc3": {
    "rule_name": "Windows CryptoAPI Spoofing Vulnerability (CVE-2020-0601 - CurveBall)",
    "sha256": "0098059a0c6dca4b880d5b66cc7159ce16ab4e4d41a414d24d52aa3cc16c112e",
    "type": "query",
    "version": 6
  },
  "565c2b44-7a21-4818-955f-8d4737967d2e": {
    "rule_name": "Potential Admin Group Account Addition",
    "sha256": "433b4fee2d89c47433742f05b5869e7babde31127f434c8cce50899e14a270a6",
    "type": "query",
    "version": 1
  },
  "565d6ca5-75ba-4c82-9b13-add25353471c": {
    "rule_name": "Dumping of Keychain Content via Security Command",
    "sha256": "902f4fc3cc9b2951b82e74f03c337b150f2584f77ae83e6d2a23ad8b5abb3c45",
    "type": "eql",
    "version": 1
  },
  "5663b693-0dea-4f2e-8275-f1ae5ff2de8e": {
    "rule_name": "GCP Logging Bucket Deletion",
    "sha256": "b9d492bbf9e35665b2a22d0f90716d61faf78153b20c09c8183e7336b4c1bd65",
    "type": "query",
    "version": 6
  },
  "56f2e9b5-4803-4e44-a0a4-a52dc79d57fe": {
    "rule_name": "PowerShell PSReflect Script",
    "sha256": "9c17e951b973ee2ca613cc870ce1e0276513c1acef9546f7f7264e2c71c48a41",
    "type": "query",
    "version": 2
  },
  "5700cb81-df44-46aa-a5d7-337798f53eb8": {
    "rule_name": "VNC (Virtual Network Computing) from the Internet",
    "sha256": "c683c0a850432bc2e1bc213062d7340c83c0c8ecc6ce14f521ed262124ce52ab",
    "type": "query",
    "version": 11
  },
  "571afc56-5ed9-465d-a2a9-045f099f6e7e": {
    "rule_name": "Credential Dumping - Detected - Elastic Endgame",
    "sha256": "16a81e4dd634888d573b513f92f341b62b0dd86237883db37a35e77ebf1fde1f",
    "type": "query",
    "version": 7
  },
  "573f6e7a-7acf-4bcd-ad42-c4969124d3c0": {
    "rule_name": "Azure Virtual Network Device Modified or Deleted",
    "sha256": "6fc943ed6a7460824b62403a5a15857757bf17110c30528291bd3feedfbd1bca",
    "type": "query",
    "version": 2
  },
  "577ec21e-56fe-4065-91d8-45eb8224fe77": {
    "rule_name": "PowerShell MiniDump Script",
    "sha256": "105c3f90085d4af397d4adccf7e48445bb28c785e46cd84cefc25720ab8b2b27",
    "type": "query",
    "version": 5
  },
  "581add16-df76-42bb-af8e-c979bfb39a59": {
    "rule_name": "Deleting Backup Catalogs with Wbadmin",
    "sha256": "868ffb9b45e3d8236b93e72b26814071dc1f1d6f1594fc54b97abc6be9f3d242",
    "type": "eql",
    "version": 10
  },
  "58aa72ca-d968-4f34-b9f7-bea51d75eb50": {
    "rule_name": "RDP Enabled via Registry",
    "sha256": "671a71d6221cf597294f3a2384e29d5a828ffa9b490776ade78495b7180fa810",
    "type": "eql",
    "version": 5
  },
  "58ac2aa5-6718-427c-a845-5f3ac5af00ba": {
    "rule_name": "Zoom Meeting with no Passcode",
    "sha256": "929b90e9226b83b1269f9a04cb4bdf8e8aa9ae3754590e7b98cec10c44617a0d",
    "type": "query",
    "version": 4
  },
  "58bc134c-e8d2-4291-a552-b4b3e537c60b": {
    "rule_name": "Lateral Tool Transfer",
    "sha256": "3879f384221103f101d7c1c2cc0d549e9b6fb16338e554b2fefaa36d2581debb",
    "type": "eql",
    "version": 4
  },
  "58c6d58b-a0d3-412d-b3b8-0981a9400607": {
    "rule_name": "Potential Privilege Escalation via InstallerFileTakeOver",
    "sha256": "c321fa60ddbbe7f3e8b0914a43379c5eacaee6c4c0b9c399fe46481d47c446f2",
    "type": "eql",
    "version": 2
  },
  "5930658c-2107-4afc-91af-e0e55b7f7184": {
    "rule_name": "O365 Email Reported by User as Malware or Phish",
    "sha256": "7ccd4d8f110c738a2b76576a8e8789744375b7af919a2d9fb8eaff54efb4c23a",
    "type": "query",
    "version": 1
  },
  "594e0cbf-86cc-45aa-9ff7-ff27db27d3ed": {
    "rule_name": "AWS CloudTrail Log Created",
    "sha256": "85d74e77cea83a788a7e8ff5cecbec7170d475c2191813cc38a9f76fac5f0001",
    "type": "query",
    "version": 6
  },
  "59756272-1998-4b8c-be14-e287035c4d10": {
    "rule_name": "Unusual Linux System Owner or User Discovery Activity",
    "sha256": "4dfce8f9b71d1c1154bcf7d7e227f86a80e23ecf68649d7067d1b9daa21960b3",
    "type": "machine_learning",
    "version": 2
  },
  "5a14d01d-7ac8-4545-914c-b687c2cf66b3": {
    "rule_name": "UAC Bypass Attempt via Privileged IFileOperation COM Interface",
    "sha256": "c444e8ebabf015f11eca3aad69c7db2c17a53f0ebb7cf413a492bcc22c14252a",
    "type": "eql",
    "version": 4
  },
  "5ae4e6f8-d1bf-40fa-96ba-e29645e1e4dc": {
    "rule_name": "Remote SSH Login Enabled via systemsetup Command",
    "sha256": "949d9585989c20d9adda4bea2921d82a86591c2f26aaf1ffff9db3fc76015f4d",
    "type": "query",
    "version": 3
  },
  "5aee924b-6ceb-4633-980e-1bde8cdb40c5": {
    "rule_name": "Potential Secure File Deletion via SDelete Utility",
    "sha256": "26c0664d074c41ca13825dbb77b7dd7dba82302a0d5ea7a9842d93e02da18f37",
    "type": "eql",
    "version": 5
  },
  "5b03c9fb-9945-4d2f-9568-fd690fee3fba": {
    "rule_name": "Virtual Machine Fingerprinting",
    "sha256": "9c0208d45564d4542b3d2b8a5bf247de7c1f52fd0d35c92870b6bae1e3a11169",
    "type": "query",
    "version": 6
  },
  "5bb4a95d-5a08-48eb-80db-4c3a63ec78a8": {
    "rule_name": "Suspicious PrintSpooler Service Executable File Creation",
    "sha256": "ac6b9792a84324d6359fc162d768843bcf69e9d6a1e60f6a4001a40174a0a17a",
    "type": "eql",
    "version": 4
  },
  "5beaebc1-cc13-4bfc-9949-776f9e0dc318": {
    "rule_name": "AWS WAF Rule or Rule Group Deletion",
    "sha256": "3e550cf60b7bdbefd8793ba92498409e7170c4e56cb1b56abc47eeb6a9f81eaa",
    "type": "query",
    "version": 7
  },
  "5c983105-4681-46c3-9890-0c66d05e776b": {
    "rule_name": "Unusual Linux Process Discovery Activity",
    "sha256": "d00b5c874958e60ebea75b76e2ed82104b526c831d61e946c915fd0cc7efa80d",
    "type": "machine_learning",
    "version": 2
  },
  "5cd55388-a19c-47c7-8ec4-f41656c2fded": {
    "rule_name": "Outbound Scheduled Task Activity via PowerShell",
    "sha256": "64a269e25fae2964d9e1cb61115089d57eebcbdbc1b822cf41ecfc490977e15a",
    "type": "eql",
    "version": 4
  },
  "5cd8e1f7-0050-4afc-b2df-904e40b2f5ae": {
    "rule_name": "User Added to Privileged Group in Active Directory",
    "sha256": "1c916f85abeafa2fb73df818ab49266806c69dc729e1e2f68e5982972448cd9a",
    "type": "eql",
    "version": 3
  },
  "5d0265bf-dea9-41a9-92ad-48a8dcd05080": {
    "rule_name": "Persistence via Login or Logout Hook",
    "sha256": "f0280d78ef564558bec9ff8a9cad7c4ffa23ae2583671463d67d196023c86ad0",
    "type": "eql",
    "version": 4
  },
  "5d1d6907-0747-4d5d-9b24-e4a18853dc0a": {
    "rule_name": "Suspicious Execution via Scheduled Task",
    "sha256": "39b048716937ceb662422d8e35d3e65524d15b2122f65419c6ee49fff049a570",
    "type": "eql",
    "version": 4
  },
  "5d9f8cfc-0d03-443e-a167-2b0597ce0965": {
    "rule_name": "Suspicious Automator Workflows Execution",
    "sha256": "1423cb901db24ee2389356865a804a69d1c5ccd02aca4cf100ca7486f830aee2",
    "type": "eql",
    "version": 1
  },
  "5e552599-ddec-4e14-bad1-28aa42404388": {
    "rule_name": "Microsoft 365 Teams Guest Access Enabled",
    "sha256": "dfffdd35d5aea389d17a849f0a12cb31558b2660b2a20485892c53848ded6543",
    "type": "query",
    "version": 5
  },
  "5e87f165-45c2-4b80-bfa5-52822552c997": {
    "rule_name": "Potential PrintNightmare File Modification",
    "sha256": "cce3c92801296f877a7b98b1d40e5eb47cc9843149d203377272809894e0c933",
    "type": "eql",
    "version": 1
  },
  "60884af6-f553-4a6c-af13-300047455491": {
    "rule_name": "Azure Command Execution on Virtual Machine",
    "sha256": "abb1da4a93de07129c1b5b615752a4b9824c9cf4fd8c0c555614dd029d6d7e8b",
    "type": "query",
    "version": 5
  },
  "60b6b72f-0fbc-47e7-9895-9ba7627a8b50": {
    "rule_name": "Azure Service Principal Addition",
    "sha256": "8eb451fbf3b33b73f8476b07b3b278f1f89028628f41bccd347c3ac556e4e031",
    "type": "query",
    "version": 4
  },
  "60f3adec-1df9-4104-9c75-b97d9f078b25": {
    "rule_name": "Microsoft 365 Exchange DLP Policy Removed",
    "sha256": "8861a21144a2ea4eb4575801530892df3fff673dc4701f49c4863bf3f0bec8e6",
    "type": "query",
    "version": 5
  },
  "610949a1-312f-4e04-bb55-3a79b8c95267": {
    "rule_name": "Unusual Process Network Connection",
    "sha256": "9284b390c8c7e73e77a69f2d0e2900f6b6ef1e04caca2806f594f3695bc65b86",
    "type": "eql",
    "version": 7
  },
  "61ac3638-40a3-44b2-855a-985636ca985e": {
    "rule_name": "PowerShell Suspicious Discovery Related Windows API Functions",
    "sha256": "2996a4fab8119ba85417d7826967b9135cbefceaa7cb3c8cfcb0183f0d9f92b8",
    "type": "query",
    "version": 4
  },
  "61c31c14-507f-4627-8c31-072556b89a9c": {
    "rule_name": "Mknod Process Activity",
    "sha256": "9070708b87661e05dc8b0275151d9c928fbf29feacc6b771a10e56eea2ff82ea",
    "version": 7
  },
  "622ecb68-fa81-4601-90b5-f8cd661e4520": {
    "rule_name": "Incoming DCOM Lateral Movement via MSHTA",
    "sha256": "3203c65eec92dee9e1303d21081ea604077f14bd31a3c941ae581c791d450c18",
    "type": "eql",
    "version": 5
  },
  "63e65ec3-43b1-45b0-8f2d-45b34291dc44": {
    "rule_name": "Network Connection via Signed Binary",
    "sha256": "480b35158e6bde86c97da264cbbc89e51301efc810ebfc8913739b428152b2b5",
    "type": "eql",
    "version": 9
  },
  "647fc812-7996-4795-8869-9c4ea595fe88": {
    "rule_name": "Anomalous Process For a Linux Population",
    "sha256": "c10cfdb233bb94a8778c442480ba3bf3052d77b1a7233987c6c6f02bb88a69b3",
    "type": "machine_learning",
    "version": 7
  },
  "6482255d-f468-45ea-a5b3-d3a7de1331ae": {
    "rule_name": "Modification of Safari Settings via Defaults Command",
    "sha256": "1291f8e74a129e13387f515122286762491f4a8a98539f725f35893c9e519257",
    "type": "query",
    "version": 1
  },
  "6506c9fd-229e-4722-8f0f-69be759afd2a": {
    "rule_name": "Potential PrintNightmare Exploit Registry Modification",
    "sha256": "2835937a732bcb071b232eba9fe5f11b5f7ea8c7742eec0640d79cca3fcea621",
    "type": "eql",
    "version": 2
  },
  "661545b4-1a90-4f45-85ce-2ebd7c6a15d0": {
    "rule_name": "Attempt to Mount SMB Share via Command Line",
    "sha256": "22df29a521ec99fa01bf16c417ab71290f62629f00e77a9d9daa68703717e996",
    "type": "eql",
    "version": 1
  },
  "665e7a4f-c58e-4fc6-bc83-87a7572670ac": {
    "rule_name": "WebServer Access Logs Deleted",
    "sha256": "9e822f662024fca699b240383c9eebbb725dd9219991cbb412fbc73130137e78",
    "type": "eql",
    "version": 3
  },
  "66883649-f908-4a5b-a1e0-54090a1d3a32": {
    "rule_name": "Connection to Commonly Abused Web Services",
    "sha256": "f27800e26f498a07905f3f25d836d4d3234e564f7ff4aacb4e3778b7155475db",
    "type": "eql",
    "version": 7
  },
  "66da12b1-ac83-40eb-814c-07ed1d82b7b9": {
    "rule_name": "Suspicious macOS MS Office Child Process",
    "sha256": "2cef3de3b774697cedfbed1c2355f06f346be0ff564bb51e664741418215ed35",
    "type": "eql",
    "version": 2
  },
  "6731fbf2-8f28-49ed-9ab9-9a918ceb5a45": {
    "rule_name": "Attempt to Modify an Okta Policy",
    "sha256": "d93bdd2f8eda2395c9b8ab7c737460f2201732e3176d605b489d38221cd18bfb",
    "type": "query",
    "version": 6
  },
  "675239ea-c1bc-4467-a6d3-b9e2cc7f676d": {
    "rule_name": "O365 Mailbox Audit Logging Bypass",
    "sha256": "9fc4ef03c57ceb4080449f8f6db2e2054bae6343b79b340c3b462697cb756abb",
    "type": "query",
    "version": 3
  },
  "676cff2b-450b-4cf1-8ed2-c0c58a4a2dd7": {
    "rule_name": "Attempt to Revoke Okta API Token",
    "sha256": "d6726a1a5d3a598df105d959b2d8d7b02e10a98c4e8c5f0f47e124bb5d1fab62",
    "type": "query",
    "version": 6
  },
  "67a9beba-830d-4035-bfe8-40b7e28f8ac4": {
    "rule_name": "SMTP to the Internet",
    "sha256": "38ddd772b9bc49726619cf527ed48d8871a0611ca88d76d03054c6702456d14d",
    "version": 8
  },
  "68113fdc-3105-4cdd-85bb-e643c416ef0b": {
    "rule_name": "Query Registry via reg.exe",
    "sha256": "5752b998b95537fedce81850330b693ee3cb9f030b36bf07dba1da9107bd68d9",
    "version": 3
  },
  "6839c821-011d-43bd-bd5b-acff00257226": {
    "min_stack_version": "7.13.0",
    "rule_name": "Image File Execution Options Injection",
    "sha256": "6f3da8f7ad3053933ead97d9f24027defb33edf3e295ff028bd18a9028833dda",
    "type": "eql",
    "version": 5
  },
  "684554fc-0777-47ce-8c9b-3d01f198d7f8": {
    "rule_name": "New or Modified Federation Domain",
    "sha256": "a7b96a488a076900caca95e6820769a0f0d3d8a4d0d6cda8e543408c1f94f6c8",
    "type": "query",
    "version": 2
  },
  "6885d2ae-e008-4762-b98a-e8e1cd3a81e9": {
    "rule_name": "Threat Detected by Okta ThreatInsight",
    "sha256": "0f9bfed2053b99795b40e69a51bfdca388143a9a3a4ac6ecccff16c81657acc0",
    "type": "query",
    "version": 6
  },
  "68921d85-d0dc-48b3-865f-43291ca2c4f2": {
    "rule_name": "Persistence via TelemetryController Scheduled Task Hijack",
    "sha256": "5195503f06d8b358e209d9caebe4d1cfbc94be351590cb60646160fbab60f0a9",
    "type": "eql",
    "version": 6
  },
  "68994a6c-c7ba-4e82-b476-26a26877adf6": {
    "min_stack_version": "8.0",
    "previous": {
      "7.13.0": {
        "rule_name": "Google Workspace Admin Role Assigned to a User",
        "sha256": "a9e5fed2c237cba481fd05a38576032d3cddf5a3b67341030a4a77725c478b22",
        "type": "query",
        "version": 7
      }
    },
    "rule_name": "Google Workspace Admin Role Assigned to a User",
    "sha256": "afd34ab4f1d7e038c874333fd83de248c0b54d625f489e74359f3ce4ec9ac71b",
<<<<<<< HEAD
    "type": "query",
    "version": 6
=======
    "version": 8
>>>>>>> f4c94af9
  },
  "689b9d57-e4d5-4357-ad17-9c334609d79a": {
    "rule_name": "Scheduled Task Created by a Windows Script",
    "sha256": "e36b6e5cdc71883b3829db49b0ec46d102f02be1c7afb892e4b2a95c72a8b5fa",
    "type": "eql",
    "version": 5
  },
  "68a7a5a5-a2fc-4a76-ba9f-26849de881b4": {
    "rule_name": "AWS CloudWatch Log Group Deletion",
    "sha256": "fde09756526a918a6e12316e4a86f8771eb5269f2b2caf1d407e0a5802d872b7",
    "type": "query",
    "version": 7
  },
  "68d56fdc-7ffa-4419-8e95-81641bd6f845": {
    "rule_name": "UAC Bypass via ICMLuaUtil Elevated COM Interface",
    "sha256": "b5812117895d475376f16cb41ebfb385fdbec5034340b59f60e3dcdf71bc0a6d",
    "type": "eql",
    "version": 4
  },
  "699e9fdb-b77c-4c01-995c-1c15019b9c43": {
    "min_stack_version": "8.0",
    "rule_name": "Threat Intel Filebeat Module (v8.x) Indicator Match",
    "sha256": "1c84ee3520f02156a2dd650dff1c95cccd1852054ed6f7ca59a4ce9d278c9832",
    "type": "threat_match",
    "version": 3
  },
  "69c251fb-a5d6-4035-b5ec-40438bd829ff": {
    "rule_name": "Modification of Boot Configuration",
    "sha256": "22d2bd68a5cc0620132227498ac239156162cfc2774f84b41d0ed7c5733f71fe",
    "type": "eql",
    "version": 9
  },
  "69c420e8-6c9e-4d28-86c0-8a2be2d1e78c": {
    "rule_name": "AWS IAM Password Recovery Requested",
    "sha256": "1429ae42606ee0f1531dd13daed17012855d148d9e0c9c714095e01dcae486e7",
    "type": "query",
    "version": 5
  },
  "6a8ab9cc-4023-4d17-b5df-1a3e16882ce7": {
    "rule_name": "Unusual Service Host Child Process - Childless Service",
    "sha256": "79553b3a40acce22ecd91c9946948f0e588df04e533323c192d8e41ded8b499f",
    "type": "eql",
    "version": 3
  },
  "6aace640-e631-4870-ba8e-5fdda09325db": {
    "rule_name": "Exporting Exchange Mailbox via PowerShell",
    "sha256": "1ba40e93a9dd9329c966e27d0d95d4f4629eda849b5480dcacf1c03f0fe4a350",
    "type": "eql",
    "version": 6
  },
  "6b84d470-9036-4cc0-a27c-6d90bbfe81ab": {
    "rule_name": "Sensitive Files Compression",
    "sha256": "3d1a0bee2d79c035a599faffc03e74e4b4699b39dbb4418068b003eb6136050c",
    "type": "query",
    "version": 1
  },
  "6cd1779c-560f-4b68-a8f1-11009b27fe63": {
    "rule_name": "Microsoft Exchange Server UM Writing Suspicious Files",
    "sha256": "578607308f1b76a89e24e98c1a2b553b5455443931198123c558adae551bccf9",
    "type": "eql",
    "version": 2
  },
  "6d448b96-c922-4adb-b51c-b767f1ea5b76": {
    "rule_name": "Unusual Process For a Windows Host",
    "sha256": "cf57ba8d293696a2da6468acbd3af10bfc461d24f0283c80e614ec4266fe3f52",
    "type": "machine_learning",
    "version": 9
  },
  "6e40d56f-5c0e-4ac6-aece-bee96645b172": {
    "rule_name": "Anomalous Process For a Windows Population",
    "sha256": "265db12570310439b937bb99bc1a58f1e6ad99c7bc17a2fcde50e05cf11b03bd",
    "type": "machine_learning",
    "version": 7
  },
  "6e9130a5-9be6-48e5-943a-9628bfc74b18": {
    "rule_name": "AdminSDHolder Backdoor",
    "sha256": "5e649f8e7810090f97354f1b0425628afc6c2d3308751967e5fca172eb679b7f",
    "type": "query",
    "version": 1
  },
  "6e9b351e-a531-4bdc-b73e-7034d6eed7ff": {
    "rule_name": "Enumeration of Users or Groups via Built-in Commands",
    "sha256": "fa4544dbc92b6766522593e44bb10e0036b4824f8d70f381698fc38d56a08aa3",
    "type": "eql",
    "version": 2
  },
  "6ea41894-66c3-4df7-ad6b-2c5074eb3df8": {
    "rule_name": "Potential Windows Error Manager Masquerading",
    "sha256": "f7c950372b5e9243c9d6de8b572a1f564290aa2b0f790831d501d5b3a2b460b0",
    "type": "eql",
    "version": 4
  },
  "6ea55c81-e2ba-42f2-a134-bccf857ba922": {
    "rule_name": "Security Software Discovery using WMIC",
    "sha256": "b36abb97dfae934d532a0ad8bae5eb1ad848b7862a3fd0e9a35f108c528b905b",
    "type": "eql",
    "version": 4
  },
  "6ea71ff0-9e95-475b-9506-2580d1ce6154": {
    "rule_name": "DNS Activity to the Internet",
    "sha256": "2b8ee3ad95436f33ac0289f2bbc2af3b6582974ac3f7eeb4c557d00df664f622",
    "type": "query",
    "version": 12
  },
  "6f1500bc-62d7-4eb9-8601-7485e87da2f4": {
    "rule_name": "SSH (Secure Shell) to the Internet",
    "sha256": "ccd5c6ae27b2cc637f6bbb39e5d6b025d56dc2c81975d697ada670a54ce65ef5",
    "version": 8
  },
  "6f435062-b7fc-4af9-acea-5b1ead65c5a5": {
    "min_stack_version": "8.0",
    "previous": {
      "7.13.0": {
        "rule_name": "Google Workspace Role Modified",
        "sha256": "4776d80c0d1069ed8363242d7b09b4934c3efc58c9db2b87fb5045eda98284e1",
        "type": "query",
        "version": 7
      }
    },
    "rule_name": "Google Workspace Role Modified",
    "sha256": "33a6f2e64d79ebfed4fe0f1b4e5c4a7968b9b4941e11fa0cf720ef3810e38a15",
<<<<<<< HEAD
    "type": "query",
    "version": 6
=======
    "version": 8
>>>>>>> f4c94af9
  },
  "7024e2a0-315d-4334-bb1a-441c593e16ab": {
    "rule_name": "AWS CloudTrail Log Deleted",
    "sha256": "6897e1e8f7b9944fbeb558e0232b7a6cff15c0e14bf002b9bd4699a4350468c6",
    "type": "query",
    "version": 7
  },
  "7024e2a0-315d-4334-bb1a-552d604f27bc": {
    "rule_name": "AWS Config Service Tampering",
    "sha256": "8e5473155c744a9d9579c9fde809857339d28ed1969699c8087d623f3be4eee7",
    "type": "query",
    "version": 6
  },
  "70d12c9c-0dbd-4a1a-bc44-1467502c9cf6": {
    "rule_name": "Persistence via WMI Standard Registry Provider",
    "sha256": "595a864d26763ad72e78a54831b8e6740f1bd90566b5a450046c0ed8824b9e6e",
    "type": "eql",
    "version": 2
  },
  "70fa1af4-27fd-4f26-bd03-50b6af6b9e24": {
    "rule_name": "Attempt to Unload Elastic Endpoint Security Kernel Extension",
    "sha256": "3e2fb37fef273486c5032188c9b3bd7baeeeca83a4b49ebb212f95ad0e1451f9",
    "type": "query",
    "version": 1
  },
  "717f82c2-7741-4f9b-85b8-d06aeb853f4f": {
    "rule_name": "Modification of Dynamic Linker Preload Shared Object",
    "sha256": "fe4e4318876cf618a1e21bd9cf33c5e2df2b85efd5b8e7801d31ebdabf213df6",
    "type": "query",
    "version": 2
  },
  "71bccb61-e19b-452f-b104-79a60e546a95": {
    "rule_name": "Unusual File Creation - Alternate Data Stream",
    "sha256": "eb2d6bdc651c4d7654fc996bcd8b7238f06ac89c28e7cb8a2e198397e9b3dcc8",
    "type": "eql",
    "version": 1
  },
  "71c5cb27-eca5-4151-bb47-64bc3f883270": {
    "rule_name": "Suspicious RDP ActiveX Client Loaded",
    "sha256": "d6f547243894063d94c8152b6485b57855368f0f9288e9d97e4f9e622f1b7e44",
    "type": "eql",
    "version": 3
  },
  "721999d0-7ab2-44bf-b328-6e63367b9b29": {
    "rule_name": "Microsoft 365 Potential ransomware activity",
    "sha256": "c2f7bf9712e7b52b568aa4ff657e6cb033c602ea071e2fcfcc37247605f999e0",
    "type": "query",
    "version": 3
  },
  "729aa18d-06a6-41c7-b175-b65b739b1181": {
    "rule_name": "Attempt to Reset MFA Factors for an Okta User Account",
    "sha256": "39f2ea0432ed3122a7a0d35999c6c5e031af504f3cb039cce854a4dbbf267128",
    "type": "query",
    "version": 6
  },
  "7405ddf1-6c8e-41ce-818f-48bea6bcaed8": {
    "rule_name": "Potential Modification of Accessibility Binaries",
    "sha256": "ba040e94b982f1b9f417b04f1575ccc06418083b121e165cc9fcfc1013cb291e",
    "type": "eql",
    "version": 7
  },
  "7453e19e-3dbf-4e4e-9ae0-33d6c6ed15e1": {
    "rule_name": "Modification of Environment Variable via Launchctl",
    "sha256": "b9eee6e8e6eb2c238952d35b40ebd2ef4d70e4a462e513ac0bf3f939a447c986",
    "type": "query",
    "version": 2
  },
  "745b0119-0560-43ba-860a-7235dd8cee8d": {
    "min_stack_version": "7.14.0",
    "rule_name": "Unusual Hour for a User to Logon",
    "sha256": "cfc6d020a4aff760e43c4f33a76f8e3f56c9aca58b2199c4c498bb3f6f966b42",
    "type": "machine_learning",
    "version": 1
  },
  "746edc4c-c54c-49c6-97a1-651223819448": {
    "rule_name": "Unusual DNS Activity",
    "sha256": "af51bdc27c86e87d19b50f0daa04da3c6df9a80227f61e73e44e86db37f30006",
    "type": "machine_learning",
    "version": 4
  },
  "75ee75d8-c180-481c-ba88-ee50129a6aef": {
    "rule_name": "Web Application Suspicious Activity: Unauthorized Method",
    "sha256": "7d4448c4595f5cf1ecdfcfde84e6c0bd302004eb1a71c73591e3e339532195e6",
    "type": "query",
    "version": 8
  },
  "76152ca1-71d0-4003-9e37-0983e12832da": {
    "rule_name": "Potential Privilege Escalation via Sudoers File Modification",
    "sha256": "244f9ef115052b03ab17b53de02594d6fb2a47a66970b7f34db63659f0d9ea3f",
    "type": "query",
    "version": 1
  },
  "76ddb638-abf7-42d5-be22-4a70b0bf7241": {
    "rule_name": "Privilege Escalation via Rogue Named Pipe Impersonation",
    "sha256": "e2370178900d74daa4cadcb8b42f646efd2ea3f2c73c59f9638366f249e0c5b9",
    "type": "eql",
    "version": 1
  },
  "76fd43b7-3480-4dd9-8ad7-8bd36bfad92f": {
    "rule_name": "Potential Remote Desktop Tunneling Detected",
    "sha256": "fcd8c3219898d5276945fcee501c6a589d1e17e99b96a7360a30c6d982f3c614",
    "type": "eql",
    "version": 4
  },
  "770e0c4d-b998-41e5-a62e-c7901fd7f470": {
    "rule_name": "Enumeration Command Spawned via WMIPrvSE",
    "sha256": "05939d1b48b1975cfbe6e80623d1c4d942fffa7f68577f3e05f541d61a5eba9b",
    "type": "eql",
    "version": 2
  },
  "774f5e28-7b75-4a58-b94e-41bf060fdd86": {
    "rule_name": "User Added as Owner for Azure Application",
    "sha256": "db73c1cae414a7e328d7bd8022798a8643bc9e40bd45b3dfeefa437c8931b5ae",
    "type": "query",
    "version": 5
  },
  "77a3c3df-8ec4-4da4-b758-878f551dee69": {
    "rule_name": "Adversary Behavior - Detected - Elastic Endgame",
    "sha256": "5380f574b8e648c558fa34254366c5e53eed6065c9b0c722b1c458ac26b01ce3",
    "type": "query",
    "version": 7
  },
  "785a404b-75aa-4ffd-8be5-3334a5a544dd": {
    "min_stack_version": "8.0",
    "previous": {
      "7.13.0": {
        "rule_name": "Application Added to Google Workspace Domain",
        "sha256": "43a87b2b542b409c6cfbe267485d8b1ba8e32e9ea553f6180b7d0362c46ea2d9",
        "type": "query",
        "version": 7
      }
    },
    "rule_name": "Application Added to Google Workspace Domain",
    "sha256": "ab5ac05b1f57b0e9a197d51506441eee921132528fde66e99b64021454556e71",
<<<<<<< HEAD
    "type": "query",
    "version": 6
=======
    "version": 8
>>>>>>> f4c94af9
  },
  "7882cebf-6cf1-4de3-9662-213aa13e8b80": {
    "rule_name": "Azure Privilege Identity Management Role Modified",
    "sha256": "84ac45e0073c5d7ef4203571ae659413ccd26eac3b505be34ee11115d25db566",
    "type": "query",
    "version": 5
  },
  "78d3d8d9-b476-451d-a9e0-7a5addd70670": {
    "rule_name": "Spike in AWS Error Messages",
    "sha256": "27c3d706d0b03424992adb2365dfc910ae1a366c39b31f6ef23bd70b93df5233",
    "type": "machine_learning",
    "version": 8
  },
  "792dd7a6-7e00-4a0a-8a9a-a7c24720b5ec": {
    "rule_name": "Azure Key Vault Modified",
    "sha256": "739693e9483eba009ac5ee8d2fd3c4da0f3637baa84dd3be947e4e455d60e0e2",
    "type": "query",
    "version": 5
  },
  "79f97b31-480e-4e63-a7f4-ede42bf2c6de": {
    "rule_name": "Potential Shadow Credentials added to AD Object",
    "sha256": "14bd23cd43ef9c08357b87dffef5a16b7f40e6ceed857515b50210876529f162",
    "type": "query",
    "version": 1
  },
  "7a137d76-ce3d-48e2-947d-2747796a78c0": {
    "rule_name": "Network Sniffing via Tcpdump",
    "sha256": "a1d61d8865b525e77420ddd2744a088b6776dae60edb6673253cd1aeba1fd426",
    "version": 7
  },
  "7b08314d-47a0-4b71-ae4e-16544176924f": {
    "rule_name": "File and Directory Discovery",
    "sha256": "565d9e046bb625807c9d552344c5097df14d3f17d12b8c23cc8ef382da27c557",
    "type": "eql",
    "version": 3
  },
  "7b3da11a-60a2-412e-8aa7-011e1eb9ed47": {
    "rule_name": "AWS ElastiCache Security Group Created",
    "sha256": "14042b6c7716c8acdb6338aed6238ce1e8422f1717bce3b4a3969a382d9b2202",
    "type": "query",
    "version": 2
  },
  "7b8bfc26-81d2-435e-965c-d722ee397ef1": {
    "rule_name": "Windows Network Enumeration",
    "sha256": "62962d4c50e13c6c3795372fdfa8275aa60f1cba7019c1083b172295130dba0e",
    "type": "eql",
    "version": 4
  },
  "7bcbb3ac-e533-41ad-a612-d6c3bf666aba": {
    "rule_name": "Tampering of Bash Command-Line History",
    "sha256": "f5d97fc723896745fc89eaf2b77608aafa7dab27702ded21ebde4a2756bafe36",
    "type": "eql",
    "version": 6
  },
  "7ceb2216-47dd-4e64-9433-cddc99727623": {
    "rule_name": "GCP Service Account Creation",
    "sha256": "442ed95d9672fab5f430323edace7c2ccf7ee203111de771abd23cd5cfbf3e58",
    "type": "query",
    "version": 5
  },
  "7d2c38d7-ede7-4bdf-b140-445906e6c540": {
    "rule_name": "Tor Activity to the Internet",
    "sha256": "a795f581489be91fab79b53ab0afee754fd43c0655cde52c08dd70983c606cb1",
    "version": 8
  },
  "7f370d54-c0eb-4270-ac5a-9a6020585dc6": {
    "rule_name": "Suspicious WMIC XSL Script Execution",
    "sha256": "5f9880c56b50fd6f10c9e092181344d89f39e264561062c8c34d2b811b766721",
    "type": "eql",
    "version": 3
  },
  "809b70d3-e2c3-455e-af1b-2626a5a1a276": {
    "rule_name": "Unusual City For an AWS Command",
    "sha256": "48ba1263524fb870cd81eaaf17abbab057a5f04d9737f5fb881fcce07d133df7",
    "type": "machine_learning",
    "version": 7
  },
  "80c52164-c82a-402c-9964-852533d58be1": {
    "rule_name": "Process Injection - Detected - Elastic Endgame",
    "sha256": "1664db594a454af4890a7ec808978fdd268088b8b9f21f3956900c607de66cd3",
    "type": "query",
    "version": 7
  },
  "818e23e6-2094-4f0e-8c01-22d30f3506c6": {
    "rule_name": "PowerShell Script Block Logging Disabled",
    "sha256": "acfba4ee9c92663a86a9a9ea8df686e2efba7ce3491930a45a946285f09ee724",
    "type": "eql",
    "version": 1
  },
  "81cc58f5-8062-49a2-ba84-5cc4b4d31c40": {
    "rule_name": "Persistence via Kernel Module Modification",
    "sha256": "6d2938fb1e03fb76895197f4565a860e7c346b8cba3ac5bc612938f6af910d86",
    "version": 8
  },
  "81fe9dc6-a2d7-4192-a2d8-eed98afc766a": {
    "rule_name": "PowerShell Suspicious Payload Encoded and Compressed",
    "sha256": "24464f1301483fc0c282bda7bcb95105795ae33fc1f9c27ebad8c2633fe03af6",
    "type": "query",
    "version": 2
  },
  "827f8d8f-4117-4ae4-b551-f56d54b9da6b": {
    "rule_name": "Apple Scripting Execution with Administrator Privileges",
    "sha256": "f77cf6a6f9ef86b2152b36bf3811485d39bf9c62dcaa02fb0df6c2233cdc8019",
    "type": "eql",
    "version": 1
  },
  "83a1931d-8136-46fc-b7b9-2db4f639e014": {
    "rule_name": "Azure Kubernetes Pods Deleted",
    "sha256": "315f0c609385f4ef62c8a23ebd01250630792d3acf1a85a78f37a594a6e1202b",
    "type": "query",
    "version": 3
  },
  "852c1f19-68e8-43a6-9dce-340771fe1be3": {
    "min_stack_version": "7.13.0",
    "rule_name": "Suspicious PowerShell Engine ImageLoad",
    "sha256": "2d64484c1819eab787cf8dd38ba726a52646aeaac9cc644db872b9cbc99fb254",
    "type": "eql",
    "version": 4
  },
  "8623535c-1e17-44e1-aa97-7a0699c3037d": {
    "rule_name": "AWS EC2 Network Access Control List Deletion",
    "sha256": "5118602879dc1df7dc9f3120f7fc0d393448b861d0ad4ff3ad57e40505bd6ac6",
    "type": "query",
    "version": 7
  },
  "863cdf31-7fd3-41cf-a185-681237ea277b": {
    "rule_name": "AWS RDS Security Group Deletion",
    "sha256": "81346c952b5ea1ef59195fe979282495f1bfc0578a043e4702e30911879560d4",
    "type": "query",
    "version": 3
  },
  "867616ec-41e5-4edc-ada2-ab13ab45de8a": {
    "rule_name": "AWS IAM Group Deletion",
    "sha256": "49b5381fa47e4fbc5e74d84264a7b41d0253bd4c62d2131fce97453e885668a0",
    "type": "query",
    "version": 6
  },
  "870aecc0-cea4-4110-af3f-e02e9b373655": {
    "rule_name": "Security Software Discovery via Grep",
    "sha256": "b8282c5a925bd40137e5683f4353565a807bc6bfe47b82a52bdacf7e5c32b1ed",
    "type": "eql",
    "version": 2
  },
  "871ea072-1b71-4def-b016-6278b505138d": {
    "rule_name": "Enumeration of Administrator Accounts",
    "sha256": "2f6700f791dd256057e4282a89b038cb5296e4c8c37b48776db059141f394a7b",
    "type": "eql",
    "version": 4
  },
  "87594192-4539-4bc4-8543-23bc3d5bd2b4": {
    "rule_name": "AWS EventBridge Rule Disabled or Deleted",
    "sha256": "49529bf8713ae032ea90a2bd741304fc3073aa411d60f1731fcd86fbd75c3d47",
    "type": "query",
    "version": 3
  },
  "87ec6396-9ac4-4706-bcf0-2ebb22002f43": {
    "rule_name": "FTP (File Transfer Protocol) Activity to the Internet",
    "sha256": "b6ea4d4c77b8c1ed584826fd5828493dc1a33eee3546be3a15f540a56a9dc9f7",
    "version": 8
  },
  "88671231-6626-4e1b-abb7-6e361a171fbb": {
    "rule_name": "Microsoft 365 Global Administrator Role Assigned",
    "sha256": "4d10c98c0349b65cb88d0bd42fc5d8cc6a8e2646ec4d27f9fb79db6be9ba03dd",
    "type": "query",
    "version": 1
  },
  "88817a33-60d3-411f-ba79-7c905d865b2a": {
    "rule_name": "Sublime Plugin or Application Script Modification",
    "sha256": "d89a2f8c0e73fe51b3f8dcb1b1fdd398f5b9eb9d4277bf19ec14fd8ebd4f2237",
    "type": "eql",
    "version": 1
  },
  "891cb88e-441a-4c3e-be2d-120d99fe7b0d": {
    "rule_name": "Suspicious WMI Image Load from MS Office",
    "sha256": "e7d2a7b92e920fecc3cd298631d4945b2727effd008ed963b7179303b6f05d58",
    "type": "eql",
    "version": 4
  },
  "897dc6b5-b39f-432a-8d75-d3730d50c782": {
    "rule_name": "Kerberos Traffic from Unusual Process",
    "sha256": "01a251c96e82a87e563dfaf1263d2a3646c9323638da1fadd54993b0da087d1a",
    "type": "eql",
    "version": 5
  },
  "89f9a4b0-9f8f-4ee0-8823-c4751a6d6696": {
    "rule_name": "Command Prompt Network Connection",
    "sha256": "59a5d1e0d72c62b3fc7912a7067eaaca424cbc50b4e63c75f51fc4ffb4421007",
    "type": "eql",
    "version": 7
  },
  "89fa6cb7-6b53-4de2-b604-648488841ab8": {
    "rule_name": "Persistence via DirectoryService Plugin Modification",
    "sha256": "26e7c7e706638948c9e8b88b3e9595a11a572137460001ad4041278283dda8f4",
    "type": "query",
    "version": 1
  },
  "8a1b0278-0f9a-487d-96bd-d4833298e87a": {
    "rule_name": "Setuid / Setgid Bit Set via chmod",
    "sha256": "d97ec49f15814bfde2f3f6b0603a9cf03bc171cffb3a6004202db2c71153461c",
    "type": "query",
    "version": 8
  },
  "8a1d4831-3ce6-4859-9891-28931fa6101d": {
    "rule_name": "Suspicious Execution from a Mounted Device",
    "sha256": "e88541a1a011cfb788e031595a6452d932dfb34adde8fb0adb6a87f91abf9c1e",
    "type": "eql",
    "version": 1
  },
  "8a5c1e5f-ad63-481e-b53a-ef959230f7f1": {
    "rule_name": "Attempt to Deactivate an Okta Network Zone",
    "sha256": "39d70757faa0cbb8300bcfe88690a5ab67ac0efe7d33ac72e5975902b1e1b2a4",
    "type": "query",
    "version": 4
  },
  "8acb7614-1d92-4359-bfcf-478b6d9de150": {
    "rule_name": "Suspicious JAVA Child Process",
    "sha256": "9d7875876529960496ced859248197da593afad28edd3ffe08e5d2c0af4119ed",
    "type": "eql",
    "version": 3
  },
  "8b2b3a62-a598-4293-bc14-3d5fa22bb98f": {
    "min_stack_version": "7.13.0",
    "rule_name": "Executable File Creation with Multiple Extensions",
    "sha256": "49f3873e68cd7416b2933be1ae193783473434d7ed6329f8d313f0a409453d21",
    "type": "eql",
    "version": 3
  },
  "8b4f0816-6a65-4630-86a6-c21c179c0d09": {
    "rule_name": "Enable Host Network Discovery via Netsh",
    "sha256": "ebcb01477dc704bdeee0d1db6985b13879e9151e5552f29028517978eda2b2f0",
    "type": "eql",
    "version": 2
  },
  "8b64d36a-1307-4b2e-a77b-a0027e4d27c8": {
    "rule_name": "Azure Kubernetes Events Deleted",
    "sha256": "c425a28b60e23b0d43a2b54d2fc861c42225a3bc7c2ac7f1243f7bb298784bfc",
    "type": "query",
    "version": 3
  },
  "8c1bdde8-4204-45c0-9e0c-c85ca3902488": {
    "rule_name": "RDP (Remote Desktop Protocol) from the Internet",
    "sha256": "b6d7ad4ee2f11ab3ed8aa4bcee08a462a4b3aa3790ae27abd86cee6d921e3283",
    "type": "query",
    "version": 11
  },
  "8c37dc0e-e3ac-4c97-8aa0-cf6a9122de45": {
    "rule_name": "Unusual Child Process of dns.exe",
    "sha256": "cd28b1f77b37d6e9016c24c3cbbf4d94f8cd152004e883f3986a4d9e88687b3c",
    "type": "eql",
    "version": 5
  },
  "8c81e506-6e82-4884-9b9a-75d3d252f967": {
    "rule_name": "Potential SharpRDP Behavior",
    "sha256": "307795e6c1dce173407f17f57c65d0c530dc24e20c18e78b37e93b7d5d78180b",
    "type": "eql",
    "version": 6
  },
  "8cb4f625-7743-4dfb-ae1b-ad92be9df7bd": {
    "rule_name": "Ransomware - Detected - Elastic Endgame",
    "sha256": "8fba9c51ee81de527fa5ed0c36181b73cd00b2bbab183c0e26834e693659d001",
    "type": "query",
    "version": 8
  },
  "8da41fc9-7735-4b24-9cc6-c78dfc9fc9c9": {
    "rule_name": "Potential Privilege Escalation via PKEXEC",
    "sha256": "7a56ece573a2e7340ff71758fab173b542a2d7063efece0d05078354bc3ac4c9",
    "type": "eql",
    "version": 1
  },
  "8ddab73b-3d15-4e5d-9413-47f05553c1d7": {
    "rule_name": "Azure Automation Runbook Deleted",
    "sha256": "c457f1f1b2813439401359cec7480f53b710fb09f8a3af76de317538e47377ff",
    "type": "query",
    "version": 5
  },
  "8f3e91c7-d791-4704-80a1-42c160d7aa27": {
    "rule_name": "Potential Port Monitor or Print Processor Registration Abuse",
    "sha256": "d86d494f83bb131dff1bf75fc9fa8952846c3deae9f7e3d60f8446ce5d58f19e",
    "type": "eql",
    "version": 2
  },
  "8f919d4b-a5af-47ca-a594-6be59cd924a4": {
    "rule_name": "Incoming DCOM Lateral Movement with ShellBrowserWindow or ShellWindows",
    "sha256": "174652de3ab002293cc1eadd63c13f80a580f0b8310bc45a2ac6cfda75241c3d",
    "type": "eql",
    "version": 5
  },
  "8fb75dda-c47a-4e34-8ecd-34facf7aad13": {
    "rule_name": "GCP Service Account Deletion",
    "sha256": "bb302afcbb15dc8bd5a6a79059fb4d67396737dac261262ceb6d5711021f2b9c",
    "type": "query",
    "version": 5
  },
  "90169566-2260-4824-b8e4-8615c3b4ed52": {
    "rule_name": "Hping Process Activity",
    "sha256": "e95b011bb8a3aa490e0c1725dbcb086dcbe8f993b61947c9a5c274bf5de92b83",
    "type": "query",
    "version": 7
  },
  "9055ece6-2689-4224-a0e0-b04881e1f8ad": {
    "rule_name": "AWS RDS Cluster Deletion",
    "sha256": "814bd87ddb20bb57f1d35ce8e4e8265e2a4915fc68d659aeb8d3fd6adfe68fcb",
    "type": "query",
    "version": 6
  },
  "9092cd6c-650f-4fa3-8a8a-28256c7489c9": {
    "rule_name": "Keychain Password Retrieval via Command Line",
    "sha256": "66c3b0f201fec745d9992dd9e1be815c5a7bf95a2412b6923721ec5aabc6f6cd",
    "type": "eql",
    "version": 2
  },
  "90e28af7-1d96-4582-bf11-9a1eff21d0e5": {
    "rule_name": "Auditd Login Attempt at Forbidden Time",
    "sha256": "0410b9e68a9f6e6086c24a72980f090d2a0e09ff9961adc13895613c2bb15cad",
    "type": "query",
    "version": 1
  },
  "9180ffdf-f3d0-4db3-bf66-7a14bcff71b8": {
    "rule_name": "GCP Virtual Private Cloud Route Creation",
    "sha256": "0fe0766cef30ef7f13a641148fc5a4d89c691158770233026342921f02e6b0bd",
    "type": "query",
    "version": 7
  },
  "91d04cd4-47a9-4334-ab14-084abe274d49": {
    "rule_name": "AWS WAF Access Control List Deletion",
    "sha256": "206d5aa1384191583bac19ff057f907ada6d4a79a91ee47c974487013ecd74c0",
    "type": "query",
    "version": 7
  },
  "91f02f01-969f-4167-8d77-07827ac4cee0": {
    "rule_name": "Unusual Web User Agent",
    "sha256": "3235c8a98dd7280928ad77b9fdd7d87a8189c8025c82c4fd4934cf5c4be7f067",
    "type": "machine_learning",
    "version": 4
  },
  "91f02f01-969f-4167-8f55-07827ac3acc9": {
    "rule_name": "Unusual Web Request",
    "sha256": "05cded9c521f7c1c3d294ea3bc28690cd66db94e95e1fa3e54e2e1feb518ee94",
    "type": "machine_learning",
    "version": 4
  },
  "91f02f01-969f-4167-8f66-07827ac3bdd9": {
    "rule_name": "DNS Tunneling",
    "sha256": "b15eabc6db99f314e02c8cd2d1afdd5f9b52301be4089503c91cd48a51740b98",
    "type": "machine_learning",
    "version": 4
  },
  "93075852-b0f5-4b8b-89c3-a226efae5726": {
    "rule_name": "AWS Security Token Service (STS) AssumeRole Usage",
    "sha256": "86b425a524a1db4dfc1c5ee933f99ef66307f6fba8d6070b2a27bbbfe1275316",
    "type": "query",
    "version": 2
  },
  "931e25a5-0f5e-4ae0-ba0d-9e94eff7e3a4": {
    "rule_name": "Sudoers File Modification",
    "sha256": "05ff439f67984de234a47b20f014bdbbcef5f63a6cb769333c50dc9f71995478",
    "type": "query",
    "version": 7
  },
  "9395fd2c-9947-4472-86ef-4aceb2f7e872": {
    "rule_name": "AWS EC2 Flow Log Deletion",
    "sha256": "98ebcee9a4b929baa3c37d53f589bbce227b1f2446f3f3c7c356add09b1dff31",
    "type": "query",
    "version": 7
  },
  "93b22c0a-06a0-4131-b830-b10d5e166ff4": {
    "rule_name": "Suspicious SolarWinds Child Process",
    "sha256": "23220ce15e2b4d3768918e69f4ac38f910352b9eed00044f55257c99f50c1e29",
    "type": "eql",
    "version": 3
  },
  "93c1ce76-494c-4f01-8167-35edfb52f7b1": {
    "rule_name": "Encoded Executable Stored in the Registry",
    "sha256": "1e955bf6b29adf56d2b56d5c217ced6c481af84fb549f5640325bd1d4eeebb65",
    "type": "eql",
    "version": 5
  },
  "93e63c3e-4154-4fc6-9f86-b411e0987bbf": {
    "min_stack_version": "8.0",
    "previous": {
      "7.13.0": {
        "rule_name": "Google Workspace Admin Role Deletion",
        "sha256": "3c0f93a51365de485043e4961faba1a74302db6036510abbde8f1b0b60e4de3b",
        "type": "query",
        "version": 7
      }
    },
    "rule_name": "Google Workspace Admin Role Deletion",
    "sha256": "7f3e1672e2c15b1f4386242655493bbd483c0c30d377b65c94cadf17d5dbb100",
<<<<<<< HEAD
    "type": "query",
    "version": 6
=======
    "version": 8
>>>>>>> f4c94af9
  },
  "93f47b6f-5728-4004-ba00-625083b3dcb0": {
    "rule_name": "Modification of Standard Authentication Module or Configuration",
    "sha256": "4cff5c6b85db6da429555825630fa7972dbb0f8ac152b594c6c107ec398cc9e3",
    "type": "query",
    "version": 2
  },
  "954ee7c8-5437-49ae-b2d6-2960883898e9": {
    "rule_name": "Remote Scheduled Task Creation",
    "sha256": "26cfaadd55aa2fc9557f5080015fe75330c144123bae3e90a76582d2114f2690",
    "type": "eql",
    "version": 7
  },
  "959a7353-1129-4aa7-9084-30746b256a70": {
    "rule_name": "PowerShell Suspicious Script with Screenshot Capabilities",
    "sha256": "a9d0adef2ea58481a1500782645964ae1514d39bec94471128be69c318e49ab4",
    "type": "query",
    "version": 2
  },
  "96b9f4ea-0e8c-435b-8d53-2096e75fcac5": {
    "rule_name": "Attempt to Create Okta API Token",
    "sha256": "76e2c506c37e0ba6f11d046b0a7f98af64d20481efd5758e86f0adee37c6c80a",
    "type": "query",
    "version": 6
  },
  "96e90768-c3b7-4df6-b5d9-6237f8bc36a8": {
    "rule_name": "Access to Keychain Credentials Directories",
    "sha256": "35502f33157c641cfe6e83113f9301c7c9fbf8b4732eec46a13c0eb77b6df58c",
    "type": "eql",
    "version": 5
  },
  "97314185-2568-4561-ae81-f3e480e5e695": {
    "rule_name": "Microsoft 365 Exchange Anti-Phish Rule Modification",
    "sha256": "a665ef9f68409a2e93c611f82010ce20c46eaad3789062f5a6ddc85f3c522981",
    "type": "query",
    "version": 5
  },
  "97359fd8-757d-4b1d-9af1-ef29e4a8680e": {
    "rule_name": "GCP Storage Bucket Configuration Modification",
    "sha256": "bf46beb44ae071c1d51a5e3d5f2bb6fc6556087aaebec176dcacc2534e974560",
    "type": "query",
    "version": 5
  },
  "979729e7-0c52-4c4c-b71e-88103304a79f": {
    "rule_name": "AWS SAML Activity",
    "sha256": "db73bb49c842b6e76bc78b2f090869034d732417e7e2588dcc6afcaec00be4f2",
    "type": "query",
    "version": 2
  },
  "97a8e584-fd3b-421f-9b9d-9c9d9e57e9d7": {
    "rule_name": "Potential Abuse of Repeated MFA Push Notifications",
    "sha256": "db6fc652133f94ed3b56312ed656e59574f6060596c8663a150999b25c8fb3e9",
    "type": "eql",
    "version": 1
  },
  "97aba1ef-6034-4bd3-8c1a-1e0996b27afa": {
    "rule_name": "Suspicious Zoom Child Process",
    "sha256": "939b366f86b602d26bc22bbeaed26cfdf9465352e186f0b0034f0c2b0b1d0bae",
    "type": "eql",
    "version": 5
  },
  "97f22dab-84e8-409d-955e-dacd1d31670b": {
    "rule_name": "Base64 Encoding/Decoding Activity",
    "sha256": "86fb84d8b0d3b72763c1f25b159b87869dedc4bbea83405c178c095c7f2e66f3",
    "version": 7
  },
  "97fc44d3-8dae-4019-ae83-298c3015600f": {
    "rule_name": "Startup or Run Key Registry Modification",
    "sha256": "1827b7a04db141b503dcbe4bdd0c18468ccc43b937e02c76d1f2e7686d2b17ef",
    "type": "eql",
    "version": 5
  },
  "9890ee61-d061-403d-9bf6-64934c51f638": {
    "rule_name": "GCP IAM Service Account Key Deletion",
    "sha256": "b9684cdb75a2a1269bf2e791e60465bb5fe8c0155cababa9c3bb4711ae5bd1d9",
    "type": "query",
    "version": 6
  },
  "98995807-5b09-4e37-8a54-5cae5dc932d7": {
    "rule_name": "Microsoft 365 Exchange Management Group Role Assignment",
    "sha256": "5ee29abad0dcdcae5a013c3f3d55a4276d2e3dc2aeee0926e24157f90944a777",
    "type": "query",
    "version": 5
  },
  "98fd7407-0bd5-5817-cda0-3fcc33113a56": {
    "rule_name": "AWS EC2 Snapshot Activity",
    "sha256": "1d81b70ac1e4228bcd3d3d0c3c1e32856559b239753ac6e28bf198a118852208",
    "type": "query",
    "version": 5
  },
  "990838aa-a953-4f3e-b3cb-6ddf7584de9e": {
    "rule_name": "Process Injection - Prevented - Elastic Endgame",
    "sha256": "c8e41a6bd406b08af3b150d25058d4cd83f887d58e6e7b13f25c6a8cbfe3dba5",
    "type": "query",
    "version": 7
  },
  "99239e7d-b0d4-46e3-8609-acafcf99f68c": {
    "rule_name": "macOS Installer Spawns Network Event",
    "sha256": "07c9c8e38e3443ff00955fbdcfd03ed0b67974906d56679ed5f34fa34826a709",
    "type": "eql",
    "version": 3
  },
  "9960432d-9b26-409f-972b-839a959e79e2": {
    "rule_name": "Potential Credential Access via LSASS Memory Dump",
    "sha256": "34e37a8d16f99007d21007aa800c2fc54f0de699490e0b9be262f91735376854",
    "type": "eql",
    "version": 3
  },
  "99dcf974-6587-4f65-9252-d866a3fdfd9c": {
    "min_stack_version": "7.14.0",
    "rule_name": "Spike in Failed Logon Events",
    "sha256": "7672fb2df32a9f3da61cb0c2022f18f8bf57af080a3e29e0b647e715d887ef07",
    "type": "machine_learning",
    "version": 2
  },
  "9a1a2dae-0b5f-4c3d-8305-a268d404c306": {
    "rule_name": "Endpoint Security",
    "sha256": "35d86aa3177f1e13febf07e1a2921393a63e9661a1a326ef641997855f1eff09",
    "type": "query",
    "version": 3
  },
  "9a5b4e31-6cde-4295-9ff7-6be1b8567e1b": {
    "rule_name": "Suspicious Explorer Child Process",
    "sha256": "c0fb8365df33514e95358c2dff239e8a61b31afbd060ab86ebcd8c00eb20e5fb",
    "type": "eql",
    "version": 4
  },
  "9aa0e1f6-52ce-42e1-abb3-09657cee2698": {
    "rule_name": "Scheduled Tasks AT Command Enabled",
    "sha256": "e42d1f11048885170aa1c334ea460e06ecf2fd17585fbf040805fb33714bb0bf",
    "type": "eql",
    "version": 4
  },
  "9b6813a1-daf1-457e-b0e6-0bb4e55b8a4c": {
    "rule_name": "Persistence via WMI Event Subscription",
    "sha256": "60f3f4ec605f4c52a7cfc278b265651dd12b5b9177a26143a797395fc327d22b",
    "type": "eql",
    "version": 4
  },
  "9c260313-c811-4ec8-ab89-8f6530e0246c": {
    "rule_name": "Hosts File Modified",
    "sha256": "3c3588d174cd600f65ee7d3050915a5831b1bd182e27561d3615c7f77973846b",
    "type": "eql",
    "version": 6
  },
  "9ccf3ce0-0057-440a-91f5-870c6ad39093": {
    "rule_name": "Command Shell Activity Started via RunDLL32",
    "sha256": "3672f0f401956a6aa3757faa0cf494a614115fe3a1eeefc8c7f5f61722c7859d",
    "type": "eql",
    "version": 4
  },
  "9d110cb3-5f4b-4c9a-b9f5-53f0a1707ae1": {
    "rule_name": "Trusted Developer Application Usage",
    "sha256": "01562e377ae2b4b0c607fb9d5776d0d78e0c2452bfd0ec90c08ff9f99499e349",
    "version": 7
  },
  "9d110cb3-5f4b-4c9a-b9f5-53f0a1707ae2": {
    "rule_name": "Microsoft Build Engine Started by a Script Process",
    "sha256": "87c20cfb4ea3953543c6011959936c3cdc29ec7b103b20edb95253055c27fde1",
    "type": "eql",
    "version": 10
  },
  "9d110cb3-5f4b-4c9a-b9f5-53f0a1707ae3": {
    "rule_name": "Microsoft Build Engine Started by a System Process",
    "sha256": "f04344278f08e013710f49865b7c6a98732bbe932665e30e5ea30696e19a1057",
    "type": "eql",
    "version": 9
  },
  "9d110cb3-5f4b-4c9a-b9f5-53f0a1707ae4": {
    "rule_name": "Microsoft Build Engine Using an Alternate Name",
    "sha256": "6aa2f902a6c209e4698dff7263b27b1592311dd713e902640ce9f9a2300efeda",
    "type": "eql",
    "version": 9
  },
  "9d110cb3-5f4b-4c9a-b9f5-53f0a1707ae5": {
    "rule_name": "Microsoft Build Engine Loading Windows Credential Libraries",
    "sha256": "adee2abc28a974071b6f404a24a10cca641beed6625be5e838bab6cd31f8e9f0",
    "type": "eql",
    "version": 8
  },
  "9d110cb3-5f4b-4c9a-b9f5-53f0a1707ae6": {
    "rule_name": "Microsoft Build Engine Started an Unusual Process",
    "sha256": "a61f532cce3874503bbd1987cc4617a2ad83fd6b289756ccd1b4830bdbf496b7",
    "type": "eql",
    "version": 8
  },
  "9d110cb3-5f4b-4c9a-b9f5-53f0a1707ae9": {
    "rule_name": "Process Injection by the Microsoft Build Engine",
    "sha256": "f8c58299787763270b2017db703e128e0ac183a555ebf4bb1de27ec2df22c46b",
    "type": "query",
    "version": 5
  },
  "9d19ece6-c20e-481a-90c5-ccca596537de": {
    "rule_name": "LaunchDaemon Creation or Modification and Immediate Loading",
    "sha256": "85c51be85ab3d5663e311b2549849c31b9da10cb4e8c76762efa8ef23aa601fe",
    "type": "eql",
    "version": 3
  },
  "9d302377-d226-4e12-b54c-1906b5aec4f6": {
    "rule_name": "Unusual Linux Process Calling the Metadata Service",
    "sha256": "939fb37f3245d63c1e25753987fcf1b542e5e60e2f84d4dc26226d40be958420",
    "type": "machine_learning",
    "version": 3
  },
  "9f1c4ca3-44b5-481d-ba42-32dc215a2769": {
    "rule_name": "Potential Protocol Tunneling via EarthWorm",
    "sha256": "03ea09bf741f0864cbfcd01045657c731176e2cb81f0a022f61644e68e543e95",
    "type": "eql",
    "version": 1
  },
  "9f962927-1a4f-45f3-a57b-287f2c7029c1": {
    "rule_name": "Potential Credential Access via DCSync",
    "sha256": "8ca3cc529b90e43084ed7e700fdb9909e21585b9856284780c92bb4d7493c348",
    "type": "eql",
    "version": 1
  },
  "9f9a2a82-93a8-4b1a-8778-1780895626d4": {
    "rule_name": "File Permission Modification in Writable Directory",
    "sha256": "16cfbbcd52c7b8f485e51e3cad277ee20e1a5a59a61059cb884a61e67cc8ba1b",
    "type": "query",
    "version": 6
  },
  "a00681e3-9ed6-447c-ab2c-be648821c622": {
    "rule_name": "AWS Access Secret in Secrets Manager",
    "sha256": "f3406ca397e06939999f7ca3d674b4fb81401a65f23403bef4494ccd159e7d6a",
    "type": "query",
    "version": 5
  },
  "a10d3d9d-0f65-48f1-8b25-af175e2594f5": {
    "rule_name": "GCP Pub/Sub Topic Creation",
    "sha256": "ff689b3bd1c5bb0b4f157cc38be2b84d8d17823bac91935c763b0b3d984352d9",
    "type": "query",
    "version": 6
  },
  "a13167f1-eec2-4015-9631-1fee60406dcf": {
    "rule_name": "InstallUtil Process Making Network Connections",
    "sha256": "d7a9f13cd241a8a41a9b8a0fa534b662929f57162382e173dc2a99ab49da8a8a",
    "type": "eql",
    "version": 4
  },
  "a1329140-8de3-4445-9f87-908fb6d824f4": {
    "rule_name": "File Deletion via Shred",
    "sha256": "f593f43ce7a9f78b7f49de94fbed61766e76d7721abd4ccc86f7b6f4f8edcb4f",
    "type": "query",
    "version": 7
  },
  "a16612dd-b30e-4d41-86a0-ebe70974ec00": {
    "rule_name": "Potential LSASS Clone Creation via PssCaptureSnapShot",
    "sha256": "03bdeac5057893f51610fb230139686e35a436d905b7465555966dcfe1769fa9",
    "type": "eql",
    "version": 1
  },
  "a17bcc91-297b-459b-b5ce-bc7460d8f82a": {
    "rule_name": "GCP Virtual Private Cloud Route Deletion",
    "sha256": "7b3b1690df6c6b2ede0ea186a352d58f47717c62493f9e48c34776123c3f6d3b",
    "type": "query",
    "version": 5
  },
  "a1a0375f-22c2-48c0-81a4-7c2d11cc6856": {
    "rule_name": "Potential Reverse Shell Activity via Terminal",
    "sha256": "c9bf1fe195602f505c43eda209be7267cf3997e49d86773f719a0a4300d70db8",
    "type": "eql",
    "version": 1
  },
  "a22a09c2-2162-4df0-a356-9aacbeb56a04": {
    "rule_name": "DNS-over-HTTPS Enabled via Registry",
    "sha256": "6f78fd32e25cee20e54d68955f70146f8fef6c8a9a407838c98a204075d706b2",
    "type": "eql",
    "version": 2
  },
  "a3ea12f3-0d4e-4667-8b44-4230c63f3c75": {
    "rule_name": "Execution via local SxS Shared Module",
    "sha256": "fee8b8d1d56be16d7fe1a0de049286cf7095506b3bf9cc39d48e18ea8fbfd356",
    "type": "eql",
    "version": 4
  },
  "a4ec1382-4557-452b-89ba-e413b22ed4b8": {
    "rule_name": "Network Connection via Mshta",
    "sha256": "233377abf3f67401dc4208d28639241ca34ed38ba30aa4037251b1274fa5bd17",
    "version": 4
  },
  "a60326d7-dca7-4fb7-93eb-1ca03a1febbd": {
    "rule_name": "AWS IAM Assume Role Policy Update",
    "sha256": "b4e96a5981f76437befb7a429bb81752d2b1bdd22fbb69f417fb410c63c2253b",
    "type": "query",
    "version": 5
  },
  "a605c51a-73ad-406d-bf3a-f24cc41d5c97": {
    "rule_name": "Azure Active Directory PowerShell Sign-in",
    "sha256": "a8f05e0880af5eee9583781ae4d138b80f47204e064fbac508d287673ca17255",
    "type": "query",
    "version": 4
  },
  "a624863f-a70d-417f-a7d2-7a404638d47f": {
    "rule_name": "Suspicious MS Office Child Process",
    "sha256": "e07a208a63f777c6b78eb3e2d91fc678372672774e5c42448f1cc5dddd54d893",
    "type": "eql",
    "version": 9
  },
  "a6bf4dd4-743e-4da8-8c03-3ebd753a6c90": {
    "rule_name": "Emond Rules Creation or Modification",
    "sha256": "59289eddd2040bc752795a3b4b65166988f1d4f1444723421c506d184777a7d9",
    "type": "eql",
    "version": 1
  },
  "a7ccae7b-9d2c-44b2-a061-98e5946971fa": {
    "rule_name": "Suspicious PrintSpooler SPL File Created",
    "sha256": "f4e0b1722307631cf5e4d40f510227283e04df89bb1190886dc8016879566d4a",
    "type": "eql",
    "version": 4
  },
  "a7e7bfa3-088e-4f13-b29e-3986e0e756b8": {
    "rule_name": "Credential Acquisition via Registry Hive Dumping",
    "sha256": "44e523ff34b1fc8bc57e3691d0d7688ee9adabcb86d83dca1175a98f5352746f",
    "type": "eql",
    "version": 4
  },
  "a87a4e42-1d82-44bd-b0bf-d9b7f91fb89e": {
    "rule_name": "Web Application Suspicious Activity: POST Request Declined",
    "sha256": "1f59c0bfab965460c7fea8706f18a0768cca899c0403ed1110a2d274c6727b1a",
    "type": "query",
    "version": 8
  },
  "a9198571-b135-4a76-b055-e3e5a476fd83": {
    "rule_name": "Hex Encoding/Decoding Activity",
    "sha256": "b6cfa5bf24a78049ee0f873fe01bcc14ef5116a6adf59b8721abeb11ceca01cf",
    "version": 7
  },
  "a989fa1b-9a11-4dd8-a3e9-f0de9c6eb5f2": {
    "rule_name": "Microsoft 365 Exchange Safe Link Policy Disabled",
    "sha256": "ffcf3a23ecf79db330993ab61cde6b83bcd1e767ff5c2f1ef06eaa13e17a8a1f",
    "type": "query",
    "version": 5
  },
  "a99f82f5-8e77-4f8b-b3ce-10c0f6afbc73": {
    "min_stack_version": "8.0",
    "previous": {
      "7.13.0": {
        "rule_name": "Google Workspace Password Policy Modified",
        "sha256": "cadc95b5eb7938b3b7310150089830d4dad51e3499916cd2f5c82446659b4051",
        "type": "query",
        "version": 8
      }
    },
    "rule_name": "Google Workspace Password Policy Modified",
    "sha256": "7741aa9c38ba126329fbb075496847374a2dd8d65aadd49aa25b7f0f00e6aeb5",
<<<<<<< HEAD
    "type": "query",
    "version": 7
=======
    "version": 9
>>>>>>> f4c94af9
  },
  "a9b05c3b-b304-4bf9-970d-acdfaef2944c": {
    "rule_name": "Persistence via Hidden Run Key Detected",
    "sha256": "09f364282ecc1369272d232ea563722f124c9be5636ae2c9bcbfd6821f8721b7",
    "type": "eql",
    "version": 4
  },
  "a9cb3641-ff4b-4cdc-a063-b4b8d02a67c7": {
    "rule_name": "IPSEC NAT Traversal Port Activity",
    "sha256": "f3e51f33c8c8fda2a728a1e73185ef757441a7a1fe4d4c7e057ba1ba00e8fd4c",
    "type": "query",
    "version": 8
  },
  "aa8007f0-d1df-49ef-8520-407857594827": {
    "rule_name": "GCP IAM Custom Role Creation",
    "sha256": "202bc852ab071859636c80b729cda9593499618b3f2dc34c38e267c76a453f6b",
    "type": "query",
    "version": 6
  },
  "aa895aea-b69c-4411-b110-8d7599634b30": {
    "rule_name": "System Log File Deletion",
    "sha256": "0d46a18e785f0b5daee88973ca06fdcadeb743a9736224a965e472343ca74d30",
    "type": "eql",
    "version": 3
  },
  "aa9a274d-6b53-424d-ac5e-cb8ca4251650": {
    "rule_name": "Remotely Started Services via RPC",
    "sha256": "d9ef79e203bf39157dce4e28b94d8ecc9a2863e1171d5003948421ce236c9a2e",
    "type": "eql",
    "version": 4
  },
  "ab75c24b-2502-43a0-bf7c-e60e662c811e": {
    "rule_name": "Remote Execution via File Shares",
    "sha256": "a4fa795f24e1eecf02164092ec16a99174eddb8733615dc448b876ebd08b8426",
    "type": "eql",
    "version": 2
  },
  "abae61a8-c560-4dbd-acca-1e1438bff36b": {
    "rule_name": "Unusual Windows Process Calling the Metadata Service",
    "sha256": "c8bab792d5a0d3d62e1447a105d4446258611cda4cb8a9e4b694a0d514c93728",
    "type": "machine_learning",
    "version": 3
  },
  "ac412404-57a5-476f-858f-4e8fbb4f48d8": {
    "rule_name": "Potential Persistence via Login Hook",
    "sha256": "441dfd8343418bbfed2e8b8d16a371e1bf8e4d742fae0d6237c8cc4f4754fad8",
    "type": "query",
    "version": 2
  },
  "ac5012b8-8da8-440b-aaaf-aedafdea2dff": {
    "rule_name": "Suspicious WerFault Child Process",
    "sha256": "f9937673d94c8d62bfbabf458c5e1153c72a785fbe91043e3598f248d75f9f98",
    "type": "eql",
    "version": 4
  },
  "ac706eae-d5ec-4b14-b4fd-e8ba8086f0e1": {
    "rule_name": "Unusual AWS Command for a User",
    "sha256": "70a62aa5cade20e81839deb1cef446ae52ca3a21725d7bfc00c7fe0adb539d55",
    "type": "machine_learning",
    "version": 7
  },
  "acbc8bb9-2486-49a8-8779-45fb5f9a93ee": {
    "min_stack_version": "8.0",
    "previous": {
      "7.13.0": {
        "rule_name": "Google Workspace API Access Granted via Domain-Wide Delegation of Authority",
        "sha256": "01a8beca2e8f570d63e7614d558243b1d0b9c42d9e0ce9f439b10016f06eaea3",
        "type": "query",
        "version": 7
      }
    },
    "rule_name": "Google Workspace API Access Granted via Domain-Wide Delegation of Authority",
    "sha256": "3d8eab60bf795ae6756c1c6058a7c1be2eb14e1c1777a7b4bda27e1906206c95",
<<<<<<< HEAD
    "type": "query",
    "version": 6
=======
    "version": 8
>>>>>>> f4c94af9
  },
  "acd611f3-2b93-47b3-a0a3-7723bcc46f6d": {
    "rule_name": "Potential Command and Control via Internet Explorer",
    "sha256": "ecf39233d5f53c119cd57516c3b0ad7c0bc09ff58fd279a47a28d5b61f6c10e1",
    "type": "eql",
    "version": 5
  },
  "ace1e989-a541-44df-93a8-a8b0591b63c0": {
    "rule_name": "Potential SSH Brute Force Detected",
    "sha256": "d29b62554e453edb9dea6a8ac0d579c62aded9e00bd9d832e71760d5738d5c1e",
    "type": "threshold",
    "version": 2
  },
  "acf738b5-b5b2-4acc-bad9-1e18ee234f40": {
    "rule_name": "Suspicious Managed Code Hosting Process",
    "sha256": "471a87bc02e6f7d085e50a6378130101e802abd05fc78def073643851037c95d",
    "type": "eql",
    "version": 4
  },
  "ad0e5e75-dd89-4875-8d0a-dfdc1828b5f3": {
    "rule_name": "Proxy Port Activity to the Internet",
    "sha256": "b6ebab2e583cd3bf78d4951f8718ff88b6bbea6dfd4004c586ce00a703ec0a10",
    "version": 8
  },
  "ad3f2807-2b3e-47d7-b282-f84acbbe14be": {
    "min_stack_version": "8.0",
    "previous": {
      "7.13.0": {
        "rule_name": "Google Workspace Custom Admin Role Created",
        "sha256": "8b04328630ae74389a2b77d23700d2bfd3900c6008bf0aa9654c2432b427b9c9",
        "type": "query",
        "version": 7
      }
    },
    "rule_name": "Google Workspace Custom Admin Role Created",
    "sha256": "72ff218857ba09e7c08970ebc6cdfcba3cd1dd4f0711dbd403b074fee911011c",
<<<<<<< HEAD
    "type": "query",
    "version": 6
=======
    "version": 8
>>>>>>> f4c94af9
  },
  "ad84d445-b1ce-4377-82d9-7c633f28bf9a": {
    "rule_name": "Suspicious Portable Executable Encoded in Powershell Script",
    "sha256": "357d02c45f3021968f8a30e2a4a9c4f8756fc98f2a06c67e1b05cad44efe8ec0",
    "type": "query",
    "version": 4
  },
  "ad88231f-e2ab-491c-8fc6-64746da26cfe": {
    "rule_name": "Kerberos Cached Credentials Dumping",
    "sha256": "ae34300bc6a31dec04ee9e3edfda886d660fef5b4b5b11ac17e87b1c12629a2b",
    "type": "query",
    "version": 4
  },
  "adb961e0-cb74-42a0-af9e-29fc41f88f5f": {
    "rule_name": "Netcat Network Activity",
    "sha256": "fbd9235f346b2954a4f2c978d543d34065e3534b0e17101a79a7fdc249a07656",
    "type": "eql",
    "version": 6
  },
  "afcce5ad-65de-4ed2-8516-5e093d3ac99a": {
    "rule_name": "Local Scheduled Task Creation",
    "sha256": "f0210dc49e358f7039b60f9f0ff7b2339cf65c5cfeda0b549e0dcd4e0071888c",
    "type": "eql",
    "version": 10
  },
  "b0046934-486e-462f-9487-0d4cf9e429c6": {
    "rule_name": "Timestomping using Touch Command",
    "sha256": "46f80cee555f16f5b0d6567797b79aff56bf202703fcc3d718d0b057fc05d2d3",
    "type": "eql",
    "version": 4
  },
  "b00bcd89-000c-4425-b94c-716ef67762f6": {
    "rule_name": "TCC Bypass via Mounted APFS Snapshot Access",
    "sha256": "826bc637cc0f012b3a24a3c6e47b41edc9957eb2d361245eab2562f4d43b6247",
    "type": "query",
    "version": 1
  },
  "b1c14366-f4f8-49a0-bcbb-51d2de8b0bb8": {
    "rule_name": "Potential Persistence via Cron Job",
    "sha256": "0c030fdda99d067a509f80bd3faff91ee4d8414e5074a9ef6cf7bf5fc97fcbed",
    "version": 1
  },
  "b240bfb8-26b7-4e5e-924e-218144a3fa71": {
    "rule_name": "Spike in Network Traffic",
    "sha256": "64955fd74b359a0ab411b632bce3bd9f4520f486fe3a1b7a16e7f4973faf8417",
    "type": "machine_learning",
    "version": 3
  },
  "b25a7df2-120a-4db2-bd3f-3e4b86b24bee": {
    "rule_name": "Remote File Copy via TeamViewer",
    "sha256": "da3c30b2325fde833e7f51119907e7fe036c63d2c519ebc209219678adcaf401",
    "type": "eql",
    "version": 5
  },
  "b2951150-658f-4a60-832f-a00d1e6c6745": {
    "rule_name": "Microsoft 365 Unusual Volume of File Deletion",
    "sha256": "c1217476aff9f395f81ab6d124984ece66187ecdc92c7519c7cddcce25d69bb1",
    "type": "query",
    "version": 2
  },
  "b29ee2be-bf99-446c-ab1a-2dc0183394b8": {
    "rule_name": "Network Connection via Compiled HTML File",
    "sha256": "178f41173d20d636480f9ed3b789bb0815b9f38a327bab209b3a98e29e5ff6ed",
    "type": "eql",
    "version": 9
  },
  "b347b919-665f-4aac-b9e8-68369bf2340c": {
    "rule_name": "Unusual Linux Username",
    "sha256": "e25a73b70b17529d8b55a00fffc8d8519098a3374280fad8d7081623383fa6eb",
    "type": "machine_learning",
    "version": 7
  },
  "b41a13c6-ba45-4bab-a534-df53d0cfed6a": {
    "rule_name": "Suspicious Endpoint Security Parent Process",
    "sha256": "f54b395d6dfa7b126c8bd7c5e445821fe436f4e33c99dd76f6beb89929d6e454",
    "type": "eql",
    "version": 4
  },
  "b4449455-f986-4b5a-82ed-e36b129331f7": {
    "rule_name": "Potential Persistence via Atom Init Script Modification",
    "sha256": "9f2b91695b4312bdd195b4b435baca4915e550c4d1d524e7d2fd81ad7f56f9a1",
    "type": "query",
    "version": 1
  },
  "b45ab1d2-712f-4f01-a751-df3826969807": {
    "rule_name": "AWS STS GetSessionToken Abuse",
    "sha256": "dafc0655d05eda9f4d7aa25bc681f944dfbb3406af1af35b75c17f0361e07c05",
    "type": "query",
    "version": 1
  },
  "b4bb1440-0fcb-4ed1-87e5-b06d58efc5e9": {
    "rule_name": "Attempt to Delete an Okta Policy",
    "sha256": "c2e6159b2299edf22ee885dfe16c66885739f453c602cca8929190fd39417dac",
    "type": "query",
    "version": 6
  },
  "b5877334-677f-4fb9-86d5-a9721274223b": {
    "rule_name": "Clearing Windows Console History",
    "sha256": "7019e4bc7049a79eaaa17917e400a2267ed18d60a47401930de10ac006e4c426",
    "type": "eql",
    "version": 1
  },
  "b5ea4bfe-a1b2-421f-9d47-22a75a6f2921": {
    "rule_name": "Volume Shadow Copy Deleted or Resized via VssAdmin",
    "sha256": "1232ea6310a97df413022bbeba916d1067e8d6a7e9e5910df9f95ac3a1631575",
    "type": "eql",
    "version": 11
  },
  "b64b183e-1a76-422d-9179-7b389513e74d": {
    "rule_name": "Windows Script Interpreter Executing Process via WMI",
    "sha256": "10a7503a00c05ce3603ded3a6a5ca6c6cc3087c78881142356ccfa32882f6e71",
    "type": "eql",
    "version": 2
  },
  "b6dce542-2b75-4ffb-b7d6-38787298ba9d": {
    "rule_name": "Azure Event Hub Authorization Rule Created or Updated",
    "sha256": "90d50261b3b2a019e5fc38ce8a60d012d3ce78cee9a83709883621fc5c108150",
    "type": "query",
    "version": 5
  },
  "b719a170-3bdb-4141-b0e3-13e3cf627bfe": {
    "rule_name": "Attempt to Deactivate an Okta Policy",
    "sha256": "54696851213ea2ef95385bdc4cb58d942bcf0ffa4d5663228c057dd9b5303bee",
    "type": "query",
    "version": 6
  },
  "b8075894-0b62-46e5-977c-31275da34419": {
    "rule_name": "Administrator Privileges Assigned to an Okta Group",
    "sha256": "0ab87cf62524d8d39578a9c8b1af307d665f1a412a64dc559e92432735cacb55",
    "type": "query",
    "version": 6
  },
  "b83a7e96-2eb3-4edf-8346-427b6858d3bd": {
    "rule_name": "Creation or Modification of Domain Backup DPAPI private key",
    "sha256": "f2337e3bf6ede7fe3d56f1b71e0c49055ccbacb5d1e3490fca8e6d0ad3b803a7",
    "type": "eql",
    "version": 6
  },
  "b86afe07-0d98-4738-b15d-8d7465f95ff5": {
    "rule_name": "Network Connection via MsXsl",
    "sha256": "6569c4c09b7707943f2abd68297581a9b96cda43f2749734235e476c970787d4",
    "type": "eql",
    "version": 7
  },
  "b90cdde7-7e0d-4359-8bf0-2c112ce2008a": {
    "rule_name": "UAC Bypass Attempt with IEditionUpgradeManager Elevated COM Interface",
    "sha256": "051717de0f6c9db9ae1ebe6405e072627948848da2868a8c0deb5e624f0cd2e5",
    "type": "eql",
    "version": 4
  },
  "b9554892-5e0e-424b-83a0-5aef95aa43bf": {
    "rule_name": "Group Policy Abuse for Privilege Addition",
    "sha256": "d7cab2144989c107af3b92511c7d537f09bd71feea642b68bf1618580999ca4f",
    "type": "query",
    "version": 2
  },
  "b9666521-4742-49ce-9ddc-b8e84c35acae": {
    "min_stack_version": "7.13.0",
    "rule_name": "Creation of Hidden Files and Directories",
    "sha256": "8e1e234b34a64f445bf854bc5c68bfa88bb2958a08ffcb995ccfe2db81e123e6",
    "type": "eql",
    "version": 7
  },
  "b9960fef-82c6-4816-befa-44745030e917": {
    "rule_name": "SolarWinds Process Disabling Services via Registry",
    "sha256": "fb5ff8beabd1977f3f402a145b5142fb38ebfc46926df7ef1830d696692d8897",
    "type": "eql",
    "version": 4
  },
  "ba342eb2-583c-439f-b04d-1fdd7c1417cc": {
    "rule_name": "Unusual Windows Network Activity",
    "sha256": "e902d7fb397e08212a5197fa5dce5708b07375ee8b7ccc2719b0633e9b8c27e3",
    "type": "machine_learning",
    "version": 7
  },
  "baa5d22c-5e1c-4f33-bfc9-efa73bb53022": {
    "rule_name": "Suspicious Image Load (taskschd.dll) from MS Office",
    "sha256": "4359dc522ac5d74051800cc05272be74bda5c0d5a2a914038c13a13642eb25a6",
    "type": "eql",
    "version": 3
  },
  "bb4fe8d2-7ae2-475c-8b5d-55b449e4264f": {
    "rule_name": "Azure Resource Group Deletion",
    "sha256": "05d3511a18870e475f0a29b788a09df1b90b7dd3d8c30d71c1fd0f102b7a028b",
    "type": "query",
    "version": 5
  },
  "bb9b13b2-1700-48a8-a750-b43b0a72ab69": {
    "rule_name": "AWS EC2 Encryption Disabled",
    "sha256": "adb8ef40d1bdb8dc542122c628457232cfa38a8e3cfa3154dbc75847eed0012f",
    "type": "query",
    "version": 6
  },
  "bba1b212-b85c-41c6-9b28-be0e5cdfc9b1": {
    "rule_name": "OneDrive Malware File Upload",
    "sha256": "e6c68dc60c27ef6e892718a4e3a1071d1d22afb2050b249e94e4ffd94d91185c",
    "type": "query",
    "version": 1
  },
  "bbd1a775-8267-41fa-9232-20e5582596ac": {
    "rule_name": "Microsoft 365 Teams Custom Application Interaction Allowed",
    "sha256": "cf4ab6152eb828c653990718827e21f607f56f75618bd5f39f07e9ce0297f0b6",
    "type": "query",
    "version": 5
  },
  "bc0c6f0d-dab0-47a3-b135-0925f0a333bc": {
    "rule_name": "AWS Root Login Without MFA",
    "sha256": "e1f5cf52a7d175097f8214d1df8ae5c8b9210b46830621e04baedc8df3670668",
    "type": "query",
    "version": 5
  },
  "bc0f2d83-32b8-4ae2-b0e6-6a45772e9331": {
    "rule_name": "GCP Storage Bucket Deletion",
    "sha256": "5346621003185f9e9f4f4bf9caf8ec32cd996948cd76122ccbfeb4fe19e92908",
    "type": "query",
    "version": 6
  },
  "bc1eeacf-2972-434f-b782-3a532b100d67": {
    "rule_name": "Attempt to Install Root Certificate",
    "sha256": "ecbccde9d45ab87e4c3959dc93eb79ec19b29919d3e172c6a30c702e1b5b59bd",
    "type": "query",
    "version": 1
  },
  "bc48bba7-4a23-4232-b551-eca3ca1e3f20": {
    "rule_name": "Azure Conditional Access Policy Modified",
    "sha256": "a00630117e151eb94950ab0413bee80f0492d7520ffb5cf7f4444e9206eb6752",
    "type": "query",
    "version": 5
  },
  "bca7d28e-4a48-47b1-adb7-5074310e9a61": {
    "rule_name": "GCP Service Account Disabled",
    "sha256": "660c3b64b35ea795bb74c9eb7b6b3b83154cd7b2eafd8eacd053cb30c89785e1",
    "type": "query",
    "version": 5
  },
  "bd2c86a0-8b61-4457-ab38-96943984e889": {
    "rule_name": "PowerShell Keylogging Script",
    "sha256": "199201b60e09a340510fcf44f7d7e6a585f9994694d4aa9733417311eef15edd",
    "type": "query",
    "version": 3
  },
  "bd7eefee-f671-494e-98df-f01daf9e5f17": {
    "rule_name": "Suspicious Print Spooler Point and Print DLL",
    "sha256": "d32226f39b805f0d3b878197ce1e5edefacb3256c64e3e9202c9471e13b4e3c9",
    "type": "eql",
    "version": 3
  },
  "bdcf646b-08d4-492c-870a-6c04e3700034": {
    "rule_name": "Potential Privileged Escalation via SamAccountName Spoofing",
    "sha256": "1ab2d4264e5364a263cf0fa8de1fa0560dd6e7bc17b7da303eb226263f58c3b7",
    "type": "eql",
    "version": 1
  },
  "be8afaed-4bcd-4e0a-b5f9-5562003dde81": {
    "rule_name": "Searching for Saved Credentials via VaultCmd",
    "sha256": "992fc3eb2005070d0a2eb094b89e093b57426cbe863e2c35c946265fb8f0d23c",
    "type": "eql",
    "version": 2
  },
  "bf1073bf-ce26-4607-b405-ba1ed8e9e204": {
    "rule_name": "AWS RDS Snapshot Restored",
    "sha256": "4f5ffad0a0704fa36742992383f0ddc019d7cccaca8810bb8ff864f791f3699d",
    "type": "query",
    "version": 3
  },
  "bfeaf89b-a2a7-48a3-817f-e41829dc61ee": {
    "rule_name": "Suspicious DLL Loaded for Persistence or Privilege Escalation",
    "sha256": "2e2cc6d275afd2b0ad2082fc64d16ff251c7b91b0ad5370583bc7fb460166ee5",
    "type": "eql",
    "version": 2
  },
  "c02c8b9f-5e1d-463c-a1b0-04edcdfe1a3d": {
    "rule_name": "Potential Privacy Control Bypass via Localhost Secure Copy",
    "sha256": "56997e25c16d915db541338be6e5a8c2fb86ea53e874dabdb5648b8dac17026b",
    "type": "eql",
    "version": 1
  },
  "c0429aa8-9974-42da-bfb6-53a0a515a145": {
    "rule_name": "Creation or Modification of a new GPO Scheduled Task or Service",
    "sha256": "b252b1b0ae3130cc2aa2af9cd752d49af6d14fd275f6252fa6171a2c9a3ae506",
    "type": "eql",
    "version": 6
  },
  "c0be5f31-e180-48ed-aa08-96b36899d48f": {
    "rule_name": "Credential Manipulation - Detected - Elastic Endgame",
    "sha256": "b8e01edc11020238557b88b3db52fb1b046d6704ecec3c71606e6d560684c076",
    "type": "query",
    "version": 7
  },
  "c1812764-0788-470f-8e74-eb4a14d47573": {
    "rule_name": "AWS EC2 Full Network Packet Capture Detected",
    "sha256": "7ffda053c321a862e713b7900ef19daf1eb500387ba3bd6789b36e3e9f99f3ab",
    "type": "query",
    "version": 2
  },
  "c25e9c87-95e1-4368-bfab-9fd34cf867ec": {
    "rule_name": "Microsoft IIS Connection Strings Decryption",
    "sha256": "e0426acc19d28951632e6d51dc170face86a592f82ae4eb55ee3144a9848b31c",
    "type": "eql",
    "version": 4
  },
  "c28c4d8c-f014-40ef-88b6-79a1d67cd499": {
    "rule_name": "Unusual Linux Network Connection Discovery",
    "sha256": "711dd36c9d0eca5be33613044ab9de38bdc703b51e619c57abd6125385dc7bb0",
    "type": "machine_learning",
    "version": 2
  },
  "c292fa52-4115-408a-b897-e14f684b3cb7": {
    "rule_name": "Persistence via Folder Action Script",
    "sha256": "ab6c806117ab8f06a992321c114ddfe378ad6f83439ab3b977a52868201c48aa",
    "type": "eql",
    "version": 4
  },
  "c2d90150-0133-451c-a783-533e736c12d7": {
    "rule_name": "Mshta Making Network Connections",
    "sha256": "b4909209146737396e9b58b34966b2b3891fbe958caeeb010d6c23ebf2cf207a",
    "type": "eql",
    "version": 5
  },
  "c3167e1b-f73c-41be-b60b-87f4df707fe3": {
    "rule_name": "Permission Theft - Detected - Elastic Endgame",
    "sha256": "20cc6568ccfe584a934546ca41589195cc38d5c9c159424b793f04f55910382e",
    "type": "query",
    "version": 7
  },
  "c3b915e0-22f3-4bf7-991d-b643513c722f": {
    "rule_name": "Persistence via BITS Job Notify Cmdline",
    "sha256": "15021e6cafece04e5c66ecb8390c4a899e2cd9d5728ff2a165a0ff303dc24d4e",
    "type": "eql",
    "version": 1
  },
  "c3f5e1d8-910e-43b4-8d44-d748e498ca86": {
    "rule_name": "Potential JAVA/JNDI Exploitation Attempt",
    "sha256": "693df7d5173a8307da3c937d1bbb6e29f69db99529a960ce4fe9bcae2c331c5b",
    "type": "eql",
    "version": 1
  },
  "c4210e1c-64f2-4f48-b67e-b5a8ffe3aa14": {
    "rule_name": "Mounting Hidden or WebDav Remote Shares",
    "sha256": "fd98829f6683e70e5a3d3fe8ed5fe7ea2a35a9eb323b012ee895ea1e3b563c46",
    "type": "eql",
    "version": 3
  },
  "c4818812-d44f-47be-aaef-4cfb2f9cc799": {
    "rule_name": "Suspicious Print Spooler File Deletion",
    "sha256": "d3e940a5c8517168cdd443783e02286039c72a78c5c9f24dad0eb7be0b1fffb3",
    "type": "eql",
    "version": 1
  },
  "c57f8579-e2a5-4804-847f-f2732edc5156": {
    "rule_name": "Potential Remote Desktop Shadowing Activity",
    "sha256": "7a378b1a7fa710354f67ee1b8b60ce93653a48edd7466d796f3e9d64d03aed7b",
    "type": "eql",
    "version": 1
  },
  "c58c3081-2e1d-4497-8491-e73a45d1a6d6": {
    "rule_name": "GCP Virtual Private Cloud Network Deletion",
    "sha256": "88bf63fa5666b708286c1c057c13d9395886468103724aaf6336f5715d4fdc31",
    "type": "query",
    "version": 5
  },
  "c5c9f591-d111-4cf8-baec-c26a39bc31ef": {
    "rule_name": "Potential Credential Access via Renamed COM+ Services DLL",
    "sha256": "90f5901627a5d6c6563a83d379a323230fbdff1ea541807afe7fea4660970e01",
    "type": "eql",
    "version": 2
  },
  "c5ce48a6-7f57-4ee8-9313-3d0024caee10": {
    "rule_name": "Installation of Custom Shim Databases",
    "sha256": "81788cf9d61ad308d13bca2f9882ffce48353414414d4bd05235253088b8407b",
    "type": "eql",
    "version": 3
  },
  "c5dc3223-13a2-44a2-946c-e9dc0aa0449c": {
    "rule_name": "Microsoft Build Engine Started by an Office Application",
    "sha256": "1998ec75b5eb81ab21dc332a0101d5fb3564ec7fd4023c45d8bc0707c1a9b36b",
    "type": "eql",
    "version": 9
  },
  "c5f81243-56e0-47f9-b5bb-55a5ed89ba57": {
    "min_stack_version": "7.14.0",
    "rule_name": "CyberArk Privileged Access Security Recommended Monitor",
    "sha256": "0c5ec551b85d7e7e8775c4c1508a831c6019881d679e137e6f0531968d3ab03c",
    "type": "query",
    "version": 1
  },
  "c6453e73-90eb-4fe7-a98c-cde7bbfc504a": {
    "rule_name": "Remote File Download via MpCmdRun",
    "sha256": "0677ca2d233fcadf37a6e15f291d8266722f3b18c926aa5b76f3b1b71f57bde0",
    "type": "eql",
    "version": 5
  },
  "c6474c34-4953-447a-903e-9fcb7b6661aa": {
    "rule_name": "IRC (Internet Relay Chat) Protocol Activity to the Internet",
    "sha256": "dba60ab7ccce534b20532548b6aff6b799d54bacbacf3328fd250e65420a998c",
    "version": 8
  },
  "c749e367-a069-4a73-b1f2-43a3798153ad": {
    "rule_name": "Attempt to Delete an Okta Network Zone",
    "sha256": "324244d3a1a21367876830445120fc9ce2a3693ac832ce11442f9c71ba26cf1b",
    "type": "query",
    "version": 4
  },
  "c74fd275-ab2c-4d49-8890-e2943fa65c09": {
    "rule_name": "Attempt to Modify an Okta Application",
    "sha256": "897b7cf567d45aebb4daaaba655d2627aac02b5c883882dad6f9cd26c1243975",
    "type": "query",
    "version": 4
  },
  "c7894234-7814-44c2-92a9-f7d851ea246a": {
    "rule_name": "Unusual Network Connection via DllHost",
    "sha256": "3e28a8bb55979694d9772245c4b8a44aeb04b4b6ea95f171ba58752e77a128c8",
    "type": "eql",
    "version": 1
  },
  "c7ce36c0-32ff-4f9a-bfc2-dcb242bf99f9": {
    "rule_name": "Unusual File Modification by dns.exe",
    "sha256": "28d8ceeeae367d91ddfcc5654ea7a2a4f188e3914886461d1379da1a9e2a4e48",
    "type": "eql",
    "version": 5
  },
  "c7db5533-ca2a-41f6-a8b0-ee98abe0f573": {
    "rule_name": "Spike in Network Traffic To a Country",
    "sha256": "2e908b7e338192c06491e1fe991b6eae62a1d164a4bc80084ea828f31430f38f",
    "type": "machine_learning",
    "version": 2
  },
  "c81cefcb-82b9-4408-a533-3c3df549e62d": {
    "rule_name": "Persistence via Docker Shortcut Modification",
    "sha256": "8b02aafa4506d9cb5eda8c8243ed102f6b9e882c5a109e5c1f26b086ffbb0afe",
    "type": "query",
    "version": 2
  },
  "c82b2bd8-d701-420c-ba43-f11a155b681a": {
    "rule_name": "SMB (Windows File Sharing) Activity to the Internet",
    "sha256": "cccbd868c1f9fa563d8d731c88ed3e783e085b8c53412177f113a9eaa94118ac",
    "type": "query",
    "version": 11
  },
  "c82c7d8f-fb9e-4874-a4bd-fd9e3f9becf1": {
    "rule_name": "Direct Outbound SMB Connection",
    "sha256": "211e2a7134d501f32017fb32b025c99a139a2eeabb60830d0df4ca74a56b43c8",
    "type": "eql",
    "version": 7
  },
  "c85eb82c-d2c8-485c-a36f-534f914b7663": {
    "rule_name": "Virtual Machine Fingerprinting via Grep",
    "sha256": "bf300101c83a76a56196a6d061a1495f30d48c3bab5d7eccc5a121967d04c754",
    "type": "eql",
    "version": 1
  },
  "c87fca17-b3a9-4e83-b545-f30746c53920": {
    "rule_name": "Nmap Process Activity",
    "sha256": "85b00c642776304ce2f5d7c1374ad4f666c1669ace49cc43ede47f075674581d",
    "version": 7
  },
  "c88d4bd0-5649-4c52-87ea-9be59dbfbcf2": {
    "rule_name": "Parent Process PID Spoofing",
    "sha256": "1fef8434702bfb1e375a190414def78e6ee6a6523b0ab47eab82953922195230",
    "type": "eql",
    "version": 1
  },
  "c8b150f0-0164-475b-a75e-74b47800a9ff": {
    "rule_name": "Suspicious Startup Shell Folder Modification",
    "sha256": "df47026f246008b97ac1129190ed1ad88a0f5ee9e13f9740f947380078db82a8",
    "type": "eql",
    "version": 4
  },
  "c8cccb06-faf2-4cd5-886e-2c9636cfcb87": {
    "rule_name": "Disabling Windows Defender Security Settings via PowerShell",
    "sha256": "611d2771b89ee0ba4bddee2fe900cec60a79a0b9a76e4428365fb04bfbec58f3",
    "type": "eql",
    "version": 2
  },
  "c9e38e64-3f4c-4bf3-ad48-0e61a60ea1fa": {
    "rule_name": "Credential Manipulation - Prevented - Elastic Endgame",
    "sha256": "0a3aa3ec4774795554e8be4d9db16b5aa97c1afe8673071bc15ecad2042067df",
    "type": "query",
    "version": 7
  },
  "ca79768e-40e1-4e45-a097-0e5fbc876ac2": {
    "rule_name": "Microsoft 365 Exchange Malware Filter Rule Modification",
    "sha256": "648947b1b1ff3cf148413b8bd0b3b53bf36c5505da5988a23ec993fa3083b313",
    "type": "query",
    "version": 5
  },
  "cab4f01c-793f-4a54-a03e-e5d85b96d7af": {
    "rule_name": "Auditd Login from Forbidden Location",
    "sha256": "85a1d29a1ac4a700594437c856775141ae1b4cc58a4c41def22e0a8762c7a8ed",
    "type": "query",
    "version": 1
  },
  "cad4500a-abd7-4ef3-b5d3-95524de7cfe1": {
    "min_stack_version": "8.0",
    "previous": {
      "7.13.0": {
        "rule_name": "Google Workspace MFA Enforcement Disabled",
        "sha256": "f8496e8188b47da802b79dba6b01c3f9f4e4d7fe9c0adf98503ec33e0a2f6747",
        "type": "query",
        "version": 8
      }
    },
    "rule_name": "Google Workspace MFA Enforcement Disabled",
    "sha256": "de718fed93c2314061daddd300ddb5e01064210ddc42d687fcdd988aa2595d5a",
<<<<<<< HEAD
    "type": "query",
    "version": 7
=======
    "version": 9
>>>>>>> f4c94af9
  },
  "cb71aa62-55c8-42f0-b0dd-afb0bb0b1f51": {
    "rule_name": "Suspicious Calendar File Modification",
    "sha256": "ea21157960f47745d507cee8da54a4fcc8f75c41b225f6ee08d8462e6879a7c7",
    "type": "query",
    "version": 1
  },
  "cc16f774-59f9-462d-8b98-d27ccd4519ec": {
    "rule_name": "Process Discovery via Tasklist",
    "sha256": "8612fc7b7e41ef8548eb18803ce4a0ca6e178952add06c716bfbf190fa1788f3",
    "version": 6
  },
  "cc2fd2d0-ba3a-4939-b87f-2901764ed036": {
    "rule_name": "Attempt to Enable the Root Account",
    "sha256": "25a2832a5de142a55071b950816a7c18bc95e803ac391db31c6caa1ed11689da",
    "type": "query",
    "version": 1
  },
  "cc89312d-6f47-48e4-a87c-4977bd4633c3": {
    "rule_name": "GCP Pub/Sub Subscription Deletion",
    "sha256": "88d5829dab8d3f0f92799ccdd422cd9f521302270dd2c81d5ddb41b60b1550d9",
    "type": "query",
    "version": 6
  },
  "cc92c835-da92-45c9-9f29-b4992ad621a0": {
    "rule_name": "Attempt to Deactivate an Okta Policy Rule",
    "sha256": "dc85297baf482232f011b9ce98f169f3b7be8b1422de1cceb9f7af2b50560327",
    "type": "query",
    "version": 6
  },
  "ccc55af4-9882-4c67-87b4-449a7ae8079c": {
    "rule_name": "Potential Process Herpaderping Attempt",
    "sha256": "2b1dac1ccc6843acfa825aa0f250925056ed80d273deef8c7fd10f656fd48f35",
    "type": "eql",
    "version": 2
  },
  "cd16fb10-0261-46e8-9932-a0336278cdbe": {
    "rule_name": "Modification or Removal of an Okta Application Sign-On Policy",
    "sha256": "3f66423329bee6d660afe1e7d5e5d4cfd7203312e3babd6015ca1fee60af2659",
    "type": "query",
    "version": 6
  },
  "cd4d5754-07e1-41d4-b9a5-ef4ea6a0a126": {
    "rule_name": "Socat Process Activity",
    "sha256": "572416fa9eb3b37a9360cbd474d0dccd7844685ad36b022f4a42d3a4525cac25",
    "version": 7
  },
  "cd66a419-9b3f-4f57-8ff8-ac4cd2d5f530": {
    "rule_name": "Anomalous Linux Compiler Activity",
    "sha256": "72774e826f2421c6fb071aca38cde16199ac2227c454f40e278aa68331bfb9ff",
    "type": "machine_learning",
    "version": 3
  },
  "cd66a5af-e34b-4bb0-8931-57d0a043f2ef": {
    "rule_name": "Kernel Module Removal",
    "sha256": "ada4b7f1536b5940bf11ef7267b8ccefd251c58d01db796b01ab135fc4d18a32",
    "type": "query",
    "version": 7
  },
  "cd89602e-9db0-48e3-9391-ae3bf241acd8": {
    "rule_name": "Attempt to Deactivate MFA for an Okta User Account",
    "sha256": "a3f866bf18352bd51f590bd78b5ea55a23c8bc7788e93a4b0c6e4a1f1d222873",
    "type": "query",
    "version": 6
  },
  "ce64d965-6cb0-466d-b74f-8d2c76f47f05": {
    "rule_name": "New ActiveSyncAllowedDeviceID Added via PowerShell",
    "sha256": "c3ab50eea009a6df031ff727cb6f5ab3e6699ab059766dd11702e0e67ae8522a",
    "type": "eql",
    "version": 6
  },
  "cf53f532-9cc9-445a-9ae7-fced307ec53c": {
    "rule_name": "Cobalt Strike Command and Control Beacon",
    "sha256": "251ce0bab9c64891a65817cbbe623561d5a89f168d844da108c03562d4e2266e",
    "type": "query",
    "version": 6
  },
  "cf549724-c577-4fd6-8f9b-d1b8ec519ec0": {
    "min_stack_version": "8.0",
    "previous": {
      "7.13.0": {
        "rule_name": "Domain Added to Google Workspace Trusted Domains",
        "sha256": "5cbeb7ba36d4bca274e78516b67aa418552a39af7ff07d0605a306cacb27a1ef",
        "type": "query",
        "version": 7
      }
    },
    "rule_name": "Domain Added to Google Workspace Trusted Domains",
    "sha256": "734ba85eb72a8c8167a1247c75d48bbd9abb0a9954f8a357a20017258da978de",
<<<<<<< HEAD
    "type": "query",
    "version": 6
=======
    "version": 8
>>>>>>> f4c94af9
  },
  "cff92c41-2225-4763-b4ce-6f71e5bda5e6": {
    "rule_name": "Execution from Unusual Directory - Command Line",
    "sha256": "a361597bb52abf436cbf188b582ac1d3f77be85d7fe6c10a6e00c6acbc6938cc",
    "type": "eql",
    "version": 4
  },
  "d0e159cf-73e9-40d1-a9ed-077e3158a855": {
    "rule_name": "Registry Persistence via AppInit DLL",
    "sha256": "8e0d01f097a813b149534720764b6fdbd833f36728870e242c7c1292ba2dc249",
    "type": "eql",
    "version": 3
  },
  "d117cbb4-7d56-41b4-b999-bdf8c25648a0": {
    "rule_name": "Symbolic Link to Shadow Copy Created",
    "sha256": "bf42a9a4a18efc72f87194d38872a565e6a5bf75e6baeef8789293f6854950f0",
    "type": "eql",
    "version": 2
  },
  "d2053495-8fe7-4168-b3df-dad844046be3": {
    "rule_name": "PPTP (Point to Point Tunneling Protocol) Activity",
    "sha256": "07e21a98e0a2f05e6d9191ef82577f66f1c1ed1a2f93cd54771faa83ee6ceda6",
    "version": 7
  },
  "d22a85c6-d2ad-4cc4-bf7b-54787473669a": {
    "rule_name": "Potential Microsoft Office Sandbox Evasion",
    "sha256": "8021ff270be998297c5c97ba9fc27fd8a1b77952434ed4dd2bff1fabca2860b8",
    "type": "query",
    "version": 1
  },
  "d31f183a-e5b1-451b-8534-ba62bca0b404": {
    "rule_name": "Disabling User Account Control via Registry Modification",
    "sha256": "ee9768020aceeec742747d02c10584b87657ba6490ddcff4553dd8fc8a23a58e",
    "type": "eql",
    "version": 3
  },
  "d331bbe2-6db4-4941-80a5-8270db72eb61": {
    "rule_name": "Clearing Windows Event Logs",
    "sha256": "ecbbc7859552c8437157063f812772cb9577843591fc62608079300e3210e66a",
    "type": "eql",
    "version": 11
  },
  "d461fac0-43e8-49e2-85ea-3a58fe120b4f": {
    "rule_name": "Shell Execution via Apple Scripting",
    "sha256": "81d944d6e43616c8ce9d52f1959afb89444b9972b4c8269b28c8d7c74485e4b8",
    "type": "eql",
    "version": 3
  },
  "d48e1c13-4aca-4d1f-a7b1-a9161c0ad86f": {
    "rule_name": "Attempt to Delete an Okta Application",
    "sha256": "015b43d6b11252e9e5bc11ccaa1d78aa3587aa342e429b51f668a160ef3402df",
    "type": "query",
    "version": 4
  },
  "d49cc73f-7a16-4def-89ce-9fc7127d7820": {
    "rule_name": "Web Application Suspicious Activity: sqlmap User Agent",
    "sha256": "4b9eead51bdd9860f02d47c1a20fc4892ba90960f2151ebe61c89e07ed3f4263",
    "type": "query",
    "version": 7
  },
  "d4af3a06-1e0a-48ec-b96a-faf2309fae46": {
    "rule_name": "Unusual Linux System Information Discovery Activity",
    "sha256": "e6bfd938d1323fddf3554c4c9a5a57d6490c2b23ec7d42a12455a5cd6ab96d14",
    "type": "machine_learning",
    "version": 2
  },
  "d4b73fa0-9d43-465e-b8bf-50230da6718b": {
    "min_stack_version": "7.14.0",
    "rule_name": "Unusual Source IP for a User to Logon from",
    "sha256": "eaec6ceda71a7d7f2ef470443ab29248249a5782241bd0d422c6c5201dff280f",
    "type": "machine_learning",
    "version": 1
  },
  "d563aaba-2e72-462b-8658-3e5ea22db3a6": {
    "rule_name": "Privilege Escalation via Windir Environment Variable",
    "sha256": "df727534686ff5d08f97b53cebae31cc82f831264c16022e81a2aeab10cbd8f9",
    "type": "eql",
    "version": 4
  },
  "d5d86bf5-cf0c-4c06-b688-53fdc072fdfd": {
    "rule_name": "Attempt to Delete an Okta Policy Rule",
    "sha256": "36945a6918d4b8f1672682279ce8123b9ebbf06b04d6193f67d7f70ee25c2a17",
    "type": "query",
    "version": 4
  },
  "d61cbcf8-1bc1-4cff-85ba-e7b21c5beedc": {
    "rule_name": "Service Command Lateral Movement",
    "sha256": "14fe2ba1367484a6ee97e359ba9b8c5c66987e02d2865d8537b9ae9b1ef6d2ab",
    "type": "eql",
    "version": 3
  },
  "d624f0ae-3dd1-4856-9aad-ccfe4d4bfa17": {
    "rule_name": "AWS CloudWatch Log Stream Deletion",
    "sha256": "2f43c3628e1f8540a1c844cef4b679344bf077381ccc1f8acdea765c8f3c63a7",
    "type": "query",
    "version": 7
  },
  "d62b64a8-a7c9-43e5-aee3-15a725a794e7": {
    "rule_name": "GCP Pub/Sub Subscription Creation",
    "sha256": "ff495b8181b94c67024c06bd2b1b9b4e52e571de47f5946026c188d07772e0a9",
    "type": "query",
    "version": 6
  },
  "d6450d4e-81c6-46a3-bd94-079886318ed5": {
    "rule_name": "Strace Process Activity",
    "sha256": "394e164b962405824e20fa9efd81e7a2a8b9017ec483bc0d0dec04f4bb9684d1",
    "type": "query",
    "version": 7
  },
  "d68eb1b5-5f1c-4b6d-9e63-5b6b145cd4aa": {
    "rule_name": "Microsoft 365 Exchange Anti-Phish Policy Deletion",
    "sha256": "99f23f66b2d5168fc92a02d94e79cfe27e1e7e3b869a4fbe1c8bc605c158fcd0",
    "type": "query",
    "version": 5
  },
  "d703a5af-d5b0-43bd-8ddb-7a5d500b7da5": {
    "rule_name": "Modification of WDigest Security Provider",
    "sha256": "cf76266315915f3366228a95730f540c6069fac0024bee0055de9054f16c5c1c",
    "type": "eql",
    "version": 2
  },
  "d72e33fc-6e91-42ff-ac8b-e573268c5a87": {
    "rule_name": "Command Execution via SolarWinds Process",
    "sha256": "fd80e63af37f8a2a7921dc49a3a6d8c2835e23bc3c4595ae3febaf378127ca72",
    "type": "eql",
    "version": 3
  },
  "d743ff2a-203e-4a46-a3e3-40512cfe8fbb": {
    "rule_name": "Microsoft 365 Exchange Malware Filter Policy Deletion",
    "sha256": "e1c1c4384395fe59e788f530caefc25c56cbb6b0af0d06d448c7095b47643b7d",
    "type": "query",
    "version": 5
  },
  "d75991f2-b989-419d-b797-ac1e54ec2d61": {
    "rule_name": "SystemKey Access via Command Line",
    "sha256": "a18ebe990afbe127f7ea57580737c9d7db9d0e80b10c21bdb54457f92be02107",
    "type": "query",
    "version": 1
  },
  "d76b02ef-fc95-4001-9297-01cb7412232f": {
    "rule_name": "Interactive Terminal Spawned via Python",
    "sha256": "1b8e9ea27c151d2de3fd5c94f0ff8de14098ccc0348a81ac3a39dc28f0dd118f",
    "type": "query",
    "version": 6
  },
  "d79c4b2a-6134-4edd-86e6-564a92a933f9": {
    "rule_name": "Azure Blob Permissions Modification",
    "sha256": "0a8db0c43b681d84156a42b60ab5ecd8fe9caf71f2bc01c51a9c768bf9d901e6",
    "type": "query",
    "version": 1
  },
  "d7d5c059-c19a-4a96-8ae3-41496ef3bcf9": {
    "min_stack_version": "7.14.0",
    "rule_name": "Spike in Logon Events",
    "sha256": "f597878752cb6e91544579901584b4938249c29026da834e202622b3194aac5b",
    "type": "machine_learning",
    "version": 1
  },
  "d7e62693-aab9-4f66-a21a-3d79ecdd603d": {
    "rule_name": "SMTP on Port 26/TCP",
    "sha256": "7e8d3c2560ac6a468f7701f9ee237e39bc51231edf8d5b94ab0055d60286730b",
    "type": "query",
    "version": 8
  },
  "d8fc1cca-93ed-43c1-bbb6-c0dd3eff2958": {
    "rule_name": "AWS IAM Deactivation of MFA Device",
    "sha256": "a96204e734aad61228f51845056ce0f072c2740658b3d7b8af4eff8706a9ba9d",
    "type": "query",
    "version": 5
  },
  "d99a037b-c8e2-47a5-97b9-170d076827c4": {
    "rule_name": "Volume Shadow Copy Deletion via PowerShell",
    "sha256": "c564a84bd80412505c6c368bbaa4901157515871a4dca9ef8642fad1cdbdf2e1",
    "type": "eql",
    "version": 2
  },
  "dafa3235-76dc-40e2-9f71-1773b96d24cf": {
    "rule_name": "Multi-Factor Authentication Disabled for an Azure User",
    "sha256": "11c865273e884bc2fc14a65de9455d9d999fec216a350a79742055ea2689a328",
    "type": "query",
    "version": 5
  },
  "db8c33a8-03cd-4988-9e2c-d0a4863adb13": {
    "rule_name": "Credential Dumping - Prevented - Elastic Endgame",
    "sha256": "2d8957ba5a8d444bcd904025089be6e4eb710b93e029b4242316d5e95274facb",
    "type": "query",
    "version": 7
  },
  "dc672cb7-d5df-4d1f-a6d7-0841b1caafb9": {
    "rule_name": "Threat Intel Filebeat Module (v7.x) Indicator Match",
    "sha256": "a6db1fdda6906b8d352b2d9c369c0b2e4271c911d0919320c8dd20f053d0e095",
    "version": 4
  },
  "dc9c1f74-dac3-48e3-b47f-eb79db358f57": {
    "rule_name": "Volume Shadow Copy Deletion via WMIC",
    "sha256": "c7114e3a146e9a6f433e98cf3f746fd92dc8fec7c778c85f81593faa766a1295",
    "type": "eql",
    "version": 10
  },
  "dca28dee-c999-400f-b640-50a081cc0fd1": {
    "rule_name": "Unusual Country For an AWS Command",
    "sha256": "f63e24c5a39e77b1e2b0464b83698f95e46229dfcaee35404a06ca3d23e91ce6",
    "type": "machine_learning",
    "version": 8
  },
  "ddab1f5f-7089-44f5-9fda-de5b11322e77": {
    "rule_name": "NullSessionPipe Registry Modification",
    "sha256": "efa60094cebe3428f728d0c83e1c5a563182fe632fc708289651cae652351029",
    "type": "eql",
    "version": 2
  },
  "de9bd7e0-49e9-4e92-a64d-53ade2e66af1": {
    "rule_name": "Unusual Child Process from a System Virtual Process",
    "sha256": "25b0e6100151bd4ff5c5484ce7221fc4dda10c7d24dfd447a7f604fe70ae74d2",
    "type": "eql",
    "version": 4
  },
  "debff20a-46bc-4a4d-bae5-5cdd14222795": {
    "rule_name": "Base16 or Base32 Encoding/Decoding Activity",
    "sha256": "2dfa50e7bce0eb5396a016deae281f948ed101975bee4806e8d388199a8b4012",
    "type": "query",
    "version": 7
  },
  "df197323-72a8-46a9-a08e-3f5b04a4a97a": {
    "rule_name": "Unusual Windows User Calling the Metadata Service",
    "sha256": "40ac13cc950b6d31bbf8793ae0941af4edbaf36dc40070df6f4173775298c968",
    "type": "machine_learning",
    "version": 3
  },
  "df26fd74-1baa-4479-b42e-48da84642330": {
    "rule_name": "Azure Automation Account Created",
    "sha256": "5edf3bc8df71a855a4dab07c6f921c2a459827567c3c4149ec1f3aefda5453ee",
    "type": "query",
    "version": 5
  },
  "df959768-b0c9-4d45-988c-5606a2be8e5a": {
    "rule_name": "Unusual Process Execution - Temp",
    "sha256": "8d4ae843cb9c1a4ab4c415b00ed10ca09a6ff0c4911446cf5d667f379e7e2ea3",
    "type": "query",
    "version": 7
  },
  "e02bd3ea-72c6-4181-ac2b-0f83d17ad969": {
    "rule_name": "Azure Firewall Policy Deletion",
    "sha256": "a1d4f0fa9407969fc217c89005688467e15ce80b501d09f91d9eebda0756b9da",
    "type": "query",
    "version": 6
  },
  "e052c845-48d0-4f46-8a13-7d0aba05df82": {
    "rule_name": "KRBTGT Delegation Backdoor",
    "sha256": "e49f5cada4a25f4e15cc4ab4eec1aa0f7bb9dadacfd9c37059fe0a39bdd8cf2e",
    "type": "query",
    "version": 1
  },
  "e08ccd49-0380-4b2b-8d71-8000377d6e49": {
    "rule_name": "Attempts to Brute Force an Okta User Account",
    "sha256": "0e7206d6334ee10726bbbf513659b98a614a9b5ab2e916603e598d530ff31e70",
    "type": "threshold",
    "version": 5
  },
  "e0dacebe-4311-4d50-9387-b17e89c2e7fd": {
    "min_stack_version": "7.16.0",
    "previous": {
      "7.13.0": {
        "rule_name": "Whitespace Padding in Process Command Line",
        "sha256": "de0b525b55b31026d29a5a835b5e420d95ceaa8d6c6f7e377c3b2cdae2064fdf",
        "type": "eql",
        "version": 5
      }
    },
    "rule_name": "Whitespace Padding in Process Command Line",
    "sha256": "f182f841954adaa9009a1b62d0b98506f864adc4d7ab93e8467f26ada0f518d0",
<<<<<<< HEAD
    "type": "eql",
    "version": 4
=======
    "version": 6
>>>>>>> f4c94af9
  },
  "e0f36de1-0342-453d-95a9-a068b257b053": {
    "rule_name": "Azure Event Hub Deletion",
    "sha256": "0f7dfa6f861c221ea106353380859eee6f1a047f463f39fbacf7de07af246e71",
    "type": "query",
    "version": 6
  },
  "e12c0318-99b1-44f2-830c-3a38a43207ca": {
    "rule_name": "AWS Route Table Created",
    "sha256": "c2d3c4f677cfdfa69ef9ba32f1d771d62809253c641ffea2d75fa7b2e85f559d",
    "type": "query",
    "version": 2
  },
  "e14c5fd7-fdd7-49c2-9e5b-ec49d817bc8d": {
    "rule_name": "AWS RDS Cluster Creation",
    "sha256": "d234e6465e48075455eee2f94a978eeead53a68f150231dc941a6ca4d1db897c",
    "type": "query",
    "version": 7
  },
  "e19e64ee-130e-4c07-961f-8a339f0b8362": {
    "rule_name": "Connection to External Network via Telnet",
    "sha256": "a45edaf4d918bf73f99e232fcd351f941cfa4f924fd8e1178dc914370f3c706a",
    "type": "eql",
    "version": 6
  },
  "e26aed74-c816-40d3-a810-48d6fbd8b2fd": {
    "min_stack_version": "7.14.0",
    "rule_name": "Spike in Logon Events from a Source IP",
    "sha256": "604e329a73f5f711f4d8aeb944976f58a8d5a993388062231c925fe211be1b91",
    "type": "machine_learning",
    "version": 2
  },
  "e26f042e-c590-4e82-8e05-41e81bd822ad": {
    "rule_name": "Suspicious .NET Reflection via PowerShell",
    "sha256": "cac862ac2f6933ac4a3b016aed2ec100b670ab49ab3d148e57a4f2af8f4b10bd",
    "type": "query",
    "version": 2
  },
  "e2a67480-3b79-403d-96e3-fdd2992c50ef": {
    "rule_name": "AWS Management Console Root Login",
    "sha256": "94dcf7938345325b7cca64d3a410cffbb9e2503ddb509afb63a9721087a0b906",
    "type": "query",
    "version": 5
  },
  "e2f9fdf5-8076-45ad-9427-41e0e03dc9c2": {
    "rule_name": "Suspicious Process Execution via Renamed PsExec Executable",
    "sha256": "866137e7aaff75679d9cb9daec327239af72cebed02ddf3e877a76afd1116ecf",
    "type": "eql",
    "version": 4
  },
  "e2fb5b18-e33c-4270-851e-c3d675c9afcd": {
    "rule_name": "GCP IAM Role Deletion",
    "sha256": "5031da57a37dd009a981fac97fab322c1464d65b3f518b11934a4deb79d9730c",
    "type": "query",
    "version": 6
  },
  "e3343ab9-4245-4715-b344-e11c56b0a47f": {
    "rule_name": "Process Activity via Compiled HTML File",
    "sha256": "b4768d0f8f0ed9689db41b8f284dda3bc646f7b85d32b60293e82285d6dfa9fc",
    "type": "eql",
    "version": 10
  },
  "e3c27562-709a-42bd-82f2-3ed926cced19": {
    "rule_name": "AWS Route53 private hosted zone associated with a VPC",
    "sha256": "e55bea74533e2fc5765e72b6d225511d1cfe053d9489dd81361da331c5c57f85",
    "type": "query",
    "version": 1
  },
  "e3c5d5cb-41d5-4206-805c-f30561eae3ac": {
    "rule_name": "Ransomware - Prevented - Elastic Endgame",
    "sha256": "2597f5c35305aefc8016770975bbc727d72230fbabd8c9418d4147741104be0f",
    "type": "query",
    "version": 8
  },
  "e3cf38fa-d5b8-46cc-87f9-4a7513e4281d": {
    "rule_name": "Connection to Commonly Abused Free SSL Certificate Providers",
    "sha256": "b055eb46d4206980a676f50c0e7043bca37dabc37a33fcbd47ceb640532adf6f",
    "type": "eql",
    "version": 3
  },
  "e3e904b3-0a8e-4e68-86a8-977a163e21d3": {
    "rule_name": "Persistence via KDE AutoStart Script or Desktop File Modification",
    "sha256": "b0987f3c7fe63baa9cf5f7327fcd5eb56ef9c49670d24d64de92f40d958e602d",
    "type": "eql",
    "version": 1
  },
  "e48236ca-b67a-4b4e-840c-fdc7782bc0c3": {
    "rule_name": "Attempt to Modify an Okta Network Zone",
    "sha256": "8d8985d87033dc11c0e673c1d9963cf89369e11468d2d4ea2c786fe7ed03b518",
    "type": "query",
    "version": 6
  },
  "e514d8cd-ed15-4011-84e2-d15147e059f1": {
    "rule_name": "Kerberos Preauthentication Disabled for User",
    "sha256": "6da2733caeb41cd77fe6dab1b5fd5441349cef2efd8c0d39481f0cf8f454461e",
    "type": "query",
    "version": 1
  },
  "e555105c-ba6d-481f-82bb-9b633e7b4827": {
    "min_stack_version": "8.0",
    "previous": {
      "7.13.0": {
        "rule_name": "MFA Disabled for Google Workspace Organization",
        "sha256": "1b8f18bfcd5ebd6a7ef2cad523000d799d2cba09cde203a94541c9ad03327c82",
        "type": "query",
        "version": 8
      }
    },
    "rule_name": "MFA Disabled for Google Workspace Organization",
    "sha256": "aea30c3bf1eb96e0c6f0c64da484ca2310b1ae26e8679030c0a30a8058982a77",
<<<<<<< HEAD
    "type": "query",
    "version": 7
=======
    "version": 9
>>>>>>> f4c94af9
  },
  "e56993d2-759c-4120-984c-9ec9bb940fd5": {
    "rule_name": "RDP (Remote Desktop Protocol) to the Internet",
    "sha256": "e2f1607e4ec15d9f1e4cdfb3c307852c151afef4fa9f42ee068ccd4b335543ed",
    "version": 8
  },
  "e6c1a552-7776-44ad-ae0f-8746cc07773c": {
    "rule_name": "Bash Shell Profile Modification",
    "sha256": "870461090ff0ee534196576c1434c8bab00da1ea368665bc7fbea973a390e24e",
    "type": "query",
    "version": 2
  },
  "e6c98d38-633d-4b3e-9387-42112cd5ac10": {
    "rule_name": "Authorization Plugin Modification",
    "sha256": "ad9317a7f7fd99c1ba80a7666b86353686bb19e51c37e2af77267750ef650018",
    "type": "query",
    "version": 1
  },
  "e6e3ecff-03dd-48ec-acbd-54a04de10c68": {
    "rule_name": "Possible Okta DoS Attack",
    "sha256": "be780601c9e4a7e1aca8845facddfea5d71bf738376e9880f61beae46ddc51a4",
    "type": "query",
    "version": 6
  },
  "e6e8912f-283f-4d0d-8442-e0dcaf49944b": {
    "rule_name": "Screensaver Plist File Modified by Unexpected Process",
    "sha256": "246d03e49a68169a248914b3d7010e3707f42a27ef57fc08b24727a3b5f06773",
    "type": "eql",
    "version": 1
  },
  "e7075e8d-a966-458e-a183-85cd331af255": {
    "rule_name": "Default Cobalt Strike Team Server Certificate",
    "sha256": "d06b33a543d522b2f430c7851d7bcfc6784092fac3d4efcc1bd100f0eebabee7",
    "type": "query",
    "version": 6
  },
  "e7125cea-9fe1-42a5-9a05-b0792cf86f5a": {
    "rule_name": "Execution of Persistent Suspicious Program",
    "sha256": "a20d59b00c5cb946794ec2b30277dc754792a46bce3ee1cd6274d512ff418929",
    "type": "eql",
    "version": 2
  },
  "e7cd5982-17c8-4959-874c-633acde7d426": {
    "rule_name": "AWS Route Table Modified or Deleted",
    "sha256": "24310c50c362c030cd18b5fc424495faff6d0a8124112c0c786911fc8ae10ae6",
    "type": "query",
    "version": 2
  },
  "e8571d5f-bea1-46c2-9f56-998de2d3ed95": {
    "rule_name": "Service Control Spawned via Script Interpreter",
    "sha256": "8151b1deb537fd602fd988f92448e6eef5ff8ecce725851068f3338f4de8a95e",
    "type": "eql",
    "version": 10
  },
  "e86da94d-e54b-4fb5-b96c-cecff87e8787": {
    "rule_name": "Installation of Security Support Provider",
    "sha256": "12abcbd73be1245f4c4a087b27c82ce94378f2a0372631b3391c8cf696e7cefa",
    "type": "eql",
    "version": 4
  },
  "e90ee3af-45fc-432e-a850-4a58cf14a457": {
    "rule_name": "High Number of Okta User Password Reset or Unlock Attempts",
    "sha256": "a3589119873fe764082ca62c45709fecf67be62df872d4dc816e0bebc64b5429",
    "type": "threshold",
    "version": 5
  },
  "e919611d-6b6f-493b-8314-7ed6ac2e413b": {
    "rule_name": "AWS EC2 VM Export Failure",
    "sha256": "106155918013377d2c3d72ff9b2d607114595c86cde344092595ee3340b5a9aa",
    "type": "query",
    "version": 2
  },
  "e94262f2-c1e9-4d3f-a907-aeab16712e1a": {
    "rule_name": "Unusual Executable File Creation by a System Critical Process",
    "sha256": "dd2054d650d5ab62a662b60e2b292f49f99261c71ae4c360686b78ea3f5362f8",
    "type": "eql",
    "version": 4
  },
  "e9abe69b-1deb-4e19-ac4a-5d5ac00f72eb": {
    "rule_name": "Potential LSA Authentication Package Abuse",
    "sha256": "8d77171cf0f3a00f7c7f86fa5a55cf2a6f92fb20fe2ac7515ec1c11255a015f9",
    "type": "eql",
    "version": 2
  },
  "e9ff9c1c-fe36-4d0d-b3fd-9e0bf4853a62": {
    "rule_name": "Azure Automation Webhook Created",
    "sha256": "6c51a2f7039139e42c9c5ec21c8e61544c1b2becdcebc6fc2923654efffa8169",
    "type": "query",
    "version": 5
  },
  "ea0784f0-a4d7-4fea-ae86-4baaf27a6f17": {
    "rule_name": "SSH (Secure Shell) from the Internet",
    "sha256": "a5b483bc27ea95cd71683dd2f631a41276da2ab442b4d14e2e843c1df6519efa",
    "version": 8
  },
  "ea248a02-bc47-4043-8e94-2885b19b2636": {
    "rule_name": "AWS IAM Brute Force of Assume Role Policy",
    "sha256": "05d4c9f087486af875f198e0211e9ed7966e7e37e52aa9cd375374e56eb87fb1",
    "type": "threshold",
    "version": 5
  },
  "eaa77d63-9679-4ce3-be25-3ba8b795e5fa": {
    "rule_name": "Spike in Firewall Denies",
    "sha256": "f388ca2c8b8c928235c3197913210b2230cf556ec9fd8573106701a3fb5d07b5",
    "type": "machine_learning",
    "version": 2
  },
  "eb079c62-4481-4d6e-9643-3ca499df7aaa": {
    "rule_name": "External Alerts",
    "sha256": "3c761c7b1a22a38d6334369cd822c00a6b2d954f9c650ffc564cf84ff8f8f403",
    "type": "query",
    "version": 4
  },
  "eb610e70-f9e6-4949-82b9-f1c5bcd37c39": {
    "rule_name": "PowerShell Kerberos Ticket Request",
    "sha256": "3b60bd1e0f1c27fe50d75322e0e94e81d6569d94d048a2382ea656abc9e4dcaf",
    "type": "query",
    "version": 1
  },
  "eb9eb8ba-a983-41d9-9c93-a1c05112ca5e": {
    "rule_name": "Potential Disabling of SELinux",
    "sha256": "062c1916cf85ed48401162e51109dc371e142f7983c9f404ab00cbc1846a3a40",
    "type": "query",
    "version": 7
  },
  "ebb200e8-adf0-43f8-a0bb-4ee5b5d852c6": {
    "rule_name": "Mimikatz Memssp Log File Detected",
    "sha256": "df9854e81170ce396fdfc35f6fdfb40c97ee5a8edc656f3e146e11102777b8fb",
    "type": "eql",
    "version": 4
  },
  "ebf1adea-ccf2-4943-8b96-7ab11ca173a5": {
    "rule_name": "IIS HTTP Logging Disabled",
    "sha256": "09683401b4fff4e70db85bd1e692716a304d674c78fa75013cb09ab1e0236835",
    "type": "eql",
    "version": 6
  },
  "ebfe1448-7fac-4d59-acea-181bd89b1f7f": {
    "rule_name": "Process Execution from an Unusual Directory",
    "sha256": "5aeab7a2f59aecec28d8a1dc26d6183214c0b766a78fe542ffa59d282b42e2db",
    "type": "eql",
    "version": 3
  },
  "ec8efb0c-604d-42fa-ac46-ed1cfbc38f78": {
    "rule_name": "Microsoft 365 Inbox Forwarding Rule Created",
    "sha256": "607732c4fa53c679773c0154a36d176db4fc120c4d05c90139bc610165d853b7",
    "type": "query",
    "version": 2
  },
  "ecf2b32c-e221-4bd4-aa3b-c7d59b3bc01d": {
    "rule_name": "AWS RDS Instance/Cluster Stoppage",
    "sha256": "e55c3cf978d32cfb164c5b8c8aa39ae007961fe094ad77f3c841b63d07cf2bcb",
    "type": "query",
    "version": 5
  },
  "ed9ecd27-e3e6-4fd9-8586-7754803f7fc8": {
    "rule_name": "Azure Global Administrator Role Addition to PIM User",
    "sha256": "081fa89e03c534503260ad3e556fc428c707a6d443a39e2608dfe96f6f59d34b",
    "type": "query",
    "version": 5
  },
  "eda499b8-a073-4e35-9733-22ec71f57f3a": {
    "rule_name": "AdFind Command Activity",
    "sha256": "aa759afe354ea02b1178b85a62e449549a60c66f29fa1f9bbc36cc6ecc03c7ab",
    "type": "eql",
    "version": 6
  },
  "edb91186-1c7e-4db8-b53e-bfa33a1a0a8a": {
    "rule_name": "Attempt to Deactivate an Okta Application",
    "sha256": "8da582f29fb72ed46e190081bbe82f4b0666ad3b883cb74b3986eff63610ef66",
    "type": "query",
    "version": 4
  },
  "edf8ee23-5ea7-4123-ba19-56b41e424ae3": {
    "rule_name": "ImageLoad via Windows Update Auto Update Client",
    "sha256": "6f44ec751ed71022884f3953e3b7f63827bdd82eab59cc5f47fbe4322f3f8414",
    "type": "eql",
    "version": 3
  },
  "ee5300a7-7e31-4a72-a258-250abb8b3aa1": {
    "rule_name": "Unusual Print Spooler Child Process",
    "sha256": "58881af4b4b5bc650329bddcf9a241e080d105eca0fc158b58ae94fe71c8e753",
    "type": "eql",
    "version": 3
  },
  "eea82229-b002-470e-a9e1-00be38b14d32": {
    "rule_name": "Potential Privacy Control Bypass via TCCDB Modification",
    "sha256": "db0c018993905d4f31b0d66f2b4dc8757c3c7d2228c2e56d1c15d4bc3309075c",
    "type": "eql",
    "version": 2
  },
  "ef862985-3f13-4262-a686-5f357bbb9bc2": {
    "rule_name": "Whoami Process Activity",
    "sha256": "fe2c910bebef36620062b269c0448a3fd9b43c00833778137700385bfcca4a7b",
    "type": "eql",
    "version": 7
  },
  "f036953a-4615-4707-a1ca-dc53bf69dcd5": {
    "rule_name": "Unusual Child Processes of RunDLL32",
    "sha256": "779861ae9a5a6d779252d3f50f03be4b3b396c034d7cb7d558b8742884bd10d8",
    "type": "eql",
    "version": 4
  },
  "f06414a6-f2a4-466d-8eba-10f85e8abf71": {
    "rule_name": "Administrator Role Assigned to an Okta User",
    "sha256": "66263b5a6a9cb7c17f2fd4a6c8c79078cc09d49f8f35ca811226da66e5002fea",
    "type": "query",
    "version": 4
  },
  "f0b48bbc-549e-4bcf-8ee0-a7a72586c6a7": {
    "rule_name": "Attempt to Remove File Quarantine Attribute",
    "sha256": "0f27489f0578b5596891555022bb25c63bfe725160ab7d93c8c02efb92a40463",
    "type": "eql",
    "version": 3
  },
  "f0bc081a-2346-4744-a6a4-81514817e888": {
    "rule_name": "Azure Alert Suppression Rule Created or Modified",
    "sha256": "75b2fa37eba863b363c80a411d125c57fe44e72971aec6689befafaf53212bea",
    "type": "query",
    "version": 2
  },
  "f0eb70e9-71e9-40cd-813f-bf8e8c812cb1": {
    "rule_name": "Execution with Explicit Credentials via Scripting",
    "sha256": "4f8fcc4f978c267b58a59c41a4e4f617ba6b8792e2aa22fb26f971279ea9f8cf",
    "type": "query",
    "version": 2
  },
  "f24bcae1-8980-4b30-b5dd-f851b055c9e7": {
    "rule_name": "Creation of Hidden Login Item via Apple Script",
    "sha256": "687a91ad38f1a50dc0a07c13c05aa7655159f7537889038cd0ef4c720ff24fd9",
    "type": "eql",
    "version": 1
  },
  "f28e2be4-6eca-4349-bdd9-381573730c22": {
    "rule_name": "Potential OpenSSH Backdoor Logging Activity",
    "sha256": "0bf0f53f6fd19a94d99b558b91d1893ebe242c85c4d77ad0f853700b0be8d614",
    "type": "eql",
    "version": 1
  },
  "f2c7b914-eda3-40c2-96ac-d23ef91776ca": {
    "rule_name": "SIP Provider Modification",
    "sha256": "2ba459343a12bb5eab29944e3968636c5b38e0007b17f8e5b6b8c12c58827110",
    "type": "eql",
    "version": 2
  },
  "f2f46686-6f3c-4724-bd7d-24e31c70f98f": {
    "rule_name": "LSASS Memory Dump Creation",
    "sha256": "1bb7f26beff47b579126c16832e72166cee2812ed3b488223fd921bcfc96f456",
    "type": "eql",
    "version": 5
  },
  "f30f3443-4fbb-4c27-ab89-c3ad49d62315": {
    "rule_name": "AWS RDS Instance Creation",
    "sha256": "0ec2175d57448fcee88f8c0959e36d170fb2c4316bbeb2724bc03fc65de12ae1",
    "type": "query",
    "version": 3
  },
  "f3475224-b179-4f78-8877-c2bd64c26b88": {
    "rule_name": "WMI Incoming Lateral Movement",
    "sha256": "697265472771d768d277926b42e99b11fc14f495b24c6f2b8aecc0cc10b6409d",
    "type": "eql",
    "version": 4
  },
  "f37f3054-d40b-49ac-aa9b-a786c74c58b8": {
    "rule_name": "Sudo Heap-Based Buffer Overflow Attempt",
    "sha256": "6e5898678bcd1b9c833fd090aabbf6e7e2fd69692405c532e8e7db74f71f9ae7",
    "type": "threshold",
    "version": 1
  },
  "f44fa4b6-524c-4e87-8d9e-a32599e4fb7c": {
    "rule_name": "Persistence via Microsoft Office AddIns",
    "sha256": "e10cd34197457df5ffa89b628dfbd7d9ccbb89c295b5b2de5d3a305df3a8d158",
    "type": "eql",
    "version": 3
  },
  "f494c678-3c33-43aa-b169-bb3d5198c41d": {
    "rule_name": "Sensitive Privilege SeEnableDelegationPrivilege assigned to a User",
    "sha256": "f289922736ffd6e74e180daa7f30a3b93686535463b8d9949f29722388e2a75f",
    "type": "query",
    "version": 1
  },
  "f545ff26-3c94-4fd0-bd33-3c7f95a3a0fc": {
    "rule_name": "Windows Script Executing PowerShell",
    "sha256": "9675f6c2d6b7bc26b770ed6f8bb5668058bb865b782423786a1ebb70bf5de797",
    "type": "eql",
    "version": 9
  },
  "f63c8e3c-d396-404f-b2ea-0379d3942d73": {
    "rule_name": "Windows Firewall Disabled via PowerShell",
    "sha256": "841cadac1dd3470f4549689e834749aef7cee102c1ab901ea1e65ea87af475d6",
    "type": "eql",
    "version": 3
  },
  "f675872f-6d85-40a3-b502-c0d2ef101e92": {
    "rule_name": "Delete Volume USN Journal with Fsutil",
    "sha256": "cc34e136a98a0c3da501db77e87e4418a36d9fa1a9af7f2809b0e876a0685baa",
    "type": "eql",
    "version": 9
  },
  "f683dcdf-a018-4801-b066-193d4ae6c8e5": {
    "rule_name": "SoftwareUpdate Preferences Modification",
    "sha256": "baedc4fcc8fd933fc5bf8e2f76c4ebb6acb9bded48fe91f102727b5978c797fa",
    "type": "query",
    "version": 1
  },
  "f766ffaf-9568-4909-b734-75d19b35cbf4": {
    "rule_name": "Azure Service Principal Credentials Added",
    "sha256": "4b1671042f16430f483118a068274d7d28eb2e09124df8365a96a357899dd742",
    "type": "query",
    "version": 1
  },
  "f772ec8a-e182-483c-91d2-72058f76a44c": {
    "rule_name": "AWS CloudWatch Alarm Deletion",
    "sha256": "5ba0f707d95e1455ba5ceaf33d751de1607ba2d8b4dca34d3c938c7768003ac4",
    "type": "query",
    "version": 7
  },
  "f7c4dc5a-a58d-491d-9f14-9b66507121c0": {
    "rule_name": "Persistent Scripts in the Startup Directory",
    "sha256": "e4fc24490738631aa609769246c6540ec8b95528a75c4ba57e34c547985bc047",
    "type": "eql",
    "version": 3
  },
  "f81ee52c-297e-46d9-9205-07e66931df26": {
    "rule_name": "Microsoft Exchange Worker Spawning Suspicious Processes",
    "sha256": "ec14e52e83826d9560d3fd5517acd8ea8328d2ee89f66fdfdc679bc2843e2eb3",
    "type": "eql",
    "version": 2
  },
  "f85ce03f-d8a8-4c83-acdc-5c8cd0592be7": {
    "rule_name": "Suspicious Child Process of Adobe Acrobat Reader Update Service",
    "sha256": "a1fab020030d01dfba1dc1c38293f9c6f11877acef2296e84bd9934cb13f0b29",
    "type": "query",
    "version": 1
  },
  "f874315d-5188-4b4a-8521-d1c73093a7e4": {
    "rule_name": "Modification of AmsiEnable Registry Key",
    "sha256": "0533f464fc056492b1be7563a334064ed3a94794b0fc726a8f6c58af99f3fc69",
    "type": "eql",
    "version": 3
  },
  "f9590f47-6bd5-4a49-bd49-a2f886476fb9": {
    "rule_name": "Unusual Linux System Network Configuration Discovery",
    "sha256": "e0d27723f14bfc1f2d57f46507f432ac8447aeedaa48ac60222193653c4ea2a8",
    "type": "machine_learning",
    "version": 2
  },
  "f994964f-6fce-4d75-8e79-e16ccc412588": {
    "rule_name": "Suspicious Activity Reported by Okta User",
    "sha256": "c0e090cd568639eb8a72c9c5cffc485a12fe5c1e837a054e3a9ed90da45f7748",
    "type": "query",
    "version": 6
  },
  "fa01341d-6662-426b-9d0c-6d81e33c8a9d": {
    "rule_name": "Remote File Copy to a Hidden Share",
    "sha256": "0bcc52e13022bb037d72173ac8df764dc3ed52b276fb65e89798744dcaac3aff",
    "type": "eql",
    "version": 3
  },
  "fb02b8d3-71ee-4af1-bacd-215d23f17efa": {
    "rule_name": "Network Connection via Registration Utility",
    "sha256": "cdee88e91070d7a8c85aaec9d595418a9392d5e0a0a561789d4a51234aa790c8",
    "type": "eql",
    "version": 10
  },
  "fb9937ce-7e21-46bf-831d-1ad96eac674d": {
    "rule_name": "Auditd Max Failed Login Attempts",
    "sha256": "10e3eb490a17e954aaf3fe1059a57a5b3f7f064eeea3e41b6ac7799bde4ce412",
    "type": "query",
    "version": 1
  },
  "fbd44836-0d69-4004-a0b4-03c20370c435": {
    "rule_name": "AWS Configuration Recorder Stopped",
    "sha256": "f3105951c9d7b6566cb1ba921365735bf3b75776e1329e5acf10bc0827876c00",
    "type": "query",
    "version": 6
  },
  "fc7c0fa4-8f03-4b3e-8336-c5feab0be022": {
    "rule_name": "UAC Bypass Attempt via Elevated COM Internet Explorer Add-On Installer",
    "sha256": "8519a65c58825cc9ac20c90228acf96311026b61e6cfd0e17b73f27434bdf4d2",
    "type": "eql",
    "version": 4
  },
  "fd4a992d-6130-4802-9ff8-829b89ae801f": {
    "rule_name": "Potential Application Shimming via Sdbinst",
    "sha256": "96d6852fdd698f7298c41ddc6f5f45e8b8a82fefa5c52e1d9183b97850470400",
    "type": "eql",
    "version": 8
  },
  "fd70c98a-c410-42dc-a2e3-761c71848acf": {
    "rule_name": "Suspicious CertUtil Commands",
    "sha256": "122b3b7f61d4146ddcd3551328c63fd1c56f01dad1616d83022d2265375ce1ac",
    "type": "eql",
    "version": 10
  },
  "fd7a6052-58fa-4397-93c3-4795249ccfa2": {
    "rule_name": "Svchost spawning Cmd",
    "sha256": "3d1669ea32950b0330c14ea0ed19dd4205c656d44f4860b304c3b103c487c717",
    "type": "eql",
    "version": 8
  },
  "fe794edd-487f-4a90-b285-3ee54f2af2d3": {
    "rule_name": "Microsoft Windows Defender Tampering",
    "sha256": "96e700cedbd912428d2141285aeb62d039ba2b0ef593f70f72c0faaca1896dd4",
    "type": "eql",
    "version": 2
  },
  "feeed87c-5e95-4339-aef1-47fd79bcfbe3": {
    "rule_name": "MS Office Macro Security Registry Modifications",
    "sha256": "5fdc6d766a59b36c16b02377c9284e22b5a2df1d9d3fcca9e215378f032e4e59",
    "type": "eql",
    "version": 1
  },
  "ff013cb4-274d-434a-96bb-fe15ddd3ae92": {
    "rule_name": "Roshal Archive (RAR) or PowerShell File Downloaded from the Internet",
    "sha256": "20fa3931651c3cd2a65942d63e382bf5e5a7faf3f3274c700fcea9cdcb94e099",
    "type": "query",
    "version": 9
  },
  "ff4dd44a-0ac6-44c4-8609-3f81bc820f02": {
    "rule_name": "Microsoft 365 Exchange Transport Rule Creation",
    "sha256": "ccdc2ee09712e2a2ea42f40d9aa8bbb35835b6251cfc22ca520f2f5eec5ae28e",
    "type": "query",
    "version": 5
  },
  "ff9b571e-61d6-4f6c-9561-eb4cca3bafe1": {
    "rule_name": "GCP Firewall Rule Deletion",
    "sha256": "d1a7cbc54b4f8910cb9a43b7d0d568b13418ca9fce205a9fbdcc2396a3baf618",
    "type": "query",
    "version": 5
  }
}<|MERGE_RESOLUTION|>--- conflicted
+++ resolved
@@ -1659,12 +1659,8 @@
     },
     "rule_name": "Google Workspace Admin Role Assigned to a User",
     "sha256": "afd34ab4f1d7e038c874333fd83de248c0b54d625f489e74359f3ce4ec9ac71b",
-<<<<<<< HEAD
-    "type": "query",
-    "version": 6
-=======
+    "type": "query",
     "version": 8
->>>>>>> f4c94af9
   },
   "689b9d57-e4d5-4357-ad17-9c334609d79a": {
     "rule_name": "Scheduled Task Created by a Windows Script",
@@ -1786,12 +1782,8 @@
     },
     "rule_name": "Google Workspace Role Modified",
     "sha256": "33a6f2e64d79ebfed4fe0f1b4e5c4a7968b9b4941e11fa0cf720ef3810e38a15",
-<<<<<<< HEAD
-    "type": "query",
-    "version": 6
-=======
+    "type": "query",
     "version": 8
->>>>>>> f4c94af9
   },
   "7024e2a0-315d-4334-bb1a-441c593e16ab": {
     "rule_name": "AWS CloudTrail Log Deleted",
@@ -1926,12 +1918,8 @@
     },
     "rule_name": "Application Added to Google Workspace Domain",
     "sha256": "ab5ac05b1f57b0e9a197d51506441eee921132528fde66e99b64021454556e71",
-<<<<<<< HEAD
-    "type": "query",
-    "version": 6
-=======
+    "type": "query",
     "version": 8
->>>>>>> f4c94af9
   },
   "7882cebf-6cf1-4de3-9662-213aa13e8b80": {
     "rule_name": "Azure Privilege Identity Management Role Modified",
@@ -2321,12 +2309,8 @@
     },
     "rule_name": "Google Workspace Admin Role Deletion",
     "sha256": "7f3e1672e2c15b1f4386242655493bbd483c0c30d377b65c94cadf17d5dbb100",
-<<<<<<< HEAD
-    "type": "query",
-    "version": 6
-=======
+    "type": "query",
     "version": 8
->>>>>>> f4c94af9
   },
   "93f47b6f-5728-4004-ba00-625083b3dcb0": {
     "rule_name": "Modification of Standard Authentication Module or Configuration",
@@ -2673,12 +2657,8 @@
     },
     "rule_name": "Google Workspace Password Policy Modified",
     "sha256": "7741aa9c38ba126329fbb075496847374a2dd8d65aadd49aa25b7f0f00e6aeb5",
-<<<<<<< HEAD
-    "type": "query",
-    "version": 7
-=======
+    "type": "query",
     "version": 9
->>>>>>> f4c94af9
   },
   "a9b05c3b-b304-4bf9-970d-acdfaef2944c": {
     "rule_name": "Persistence via Hidden Run Key Detected",
@@ -2752,12 +2732,8 @@
     },
     "rule_name": "Google Workspace API Access Granted via Domain-Wide Delegation of Authority",
     "sha256": "3d8eab60bf795ae6756c1c6058a7c1be2eb14e1c1777a7b4bda27e1906206c95",
-<<<<<<< HEAD
-    "type": "query",
-    "version": 6
-=======
+    "type": "query",
     "version": 8
->>>>>>> f4c94af9
   },
   "acd611f3-2b93-47b3-a0a3-7723bcc46f6d": {
     "rule_name": "Potential Command and Control via Internet Explorer",
@@ -2794,12 +2770,8 @@
     },
     "rule_name": "Google Workspace Custom Admin Role Created",
     "sha256": "72ff218857ba09e7c08970ebc6cdfcba3cd1dd4f0711dbd403b074fee911011c",
-<<<<<<< HEAD
-    "type": "query",
-    "version": 6
-=======
+    "type": "query",
     "version": 8
->>>>>>> f4c94af9
   },
   "ad84d445-b1ce-4377-82d9-7c633f28bf9a": {
     "rule_name": "Suspicious Portable Executable Encoded in Powershell Script",
@@ -3304,12 +3276,8 @@
     },
     "rule_name": "Google Workspace MFA Enforcement Disabled",
     "sha256": "de718fed93c2314061daddd300ddb5e01064210ddc42d687fcdd988aa2595d5a",
-<<<<<<< HEAD
-    "type": "query",
-    "version": 7
-=======
+    "type": "query",
     "version": 9
->>>>>>> f4c94af9
   },
   "cb71aa62-55c8-42f0-b0dd-afb0bb0b1f51": {
     "rule_name": "Suspicious Calendar File Modification",
@@ -3399,12 +3367,8 @@
     },
     "rule_name": "Domain Added to Google Workspace Trusted Domains",
     "sha256": "734ba85eb72a8c8167a1247c75d48bbd9abb0a9954f8a357a20017258da978de",
-<<<<<<< HEAD
-    "type": "query",
-    "version": 6
-=======
+    "type": "query",
     "version": 8
->>>>>>> f4c94af9
   },
   "cff92c41-2225-4763-b4ce-6f71e5bda5e6": {
     "rule_name": "Execution from Unusual Directory - Command Line",
@@ -3676,12 +3640,8 @@
     },
     "rule_name": "Whitespace Padding in Process Command Line",
     "sha256": "f182f841954adaa9009a1b62d0b98506f864adc4d7ab93e8467f26ada0f518d0",
-<<<<<<< HEAD
-    "type": "eql",
-    "version": 4
-=======
-    "version": 6
->>>>>>> f4c94af9
+    "type": "eql",
+    "version": 6
   },
   "e0f36de1-0342-453d-95a9-a068b257b053": {
     "rule_name": "Azure Event Hub Deletion",
@@ -3792,12 +3752,8 @@
     },
     "rule_name": "MFA Disabled for Google Workspace Organization",
     "sha256": "aea30c3bf1eb96e0c6f0c64da484ca2310b1ae26e8679030c0a30a8058982a77",
-<<<<<<< HEAD
-    "type": "query",
-    "version": 7
-=======
+    "type": "query",
     "version": 9
->>>>>>> f4c94af9
   },
   "e56993d2-759c-4120-984c-9ec9bb940fd5": {
     "rule_name": "RDP (Remote Desktop Protocol) to the Internet",
