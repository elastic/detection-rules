--- conflicted
+++ resolved
@@ -23,6 +23,7 @@
         "ObjectDN": "keyword",
         "OldTargetUserName": "keyword",
         "OriginalFileName": "keyword",
+        "Properties": "keyword",
         "ParentProcessId": "keyword",
         "RelativeTargetName": "keyword",
         "ShareName": "keyword",
@@ -31,15 +32,7 @@
         "TargetImage": "keyword",
         "TargetLogonId": "keyword",
         "TargetProcessGUID": "keyword",
-<<<<<<< HEAD
-        "TargetSid": "keyword",
-        "OldTargetUserName": "keyword",
-        "NewTargetUserName": "keyword",
-        "Properties": "keyword"
-=======
         "TargetSid": "keyword"
->>>>>>> 9bbe26fe
-      }
     },
     "winlog.logon.type": "keyword",
     "powershell.file.script_block_text": "text"
