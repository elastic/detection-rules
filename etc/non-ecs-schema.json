{
  "endgame-*": {
    "endgame": {
      "metadata": {
        "type": "keyword"
      },
      "event_subtype_full": "keyword"
    }
  },
  "winlogbeat-*": {
    "winlog.event_data.OriginalFileName": "keyword",
    "winlog.event_data.GrantedAccess": "keyword",
    "winlog.event_data.CallTrace": "keyword",
<<<<<<< HEAD
    "powershell.file.script_block_text": "text", 
    "winlog.event_data.CallerProcessName": "keyword", 
    "winlog.event_data.TargetSid": "keyword"
=======
    "powershell.file.script_block_text": "text",
    "winlog.event_data.TargetProcessGUID": "keyword",
    "powershell.file.script_block_text": "text", 
    "winlog.event_data.CallerProcessName": "keyword", 
    "winlog.event_data.TargetSid": "keyword", 
    "winlog.logon.type": "keyword",
    "winlog.event_data.TargetLogonId": "keyword",
    "winlog.event_data.SubjectLogonId": "keyword",
    "winlog.event_data.TargetImage": "keyword",
    "powershell.file.script_block_text": "text"
>>>>>>> b7b54490
  },
  "filebeat-*": {
    "o365.audit.NewValue": "keyword"
  },
  "logs-endpoint.events.*": {
    "process.Ext.token.integrity_level_name": "keyword",
    "process.parent.Ext.real.pid": "long"
  },
  "logs-windows.*": {
    "powershell.file.script_block_text": "text"
  }
}<|MERGE_RESOLUTION|>--- conflicted
+++ resolved
@@ -11,11 +11,6 @@
     "winlog.event_data.OriginalFileName": "keyword",
     "winlog.event_data.GrantedAccess": "keyword",
     "winlog.event_data.CallTrace": "keyword",
-<<<<<<< HEAD
-    "powershell.file.script_block_text": "text", 
-    "winlog.event_data.CallerProcessName": "keyword", 
-    "winlog.event_data.TargetSid": "keyword"
-=======
     "powershell.file.script_block_text": "text",
     "winlog.event_data.TargetProcessGUID": "keyword",
     "powershell.file.script_block_text": "text", 
@@ -26,7 +21,6 @@
     "winlog.event_data.SubjectLogonId": "keyword",
     "winlog.event_data.TargetImage": "keyword",
     "powershell.file.script_block_text": "text"
->>>>>>> b7b54490
   },
   "filebeat-*": {
     "o365.audit.NewValue": "keyword"
