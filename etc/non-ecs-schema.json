--- conflicted
+++ resolved
@@ -12,10 +12,8 @@
     "winlog.event_data.GrantedAccess": "keyword",
     "winlog.event_data.CallTrace": "keyword",
     "powershell.file.script_block_text": "text",
-<<<<<<< HEAD
     "winlog.event_data.AttributeLDAPDisplayName": "keyword",
     "winlog.event_data.AttributeValue": "keyword"
-=======
     "winlog.event_data.TargetProcessGUID": "keyword",
     "powershell.file.script_block_text": "text", 
     "winlog.event_data.CallerProcessName": "keyword", 
@@ -25,7 +23,6 @@
     "winlog.event_data.SubjectLogonId": "keyword",
     "winlog.event_data.TargetImage": "keyword",
     "powershell.file.script_block_text": "text"
->>>>>>> 851c5667
   },
   "filebeat-*": {
     "o365.audit.NewValue": "keyword"
