{
  "endgame-*": {
    "endgame": {
      "metadata": {
        "type": "keyword"
      },
      "event_subtype_full": "keyword"
    }
  },
  "winlogbeat-*": {
    "winlog.event_data.OriginalFileName": "keyword",
    "winlog.event_data.GrantedAccess": "keyword",
    "winlog.event_data.CallTrace": "keyword",
<<<<<<< HEAD
	 "winlog.event_data.TargetImage": "keyword"
=======
    "powershell.file.script_block_text": "text"
>>>>>>> 7123d466
  },
  "filebeat-*": {
    "o365.audit.NewValue": "keyword"
  },
  "logs-endpoint.events.*": {
    "process.Ext.token.integrity_level_name": "keyword",
	  "process.parent.Ext.real.pid": "long"
  },
  "logs-windows.*": {
    "powershell.file.script_block_text": "text"
  }
}<|MERGE_RESOLUTION|>--- conflicted
+++ resolved
@@ -11,11 +11,9 @@
     "winlog.event_data.OriginalFileName": "keyword",
     "winlog.event_data.GrantedAccess": "keyword",
     "winlog.event_data.CallTrace": "keyword",
-<<<<<<< HEAD
-	 "winlog.event_data.TargetImage": "keyword"
-=======
+    "winlog.event_data.TargetImage": "keyword"
     "powershell.file.script_block_text": "text"
->>>>>>> 7123d466
+
   },
   "filebeat-*": {
     "o365.audit.NewValue": "keyword"
