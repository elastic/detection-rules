--- conflicted
+++ resolved
@@ -16,23 +16,20 @@
         "AttributeValue": "keyword",
         "CallerProcessName": "keyword", 
         "CallTrace": "keyword",
+        "ClientProcessId": "keyword",
         "GrantedAccess": "keyword",
+        "NewTargetUserName": "keyword",
         "ObjectDN": "keyword",
+        "OldTargetUserName": "keyword",
         "OriginalFileName": "keyword",
+        "ParentProcessId": "keyword"
         "RelativeTargetName": "keyword",
         "ShareName": "keyword",
         "SubjectLogonId": "keyword",
         "TargetImage": "keyword",
         "TargetLogonId": "keyword",
         "TargetProcessGUID": "keyword",
-        "TargetSid": "keyword",
-<<<<<<< HEAD
-	"ClientProcessId": "keyword", 
-	"ParentProcessId": "keyword"
-=======
-        "OldTargetUserName": "keyword",
-        "NewTargetUserName": "keyword"
->>>>>>> aa9fedd1
+        "TargetSid": "keyword"
       }
     },
     "winlog.logon.type": "keyword",
