
.DS_Store
/.DS_STORE
/*.zip
/*.csv
/*.json
/data
/*.yml
/config
/junit.xml

# PyCharm
/.idea/

# VSCode
/.vscode/

# Byte-compiled / optimized / DLL files
__pycache__/
*.py[cod]
*$py.class

# C extensions
*.so

# Distribution / packaging
.Python
env/
build/
develop-eggs/
dist/
downloads/
eggs/
.eggs/
lib/
lib64/
parts/
sdist/
var/
*.egg-info/
.installed.cfg
*.egg

# PyInstaller
#  Usually these files are written by a python script from a template
#  before PyInstaller builds the exe, so as to inject date/other infos into it.
*.manifest
*.spec

# Installer logs
pip-log.txt
pip-delete-this-directory.txt

# Unit test / coverage reports
htmlcov/
.tox/
.coverage
.coverage.*
.cache
nosetests.xml
coverage.xml
*,cover
.hypothesis/

# Translations
*.mo
*.pot

# Django stuff:
local_settings.py

# Flask stuff:
instance/
.webassets-cache

# Scrapy stuff:
.scrapy

# Sphinx documentation
docs/_build/

# PyBuilder
target/

# IPython Notebook
.ipynb_checkpoints

# pyenv
.python-version

# celery beat schedule file
celerybeat-schedule

# dotenv
.env

# virtualenv
venv*/
.venv/
ENV/

# Spyder project settings
.spyderproject

# Rope project settings
.ropeproject
/_extras/

# detection rules
releases/
collections/
<<<<<<< HEAD
enriched-rule-indexes/
=======
exports/
surveys/
>>>>>>> b8116a5b
<|MERGE_RESOLUTION|>--- conflicted
+++ resolved
@@ -109,9 +109,6 @@
 # detection rules
 releases/
 collections/
-<<<<<<< HEAD
 enriched-rule-indexes/
-=======
 exports/
-surveys/
->>>>>>> b8116a5b
+surveys/