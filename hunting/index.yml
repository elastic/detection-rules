--- conflicted
+++ resolved
@@ -220,7 +220,6 @@
     mitre:
     - T1037.004
     - T1546.003
-<<<<<<< HEAD
   2a3c46b8-7bd6-4bc4-a4a8-a1af114ea152:
     name: Persistence via Pluggable Authentication Modules
     path: ./linux/queries/persistence_via_pluggable_authentication_module.toml
@@ -231,13 +230,11 @@
     path: ./linux/queries/persistence_via_dynamic_linker_hijacking.toml
     mitre:
     - T1574.006
-=======
   d667d328-fadc-4a52-9b46-f42b1a83181c:
     name: Persistence via Loadable Kernel Modules
     path: ./linux/queries/persistence_via_loadable_kernel_modules.toml
     mitre:
     - T1547.006
->>>>>>> 77957432
 okta:
   0b936024-71d9-11ef-a9be-f661ea17fbcc:
     name: Failed OAuth Access Token Retrieval via Public Client App
