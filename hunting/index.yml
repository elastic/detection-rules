--- conflicted
+++ resolved
@@ -250,11 +250,9 @@
     path: ./linux/queries/persistence_via_malicious_docker_container.toml
     mitre:
     - T1610
-<<<<<<< HEAD
   9997c6fb-4e01-477f-9011-fc7fc6b000b6:
     name: General Kernel Manipulation
     path: ./linux/queries/persistence_general_kernel_manipulation.toml
-=======
   1206f5e2-aee6-4e5c-bda0-718fe440b1cf:
     name: Persistence via Initramfs
     path: ./linux/queries/persistence_via_initramfs.toml
@@ -263,7 +261,6 @@
   7adc1a69-3962-4f84-a46d-0b68f69e45a8:
     name: Persistence via GRUB Bootloader
     path: ./linux/queries/persistence_via_grub_bootloader.toml
->>>>>>> 8d29a1f7
     mitre:
     - T1542
 okta:
