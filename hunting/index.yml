--- conflicted
+++ resolved
@@ -250,13 +250,11 @@
     path: ./linux/queries/persistence_via_malicious_docker_container.toml
     mitre:
     - T1610
-<<<<<<< HEAD
   2223bbda-b931-4f33-aeb4-0e0732a370dd:
     name: Persistence via Desktop Bus (D-Bus)
     path: ./linux/queries/persistence_via_desktop_bus.toml
     mitre:
     - T1543
-=======
   4e8a17d3-9139-4b45-86d5-79e8d1eba71e:
     name: Persistence via PolicyKit
     path: ./linux/queries/persistence_via_policykit.toml
@@ -277,7 +275,6 @@
     path: ./linux/queries/persistence_via_grub_bootloader.toml
     mitre:
     - T1542
->>>>>>> 1aea5569
 okta:
   0b936024-71d9-11ef-a9be-f661ea17fbcc:
     name: Failed OAuth Access Token Retrieval via Public Client App
