# Copyright Elasticsearch B.V. and/or licensed to Elasticsearch B.V. under one
# or more contributor license agreements. Licensed under the Elastic License
# 2.0; you may not use this file except in compliance with the Elastic License
# 2.0.

from dataclasses import asdict
import json
from pathlib import Path
import click
from .definitions import Hunt
from .utils import load_index_file, load_toml

class JSONGenerator:
    """Class to generate or update JSON documentation from TOML or YAML files."""
    def __init__(self, base_path: Path):
        """Initialize with the base path and load the hunting index."""
        self.base_path = base_path
        self.hunting_index = load_index_file()

    def process_file(self, file_path: Path) -> None:
        """Process a single TOML file and generate its JSON representation."""
        if not file_path.is_file() or file_path.suffix != '.toml':
            raise ValueError(f"The provided path is not a valid TOML file: {file_path}")

        click.echo(f"Processing specific TOML file: {file_path}")
        hunt_config = load_toml(file_path)
        json_content = self.convert_toml_to_json(hunt_config)

        json_folder = self.create_json_folder(file_path)
        json_path = json_folder / f"{file_path.stem}.json"
        self.save_json(json_path, json_content)

    def process_folder(self, folder: str) -> None:
        """Process all TOML files in a specified folder and generate their JSON representations."""
        folder_path = self.base_path / folder / "queries"
        json_folder = self.base_path / folder / "docs"

        if not folder_path.is_dir() or not json_folder.is_dir():
            raise ValueError(f"Queries folder {folder_path} or docs folder {json_folder} does not exist.")

        click.echo(f"Processing all TOML files in folder: {folder_path}")
        toml_files = folder_path.rglob("*.toml")

        for toml_file in toml_files:
            self.process_file(toml_file)

    def process_all_files(self) -> None:
        """Process all TOML files in the base directory and subfolders."""
        click.echo("Processing all TOML files in the base directory and subfolders.")
        toml_files = self.base_path.rglob("queries/*.toml")

        for toml_file in toml_files:
            self.process_file(toml_file)

<<<<<<< HEAD
    def convert_toml_to_json(self, hunt_config: Hunt) -> dict:
        """Convert a Hunt configuration to JSON format."""
        
        hunt_config_dict = asdict(hunt_config)
        hunt_config_dict["queries"] = self.format_queries(hunt_config_dict["queries"])
        return json.dumps(asdict(hunt_config), indent=4)
    
    @staticmethod
    def extract_indices_from_esql(esql_query):
        """
        Extract indices from an ESQL query.
        
        Args:
            esql_query (str): The ESQL query.
            
        Returns:
            list: A list of indices found in the query.
        """
        # Normalize whitespace by removing extra spaces and newlines
        normalized_query = ' '.join(esql_query.split())
        
        # Check if the query starts with "from"
        if not normalized_query.lower().startswith('from '):
            return []
        
        # Extract the part after "from" and before the first pipe (|)
        from_part = normalized_query[5:].split('|', 1)[0].strip()
        
        # Split by commas if multiple indices are provided
        indices = [index.strip() for index in from_part.split(',')]
        
        return indices
    
    def format_queries(self, queries: list[str]) -> list[dict]:
        """
        Format the queries for JSON output.
        
        Args:
            queries (list[str]): List of ESQL queries.
        Returns:
            list[dict]: List of dictionaries containing the query and its indices.
        """
        formatted_queries = []

        for query in queries:
            formatted_queries.append({
                "query": query,
                "indices": self.extract_indices_from_esql(query),
            })

        return formatted_queries


=======
    def convert_toml_to_json(self, hunt_config: Hunt) -> str:
        """Convert a Hunt configuration to JSON format."""
        return json.dumps(asdict(hunt_config), indent=4)
>>>>>>> 973d2e53

    def save_json(self, json_path: Path, content: str) -> None:
        """Save the JSON content to a file."""
        with open(json_path, 'w', encoding='utf-8') as f:
            f.write(content)
        click.echo(f"JSON generated: {json_path}")

    def create_json_folder(self, file_path: Path) -> Path:
        """Create the docs folder if it doesn't exist and return the path."""
        json_folder = file_path.parent.parent / "json"
        json_folder.mkdir(parents=True, exist_ok=True)
        return json_folder<|MERGE_RESOLUTION|>--- conflicted
+++ resolved
@@ -52,12 +52,8 @@
         for toml_file in toml_files:
             self.process_file(toml_file)
 
-<<<<<<< HEAD
-    def convert_toml_to_json(self, hunt_config: Hunt) -> dict:
+    def convert_toml_to_json(self, hunt_config: Hunt) -> str:
         """Convert a Hunt configuration to JSON format."""
-        
-        hunt_config_dict = asdict(hunt_config)
-        hunt_config_dict["queries"] = self.format_queries(hunt_config_dict["queries"])
         return json.dumps(asdict(hunt_config), indent=4)
     
     @staticmethod
@@ -105,13 +101,6 @@
 
         return formatted_queries
 
-
-=======
-    def convert_toml_to_json(self, hunt_config: Hunt) -> str:
-        """Convert a Hunt configuration to JSON format."""
-        return json.dumps(asdict(hunt_config), indent=4)
->>>>>>> 973d2e53
-
     def save_json(self, json_path: Path, content: str) -> None:
         """Save the JSON content to a file."""
         with open(json_path, 'w', encoding='utf-8') as f:
