# Copyright Elasticsearch B.V. and/or licensed to Elasticsearch B.V. under one
# or more contributor license agreements. Licensed under the Elastic License
# 2.0; you may not use this file except in compliance with the Elastic License
# 2.0.

"""Configuration support for custom components."""
import fnmatch
import os
from dataclasses import dataclass
from pathlib import Path
from functools import cached_property
from typing import Dict, List, Literal, Optional

import yaml
from eql.utils import load_dump

from .misc import discover_tests
from .utils import cached, load_etc_dump, get_etc_path

ROOT_DIR = Path(__file__).parent.parent
CUSTOM_RULES_DIR = os.getenv('CUSTOM_RULES_DIR', None)


@dataclass
class UnitTest:
    """Base object for unit tests configuration."""
    bypass: Optional[List[str]] = None
    test_only: Optional[List[str]] = None

    def __post_init__(self):
        assert (self.bypass is None or self.test_only is None), \
            'Cannot set both `test_only` and `bypass` in test_config!'


@dataclass
class RuleValidation:
    """Base object for rule validation configuration."""
    bypass: Optional[List[str]] = None
    test_only: Optional[List[str]] = None

    def __post_init__(self):
        assert not (self.bypass and self.test_only), 'Cannot use both test_only and bypass'


@dataclass
class ConfigFile:
    """Base object for configuration files."""

    @dataclass
    class FilePaths:
        packages_file: str
        stack_schema_map_file: str
        deprecated_rules_file: Optional[str] = None
        version_lock_file: Optional[str] = None

    @dataclass
    class TestConfigPath:
        config: str

    files: FilePaths
    rule_dir: List[str]
    testing: Optional[TestConfigPath] = None

    @classmethod
    def from_dict(cls, obj: dict) -> 'ConfigFile':
        files_data = obj.get('files', {})
        files = cls.FilePaths(
            deprecated_rules_file=files_data.get('deprecated_rules'),
            packages_file=files_data['packages'],
            stack_schema_map_file=files_data['stack_schema_map'],
            version_lock_file=files_data.get('version_lock')
        )
        rule_dir = obj['rule_dirs']

        testing_data = obj.get('testing')
        testing = cls.TestConfigPath(
            config=testing_data['config']
        ) if testing_data else None

        return cls(files=files, rule_dir=rule_dir, testing=testing)


@dataclass
class TestConfig:
    """Detection rules test config file"""
    test_file: Optional[Path] = None
    unit_tests: Optional[UnitTest] = None
    rule_validation: Optional[RuleValidation] = None

    @classmethod
    def from_dict(cls, test_file: Optional[Path] = None, unit_tests: Optional[dict] = None,
                  rule_validation: Optional[dict] = None) -> 'TestConfig':
        return cls(test_file=test_file or None, unit_tests=UnitTest(**unit_tests or {}),
                   rule_validation=RuleValidation(**rule_validation or {}))

    @cached_property
    def all_tests(self):
        """Get the list of all test names."""
        return discover_tests()

    def tests_by_patterns(self, *patterns: str) -> List[str]:
        """Get the list of test names by patterns."""
        tests = set()
        for pattern in patterns:
            tests.update(list(fnmatch.filter(self.all_tests, pattern)))
        return sorted(tests)

    @staticmethod
    def parse_out_patterns(names: List[str]) -> (List[str], List[str]):
        """Parse out test patterns from a list of test names."""
        patterns = []
        tests = []
        for name in names:
            if name.startswith('pattern:') and '*' in name:
                patterns.append(name[len('pattern:'):])
            else:
                tests.append(name)
        return patterns, tests

    @staticmethod
    def format_tests(tests: List[str]) -> List[str]:
        """Format unit test names into expected format for direct calling."""
        raw = [t.rsplit('.', maxsplit=2) for t in tests]
        formatted = []
        for test in raw:
            path, clazz, method = test
            path = f'{path.replace(".", os.path.sep)}.py'
            formatted.append('::'.join([path, clazz, method]))
        return formatted

    def get_test_names(self, formatted: bool = False) -> (List[str], List[str]):
        """Get the list of test names to run."""
        patterns_t, tests_t = self.parse_out_patterns(self.unit_tests.test_only or [])
        patterns_b, tests_b = self.parse_out_patterns(self.unit_tests.bypass or [])
        defined_tests = tests_t + tests_b
        patterns = patterns_t + patterns_b
        unknowns = sorted(set(defined_tests) - set(self.all_tests))
        assert not unknowns, f'Unrecognized test names in config ({self.test_file}): {unknowns}'

        combined_tests = sorted(set(defined_tests + self.tests_by_patterns(*patterns)))

        if self.unit_tests.test_only is not None:
            tests = combined_tests
            skipped = [t for t in self.all_tests if t not in tests]
        elif self.unit_tests.bypass:
            tests = []
            skipped = []
            for test in self.all_tests:
                if test not in combined_tests:
                    tests.append(test)
                else:
                    skipped.append(test)
        else:
            tests = self.all_tests
            skipped = []

        if formatted:
            return self.format_tests(tests), self.format_tests(skipped)
        else:
            return tests, skipped

    def check_skip_by_rule_id(self, rule_id: str) -> bool:
        """Check if a rule_id should be skipped."""
        bypass = self.rule_validation.bypass
        test_only = self.rule_validation.test_only

        # neither bypass nor test_only are defined, so no rules are skipped
        if not (bypass or test_only):
            return False
        # if defined in bypass or not defined in test_only, then skip
        return (bypass and rule_id in bypass) or (test_only and rule_id not in test_only)


@dataclass
class RulesConfig:
    """Detection rules config file."""
    deprecated_rules_file: Path
    deprecated_rules: Dict[str, dict]
    packages_file: Path
    packages: Dict[str, dict]
    rule_dirs: List[Path]
    stack_schema_map_file: Path
    stack_schema_map: Dict[str, dict]
    test_config: TestConfig
    version_lock_file: Path
    version_lock: Dict[str, dict]
    version_strategy: Literal['auto', 'manual'] = "auto"

    action_dir: Optional[Path] = None
    exception_dir: Optional[Path] = None

    def __post_init__(self):
        """Perform post validation on packages.yml file."""
        if 'package' not in self.packages:
            raise ValueError('Missing the `package` field defined in packages.yml.')

        if 'name' not in self.packages['package']:
            raise ValueError('Missing the `name` field defined in packages.yml.')


@cached
def parse_rules_config(path: Optional[Path] = None) -> RulesConfig:
    """Parse the _config.yaml file for default or custom rules."""
    if path:
        assert path.exists(), f'rules config file does not exist: {path}'
        loaded = yaml.safe_load(path.read_text())
    elif CUSTOM_RULES_DIR:
        path = Path(CUSTOM_RULES_DIR) / '_config.yaml'
        loaded = yaml.safe_load(path.read_text())
    else:
        path = Path(get_etc_path('_config.yaml'))
        loaded = load_etc_dump('_config.yaml')

    try:
        ConfigFile.from_dict(loaded)
    except KeyError as e:
        raise SystemExit(f'Missing key `{str(e)}` in _config.yaml file.')
    except (AttributeError, TypeError):
        raise SystemExit(f'No data properly loaded from {path}')
    except ValueError as e:
        raise SystemExit(e)

    base_dir = path.resolve().parent

    # testing
    # precedence to the environment variable
    # environment variable is absolute path and config file is relative to the _config.yaml file
    test_config_ev = os.getenv('DETECTION_RULES_TEST_CONFIG', None)
    if test_config_ev:
        test_config_path = Path(test_config_ev)
    else:
        test_config_file = loaded.get('testing', {}).get('config')
        if test_config_file:
            test_config_path = base_dir.joinpath(test_config_file)
        else:
            test_config_path = None

    if test_config_path:
        test_config_data = yaml.safe_load(test_config_path.read_text())

        # overwrite None with empty list to allow implicit exemption of all tests with `test_only` defined to None in
        # test config
        if 'unit_tests' in test_config_data and test_config_data['unit_tests'] is not None:
            test_config_data['unit_tests'] = {k: v or [] for k, v in test_config_data['unit_tests'].items()}
        test_config = TestConfig.from_dict(test_file=test_config_path, **test_config_data)
    else:
        test_config = TestConfig.from_dict()

    # files
    # paths are relative
    files = {f'{k}_file': base_dir.joinpath(v) for k, v in loaded['files'].items()}
    contents = {k: load_dump(str(base_dir.joinpath(v))) for k, v in loaded['files'].items()}

    contents.update(**files)

    # directories
    # paths are relative
    if loaded.get('directories'):
        contents.update({k: base_dir.joinpath(v) for k, v in loaded['directories'].items()})

    # rule_dirs
    # paths are relative
<<<<<<< HEAD
    contents['rule_dirs'] = [base_dir.joinpath(d).resolve() for d in loaded.get('rule_dirs', [])]
=======
    contents['rule_dirs'] = [base_dir.joinpath(d) for d in loaded.get('rule_dirs')]

    try:
        rules_config = RulesConfig(test_config=test_config, **contents)
    except (ValueError, TypeError) as e:
        raise SystemExit(f'Error parsing packages.yml: {str(e)}')
>>>>>>> ed348835

    return rules_config


@cached
def load_current_package_version() -> str:
    """Load the current package version from config file."""
    return parse_rules_config().packages['package']['name']<|MERGE_RESOLUTION|>--- conflicted
+++ resolved
@@ -260,16 +260,12 @@
 
     # rule_dirs
     # paths are relative
-<<<<<<< HEAD
-    contents['rule_dirs'] = [base_dir.joinpath(d).resolve() for d in loaded.get('rule_dirs', [])]
-=======
-    contents['rule_dirs'] = [base_dir.joinpath(d) for d in loaded.get('rule_dirs')]
+    contents['rule_dirs'] = [base_dir.joinpath(d).resolve() for d in loaded.get('rule_dirs')]
 
     try:
         rules_config = RulesConfig(test_config=test_config, **contents)
     except (ValueError, TypeError) as e:
         raise SystemExit(f'Error parsing packages.yml: {str(e)}')
->>>>>>> ed348835
 
     return rules_config
 
