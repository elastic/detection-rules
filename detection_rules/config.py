--- conflicted
+++ resolved
@@ -186,12 +186,8 @@
     version_lock: Dict[str, dict]
 
     action_dir: Optional[Path] = None
-<<<<<<< HEAD
-    bbr_rules_dirs: Optional[List[Path]] = None
+    bbr_rules_dirs: Optional[List[Path]] = field(default_factory=list)
     bypass_version_lock: bool = False
-=======
-    bbr_rules_dirs: Optional[List[Path]] = field(default_factory=list)
->>>>>>> c100b2bd
     exception_dir: Optional[Path] = None
 
     def __post_init__(self):
