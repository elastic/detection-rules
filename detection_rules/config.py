# Copyright Elasticsearch B.V. and/or licensed to Elasticsearch B.V. under one
# or more contributor license agreements. Licensed under the Elastic License
# 2.0; you may not use this file except in compliance with the Elastic License
# 2.0.

"""Configuration support for custom components."""
import fnmatch
import os
from dataclasses import dataclass
from pathlib import Path
from functools import cached_property
from typing import Dict, List, Optional

import yaml
from eql.utils import load_dump

from .misc import discover_tests
from .utils import cached, load_etc_dump, get_etc_path

ROOT_DIR = Path(__file__).parent.parent
CUSTOM_RULES_DIR = os.getenv('CUSTOM_RULES_DIR', None)


@dataclass
class UnitTest:
    """Base object for unit tests configuration."""
    bypass: Optional[List[str]] = None
    test_only: Optional[List[str]] = None

    def __post_init__(self):
<<<<<<< HEAD
        assert not (self.bypass is not None and self.test_only is not None), \
=======
        assert (self.bypass is None or self.test_only is None), \
>>>>>>> f46ba063
            'Cannot set both `test_only` and `bypass` in test_config!'


@dataclass
class RuleValidation:
    """Base object for rule validation configuration."""
    bypass: Optional[List[str]] = None
    test_only: Optional[List[str]] = None

    def __post_init__(self):
        assert not (self.bypass and self.test_only), 'Cannot use both test_only and bypass'


@dataclass
class ConfigFile:
    """Base object for configuration files."""

    @dataclass
    class FilePaths:
        packages_file: str
        stack_schema_map_file: str
        deprecated_rules_file: Optional[str] = None
        version_lock_file: Optional[str] = None

    @dataclass
    class TestConfigPath:
        config: str

    files: FilePaths
    rule_dir: List[str]
    testing: Optional[TestConfigPath] = None

    @classmethod
<<<<<<< HEAD
    def from_dict(cls, obj: dict):
=======
    def from_dict(cls, obj: dict) -> 'ConfigFile':
>>>>>>> f46ba063
        files_data = obj.get('files', {})
        files = cls.FilePaths(
            deprecated_rules_file=files_data.get('deprecated_rules'),
            packages_file=files_data['packages'],
            stack_schema_map_file=files_data['stack_schema_map'],
            version_lock_file=files_data.get('version_lock')
        )
        rule_dir = obj['rule_dirs']

        testing_data = obj.get('testing')
        testing = cls.TestConfigPath(
            config=testing_data['config']
        ) if testing_data else None

        return cls(files=files, rule_dir=rule_dir, testing=testing)


@dataclass
class TestConfig:
    """Detection rules test config file"""
    test_file: Optional[Path] = None
    unit_tests: Optional[UnitTest] = None
    rule_validation: Optional[RuleValidation] = None

    @classmethod
    def from_dict(cls, test_file: Optional[Path] = None, unit_tests: Optional[dict] = None,
                  rule_validation: Optional[dict] = None) -> 'TestConfig':
        return cls(test_file=test_file or None, unit_tests=UnitTest(**unit_tests or {}),
                   rule_validation=RuleValidation(**rule_validation or {}))

    @cached_property
    def all_tests(self):
        """Get the list of all test names."""
        return discover_tests()

    def tests_by_patterns(self, *patterns: str) -> List[str]:
        """Get the list of test names by patterns."""
        tests = set()
        for pattern in patterns:
            tests.update(list(fnmatch.filter(self.all_tests, pattern)))
        return sorted(tests)

    @staticmethod
    def parse_out_patterns(names: List[str]) -> (List[str], List[str]):
        """Parse out test patterns from a list of test names."""
        patterns = []
        tests = []
        for name in names:
            if name.startswith('pattern:') and '*' in name:
                patterns.append(name[len('pattern:'):])
            else:
                tests.append(name)
        return patterns, tests

    @staticmethod
    def format_tests(tests: List[str]) -> List[str]:
        """Format unit test names into expected format for direct calling."""
        raw = [t.rsplit('.', maxsplit=2) for t in tests]
        formatted = []
        for test in raw:
            path, clazz, method = test
            path = f'{path.replace(".", os.path.sep)}.py'
            formatted.append('::'.join([path, clazz, method]))
        return formatted

    def get_test_names(self, formatted: bool = False) -> (List[str], List[str]):
        """Get the list of test names to run."""
        patterns_t, tests_t = self.parse_out_patterns(self.unit_tests.test_only or [])
        patterns_b, tests_b = self.parse_out_patterns(self.unit_tests.bypass or [])
        defined_tests = tests_t + tests_b
        patterns = patterns_t + patterns_b
        unknowns = sorted(set(defined_tests) - set(self.all_tests))
        assert not unknowns, f'Unrecognized test names in config ({self.test_file}): {unknowns}'

        combined_tests = sorted(set(defined_tests + self.tests_by_patterns(*patterns)))

        if self.unit_tests.test_only is not None:
            tests = combined_tests
            skipped = [t for t in self.all_tests if t not in tests]
        elif self.unit_tests.bypass:
            tests = []
            skipped = []
            for test in self.all_tests:
                if test not in combined_tests:
                    tests.append(test)
                else:
                    skipped.append(test)
        else:
            tests = self.all_tests
            skipped = []

        if formatted:
            return self.format_tests(tests), self.format_tests(skipped)
        else:
            return tests, skipped

    def check_skip_by_rule_id(self, rule_id: str) -> bool:
        """Check if a rule_id should be skipped."""
        bypass = self.rule_validation.bypass
        test_only = self.rule_validation.test_only

        # neither bypass nor test_only are defined, so no rules are skipped
        if not (bypass or test_only):
            return False
        # if defined in bypass or not defined in test_only, then skip
        return (bypass and rule_id in bypass) or (test_only and rule_id not in test_only)


@dataclass
class RulesConfig:
    """Detection rules config file."""
    deprecated_rules_file: Path
    deprecated_rules: Dict[str, dict]
    packages_file: Path
    packages: Dict[str, dict]
    rule_dirs: List[Path]
    stack_schema_map_file: Path
    stack_schema_map: Dict[str, dict]
    test_config: TestConfig
    version_lock_file: Path
    version_lock: Dict[str, dict]

    action_dir: Optional[Path] = None
    bbr_rules_dirs: Optional[List[Path]] = None
    exception_dir: Optional[Path] = None

    def __post_init__(self):
        """Perform post validation on packages.yml file."""
        if 'package' not in self.packages:
            raise ValueError('Missing the `package` field defined in packages.yml.')

        if 'name' not in self.packages['package']:
            raise ValueError('Missing the `name` field defined in packages.yml.')


@cached
def parse_rules_config(path: Optional[Path] = None) -> RulesConfig:
    """Parse the _config.yaml file for default or custom rules."""
    if path:
        assert path.exists(), f'rules config file does not exist: {path}'
        loaded = yaml.safe_load(path.read_text())
    elif CUSTOM_RULES_DIR:
        path = Path(CUSTOM_RULES_DIR) / '_config.yaml'
        loaded = yaml.safe_load(path.read_text())
    else:
        path = Path(get_etc_path('_config.yaml'))
        loaded = load_etc_dump('_config.yaml')

    try:
        ConfigFile.from_dict(loaded)
    except KeyError as e:
        raise SystemExit(f'Missing key `{str(e)}` in _config.yaml file.')
    except (AttributeError, TypeError):
        raise SystemExit(f'No data properly loaded from {path}')
    except ValueError as e:
        raise SystemExit(e)

    base_dir = path.resolve().parent

    # testing
    # precedence to the environment variable
    # environment variable is absolute path and config file is relative to the _config.yaml file
    test_config_ev = os.getenv('DETECTION_RULES_TEST_CONFIG', None)
    if test_config_ev:
        test_config_path = Path(test_config_ev)
    else:
        test_config_file = loaded.get('testing', {}).get('config')
        if test_config_file:
            test_config_path = base_dir.joinpath(test_config_file)
        else:
            test_config_path = None

    if test_config_path:
        test_config_data = yaml.safe_load(test_config_path.read_text())

        # overwrite None with empty list to allow implicit exemption of all tests with `test_only` defined to None in
        # test config
        if 'unit_tests' in test_config_data and test_config_data['unit_tests'] is not None:
            test_config_data['unit_tests'] = {k: v or [] for k, v in test_config_data['unit_tests'].items()}
        test_config = TestConfig.from_dict(test_file=test_config_path, **test_config_data)
    else:
        test_config = TestConfig.from_dict()

    # files
    # paths are relative
    files = {f'{k}_file': base_dir.joinpath(v) for k, v in loaded['files'].items()}
<<<<<<< HEAD
    contents = {k: load_dump(str(base_dir.joinpath(v).resolve())) for k, v in loaded['files'].items()}
=======
    contents = {k: load_dump(str(base_dir.joinpath(v))) for k, v in loaded['files'].items()}
>>>>>>> f46ba063

    contents.update(**files)

    # directories
    # paths are relative
    if loaded.get('directories'):
        contents.update({k: base_dir.joinpath(v).resolve() for k, v in loaded['directories'].items()})

    # rule_dirs
    # paths are relative
<<<<<<< HEAD
    contents['rule_dirs'] = [base_dir.joinpath(d).resolve() for d in loaded.get('rule_dirs')]
=======
    contents['rule_dirs'] = [base_dir.joinpath(d) for d in loaded.get('rule_dirs')]
>>>>>>> f46ba063

    try:
        rules_config = RulesConfig(test_config=test_config, **contents)
    except (ValueError, TypeError) as e:
        raise SystemExit(f'Error parsing packages.yml: {str(e)}')
<<<<<<< HEAD

    # bbr_rules_dirs
    # paths are relative
    if loaded.get('bbr_rules_dirs'):
        contents['bbr_rules_dirs'] = [base_dir.joinpath(d).resolve() for d in loaded.get('bbr_rules_dirs', [])]
=======
>>>>>>> f46ba063

    return rules_config


@cached
def load_current_package_version() -> str:
    """Load the current package version from config file."""
    return parse_rules_config().packages['package']['name']<|MERGE_RESOLUTION|>--- conflicted
+++ resolved
@@ -28,11 +28,7 @@
     test_only: Optional[List[str]] = None
 
     def __post_init__(self):
-<<<<<<< HEAD
-        assert not (self.bypass is not None and self.test_only is not None), \
-=======
         assert (self.bypass is None or self.test_only is None), \
->>>>>>> f46ba063
             'Cannot set both `test_only` and `bypass` in test_config!'
 
 
@@ -66,11 +62,7 @@
     testing: Optional[TestConfigPath] = None
 
     @classmethod
-<<<<<<< HEAD
-    def from_dict(cls, obj: dict):
-=======
     def from_dict(cls, obj: dict) -> 'ConfigFile':
->>>>>>> f46ba063
         files_data = obj.get('files', {})
         files = cls.FilePaths(
             deprecated_rules_file=files_data.get('deprecated_rules'),
@@ -257,11 +249,7 @@
     # files
     # paths are relative
     files = {f'{k}_file': base_dir.joinpath(v) for k, v in loaded['files'].items()}
-<<<<<<< HEAD
     contents = {k: load_dump(str(base_dir.joinpath(v).resolve())) for k, v in loaded['files'].items()}
-=======
-    contents = {k: load_dump(str(base_dir.joinpath(v))) for k, v in loaded['files'].items()}
->>>>>>> f46ba063
 
     contents.update(**files)
 
@@ -272,24 +260,17 @@
 
     # rule_dirs
     # paths are relative
-<<<<<<< HEAD
     contents['rule_dirs'] = [base_dir.joinpath(d).resolve() for d in loaded.get('rule_dirs')]
-=======
-    contents['rule_dirs'] = [base_dir.joinpath(d) for d in loaded.get('rule_dirs')]
->>>>>>> f46ba063
 
     try:
         rules_config = RulesConfig(test_config=test_config, **contents)
     except (ValueError, TypeError) as e:
         raise SystemExit(f'Error parsing packages.yml: {str(e)}')
-<<<<<<< HEAD
 
     # bbr_rules_dirs
     # paths are relative
     if loaded.get('bbr_rules_dirs'):
         contents['bbr_rules_dirs'] = [base_dir.joinpath(d).resolve() for d in loaded.get('bbr_rules_dirs', [])]
-=======
->>>>>>> f46ba063
 
     return rules_config
 
