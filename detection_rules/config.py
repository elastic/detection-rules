--- conflicted
+++ resolved
@@ -186,11 +186,8 @@
     version_lock: Dict[str, dict]
 
     action_dir: Optional[Path] = None
-<<<<<<< HEAD
+    bbr_rules_dirs: Optional[List[Path]] = None
     bypass_version_lock: bool = False
-=======
-    bbr_rules_dirs: Optional[List[Path]] = None
->>>>>>> c84b7d66
     exception_dir: Optional[Path] = None
 
     def __post_init__(self):
@@ -266,15 +263,13 @@
     # paths are relative
     contents['rule_dirs'] = [base_dir.joinpath(d).resolve() for d in loaded.get('rule_dirs')]
 
-<<<<<<< HEAD
     # version strategy
     contents['bypass_version_lock'] = loaded.get('bypass_version_lock', False)
-=======
+
     # bbr_rules_dirs
     # paths are relative
     if loaded.get('bbr_rules_dirs'):
         contents['bbr_rules_dirs'] = [base_dir.joinpath(d).resolve() for d in loaded.get('bbr_rules_dirs', [])]
->>>>>>> c84b7d66
 
     try:
         rules_config = RulesConfig(test_config=test_config, **contents)
