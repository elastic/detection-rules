# Copyright Elasticsearch B.V. and/or licensed to Elasticsearch B.V. under one
# or more contributor license agreements. Licensed under the Elastic License;
# you may not use this file except in compliance with the Elastic License.
"""Rule object."""
import base64
import copy
import hashlib
import json
import os

import click
import kql
import eql

from . import ecs, beats
from .attack import tactics, build_threat_map_entry, technique_lookup
from .rule_formatter import nested_normalize, toml_write
from .schemas import CurrentSchema, TomlMetadata  # RULE_TYPES, metadata_schema, schema_validate, get_schema
from .utils import ROOT_DIR, clear_caches, cached

RULES_DIR = ROOT_DIR / "rules"
_META_SCHEMA_REQ_DEFAULTS = {}


class Rule(object):
    """Rule class containing all the information about a rule."""

    def __init__(self, path, contents):
        """Create a Rule from a toml management format."""
        self.path = os.path.abspath(path)
        self.contents = contents.get('rule', contents)
        self.metadata = contents.get('metadata', self.set_metadata(contents))

        self.formatted_rule = copy.deepcopy(self.contents).get('query', None)

        self.validate()
        self.unoptimized_query = self.contents.get('query')
        self._original_hash = self.get_hash()

    def __str__(self):
        return 'name={}, path={}, query={}'.format(self.name, self.path, self.query)

    def __repr__(self):
        return '{}(path={}, contents={})'.format(type(self).__name__, repr(self.path), repr(self.contents))

    def __eq__(self, other):
        if type(self) == type(other):
            return self.get_hash() == other.get_hash()
        return False

    def __ne__(self, other):
        return not (self == other)

    def __hash__(self):
        return hash(self.get_hash())

    def copy(self):
        return Rule(path=self.path, contents={'rule': self.contents.copy(), 'metadata': self.metadata.copy()})

    @property
    def id(self):
        return self.contents.get("rule_id")

    @property
    def name(self):
        return self.contents.get("name")

    @property
    def query(self):
        return self.contents.get('query')

    @property
    def parsed_query(self):
        if self.query:
            if self.contents['language'] == 'kuery':
                return kql.parse(self.query)
            elif self.contents['language'] == 'eql':
                # TODO: remove once py-eql supports ipv6 for cidrmatch
                with eql.parser.elasticsearch_syntax, eql.parser.ignore_missing_functions:
                    return eql.parse_query(self.query)

    @property
    def filters(self):
        return self.contents.get('filters')

    @property
    def ecs_version(self):
        return sorted(self.metadata.get('ecs_version', []))

    @property
    def flattened_contents(self):
        return dict(self.contents, **self.metadata)

    @property
    def type(self):
        return self.contents.get('type')

    @property
    def unique_fields(self):
        parsed = self.parsed_query
        if parsed is not None:
            return list(set(str(f) for f in parsed if isinstance(f, (eql.ast.Field, kql.ast.Field))))

    def to_eql(self):
        if self.query and self.contents['language'] == 'kuery':
            return kql.to_eql(self.query)

    def get_flat_mitre(self):
        """Get flat lists of tactic and technique info."""
        tactic_names = []
        tactic_ids = []
        technique_ids = set()
        technique_names = set()
        sub_technique_ids = set()
        sub_technique_names = set()

        for entry in self.contents.get('threat', []):
            tactic_names.append(entry['tactic']['name'])
            tactic_ids.append(entry['tactic']['id'])

            for technique in entry['technique']:
                technique_names.add(technique['name'])
                technique_ids.add(technique['id'])
                sub_technique = technique.get('subtechnique', [])

                sub_technique_ids.update(st['id'] for st in sub_technique)
                sub_technique_names.update(st['name'] for st in sub_technique)

        flat = {
            'tactic_names': sorted(tactic_names),
            'tactic_ids': sorted(tactic_ids),
            'technique_names': sorted(technique_names),
            'technique_ids': sorted(technique_ids),
            'sub_technique_names': sorted(sub_technique_names),
            'sub_technique_ids': sorted(sub_technique_ids)
        }
        return flat

    @classmethod
    def get_unique_query_fields(cls, rule_contents):
        """Get a list of unique fields used in a rule query from rule contents."""
        query = rule_contents.get('query')
        language = rule_contents.get('language')
        if language in ('kuery', 'eql'):
            # TODO: remove once py-eql supports ipv6 for cidrmatch
            with eql.parser.elasticsearch_syntax, eql.parser.ignore_missing_functions:
                parsed = kql.parse(query) if language == 'kuery' else eql.parse_query(query)

            return sorted(set(str(f) for f in parsed if isinstance(f, (eql.ast.Field, kql.ast.Field))))

    @staticmethod
    @cached
    def get_meta_schema_required_defaults():
        """Get the default values for required properties in the metadata schema."""
        required = [v for v in TomlMetadata.get_schema()['required']]
        properties = {k: v for k, v in TomlMetadata.get_schema()['properties'].items() if k in required}
        return {k: v.get('default') or [v['items']['default']] for k, v in properties.items()}

    def set_metadata(self, contents):
        """Parse metadata fields and set missing required fields to the default values."""
        metadata = {k: v for k, v in contents.items() if k in TomlMetadata.get_schema()['properties']}
        defaults = self.get_meta_schema_required_defaults().copy()
        defaults.update(metadata)
        return defaults

    def rule_format(self, formatted_query=True):
        """Get the contents in rule format."""
        contents = self.contents.copy()
        if formatted_query:
            if self.formatted_rule:
                contents['query'] = self.formatted_rule
        return {'metadata': self.metadata, 'rule': contents}

    def normalize(self, indent=2):
        """Normalize the (api only) contents and return a serialized dump of it."""
        return json.dumps(nested_normalize(self.contents, eql_rule=self.type == 'eql'), sort_keys=True, indent=indent)

    def get_path(self):
        """Wrapper around getting path."""
        if not self.path:
            raise ValueError('path not set for rule: \n\t{}'.format(self))

        return self.path

    def needs_save(self):
        """Determines if the rule was changed from original or was never saved."""
        return self._original_hash != self.get_hash()

    def bump_version(self):
        """Bump the version of the rule."""
        self.contents['version'] += 1

    def validate(self, as_rule=False, versioned=False, query=True):
        """Validate against a rule schema, query schema, and linting."""
        self.normalize()

        if as_rule:
            schema_cls = CurrentSchema.toml_schema()
            contents = self.rule_format()
        elif versioned:
            schema_cls = CurrentSchema.versioned()
            contents = self.contents
        else:
            schema_cls = CurrentSchema
            contents = self.contents

        schema_cls.validate(contents, role=self.type)

        skip_query_validation = self.metadata['maturity'] in ('experimental', 'development') and \
            self.metadata.get('query_schema_validation') is False

        if query and self.query is not None and not skip_query_validation:
            ecs_versions = self.metadata.get('ecs_version', [ecs.get_max_version()])
            beats_version = self.metadata.get('beats_version', beats.get_max_version())
            indexes = self.contents.get("index", [])

            if self.contents['language'] == 'kuery':
                self._validate_kql(ecs_versions, beats_version, indexes, self.query, self.name)

            if self.contents['language'] == 'eql':
                self._validate_eql(ecs_versions, beats_version, indexes, self.query, self.name)

    @staticmethod
    @cached
    def _validate_eql(ecs_versions, beats_version, indexes, query, name):
        # validate against all specified schemas or the latest if none specified
        # TODO: remove once py-eql supports ipv6 for cidrmatch
        with eql.parser.elasticsearch_syntax, eql.parser.ignore_missing_functions:
            parsed = eql.parse_query(query)

        beat_types = [index.split("-")[0] for index in indexes if "beat-*" in index]
        beat_schema = beats.get_schema_from_eql(parsed, beat_types, version=beats_version) if beat_types else None

        ecs_versions = ecs_versions or [ecs_versions]
        schemas = []

        for version in ecs_versions:
            try:
                schemas.append(ecs.get_kql_schema(indexes=indexes, beat_schema=beat_schema, version=version))
            except KeyError:
                raise KeyError('Unknown ecs schema version: {} in rule {}.\n'
                               'Do you need to update schemas?'.format(version, name)) from None

        for schema in schemas:
            try:
                # TODO: remove once py-eql supports ipv6 for cidrmatch
                with ecs.KqlSchema2Eql(schema), eql.parser.elasticsearch_syntax, eql.parser.ignore_missing_functions:
                    eql.parse_query(query)

            except eql.EqlTypeMismatchError:
                raise

            except eql.EqlParseError as exc:
                message = exc.error_msg
                trailer = None
                if "Unknown field" in message and beat_types:
                    trailer = "\nTry adding event.module or event.dataset to specify beats module"

                raise type(exc)(exc.error_msg, exc.line, exc.column, exc.source,
                                len(exc.caret.lstrip()), trailer=trailer) from None

    @staticmethod
    @cached
    def _validate_kql(ecs_versions, beats_version, indexes, query, name):
        # validate against all specified schemas or the latest if none specified
        parsed = kql.parse(query)
        beat_types = [index.split("-")[0] for index in indexes if "beat-*" in index]
        beat_schema = beats.get_schema_from_kql(parsed, beat_types, version=beats_version) if beat_types else None

        if not ecs_versions:
            kql.parse(query, schema=ecs.get_kql_schema(indexes=indexes, beat_schema=beat_schema))
        else:
            for version in ecs_versions:
                try:
                    schema = ecs.get_kql_schema(version=version, indexes=indexes, beat_schema=beat_schema)
                except KeyError:
                    raise KeyError(
                        'Unknown ecs schema version: {} in rule {}.\n'
                        'Do you need to update schemas?'.format(version, name))

                try:
                    kql.parse(query, schema=schema)
                except kql.KqlParseError as exc:
                    message = exc.error_msg
                    trailer = None
                    if "Unknown field" in message and beat_types:
                        trailer = "\nTry adding event.module or event.dataset to specify beats module"

                    raise kql.KqlParseError(exc.error_msg, exc.line, exc.column, exc.source,
                                            len(exc.caret.lstrip()), trailer=trailer)

    def save(self, new_path=None, as_rule=False, verbose=False):
        """Save as pretty toml rule file as toml."""
        path, _ = os.path.splitext(new_path or self.get_path())
        path += '.toml' if as_rule else '.json'

        if as_rule:
            toml_write(self.rule_format(), path)
        else:
            with open(path, 'w', newline='\n') as f:
                json.dump(self.contents, f, sort_keys=True, indent=2)
                f.write('\n')

        if verbose:
            print('Rule {} saved to {}'.format(self.name, path))

    @classmethod
    def dict_hash(cls, contents, versioned=True):
        """Get hash from rule contents."""
        if not versioned:
            contents.pop('version', None)

        contents = base64.b64encode(json.dumps(contents, sort_keys=True).encode('utf-8'))
        return hashlib.sha256(contents).hexdigest()

    def get_hash(self):
        """Get a standardized hash of a rule to consistently check for changes."""
        return self.dict_hash(self.contents)

    @classmethod
    def build(cls, path=None, rule_type=None, required_only=True, save=True, verbose=False, **kwargs):
        """Build a rule from data and prompts."""
        from .misc import schema_prompt

        if verbose and path:
            click.echo(f'[+] Building rule for {path}')

        kwargs = copy.deepcopy(kwargs)

        if 'rule' in kwargs and 'metadata' in kwargs:
            kwargs.update(kwargs.pop('metadata'))
            kwargs.update(kwargs.pop('rule'))

        rule_type = rule_type or kwargs.get('type') or \
            click.prompt('Rule type ({})'.format(', '.join(CurrentSchema.RULE_TYPES)),
                         type=click.Choice(CurrentSchema.RULE_TYPES))

        schema = CurrentSchema.get_schema(role=rule_type)
        props = schema['properties']
        opt_reqs = schema.get('required', [])
        contents = {}
        skipped = []

        for name, options in props.items():

            if name == 'type':
                contents[name] = rule_type
                continue

            # these are set at package release time
            if name == 'version':
                continue

            if required_only and name not in opt_reqs:
                continue

            # build this from technique ID
            if name == 'threat':
                threat_map = []

                while click.confirm('add mitre tactic?'):
                    tactic = schema_prompt('mitre tactic name', type='string', enum=tactics, required=True)
                    technique_ids = schema_prompt(f'technique or sub-technique IDs for {tactic}', type='array',
                                                  required=True, enum=list(technique_lookup))

                    try:
                        threat_map.append(build_threat_map_entry(tactic, *technique_ids))
                    except KeyError as e:
                        click.secho(f'Unknown ID: {e.args[0]}')
                        continue

                if len(threat_map) > 0:
                    contents[name] = threat_map
                continue

            if name == 'threshold':
                contents[name] = {n: schema_prompt(f'threshold {n}', required=n in options['required'], **opts.copy())
                                  for n, opts in options['properties'].items()}
                continue

            if kwargs.get(name):
                contents[name] = schema_prompt(name, value=kwargs.pop(name))
                continue

            result = schema_prompt(name, required=name in opt_reqs, **options.copy())

            if result:
                if name not in opt_reqs and result == options.get('default', ''):
                    skipped.append(name)
                    continue

                contents[name] = result

<<<<<<< HEAD
        metadata = {}

        if not required_only:
            ecs_version = schema_prompt('ecs_version', required=False, value=None,
                                        **TomlMetadata.get_schema()['properties']['ecs_version'])
            if ecs_version:
                metadata['ecs_version'] = ecs_version

        suggested_path = RULES_DIR / contents['name']  # TODO: UPDATE BASED ON RULE STRUCTURE
=======
        suggested_path = os.path.join(RULES_DIR, contents['name'])  # TODO: UPDATE BASED ON RULE STRUCTURE
>>>>>>> b012a23d
        path = os.path.realpath(path or input('File path for rule [{}]: '.format(suggested_path)) or suggested_path)

        rule = None

        try:
            rule = cls(path, {'rule': contents})
        except kql.KqlParseError as e:
            if e.error_msg == 'Unknown field':
                warning = ('If using a non-ECS field, you must update "ecs{}.non-ecs-schema.json" under `beats` or '
                           '`legacy-endgame` (Non-ECS fields should be used minimally).'.format(os.path.sep))
                click.secho(e.args[0], fg='red', err=True)
                click.secho(warning, fg='yellow', err=True)
                click.pause()

            # if failing due to a query, loop until resolved or terminated
            while True:
                try:
                    contents['query'] = click.edit(contents['query'], extension='.eql')
                    rule = cls(path, {'rule': contents})
                except kql.KqlParseError as e:
                    click.secho(e.args[0], fg='red', err=True)
                    click.pause()

                    if e.error_msg.startswith("Unknown field"):
                        # get the latest schema for schema errors
                        clear_caches()
                        ecs.get_kql_schema(indexes=contents.get("index", []))
                    continue

                break

        if save:
            rule.save(verbose=True, as_rule=True)

        if skipped:
            print('Did not set the following values because they are un-required when set to the default value')
            print(' - {}'.format('\n - '.join(skipped)))

        # rta_mappings.add_rule_to_mapping_file(rule)
        # click.echo('Placeholder added to rule-mapping.yml')

        click.echo('Rule will validate against the latest ECS schema available (and beats if necessary)')
        click.echo('    - to have a rule validate against specific ECS schemas, add them to metadata->ecs_versions')
        click.echo('    - to have a rule validate against a specific beats schema, add it to metadata->beats_version')

        return rule<|MERGE_RESOLUTION|>--- conflicted
+++ resolved
@@ -16,9 +16,10 @@
 from .attack import tactics, build_threat_map_entry, technique_lookup
 from .rule_formatter import nested_normalize, toml_write
 from .schemas import CurrentSchema, TomlMetadata  # RULE_TYPES, metadata_schema, schema_validate, get_schema
-from .utils import ROOT_DIR, clear_caches, cached
-
-RULES_DIR = ROOT_DIR / "rules"
+from .utils import get_path, clear_caches, cached
+
+
+RULES_DIR = get_path("rules")
 _META_SCHEMA_REQ_DEFAULTS = {}
 
 
@@ -391,19 +392,7 @@
 
                 contents[name] = result
 
-<<<<<<< HEAD
-        metadata = {}
-
-        if not required_only:
-            ecs_version = schema_prompt('ecs_version', required=False, value=None,
-                                        **TomlMetadata.get_schema()['properties']['ecs_version'])
-            if ecs_version:
-                metadata['ecs_version'] = ecs_version
-
-        suggested_path = RULES_DIR / contents['name']  # TODO: UPDATE BASED ON RULE STRUCTURE
-=======
         suggested_path = os.path.join(RULES_DIR, contents['name'])  # TODO: UPDATE BASED ON RULE STRUCTURE
->>>>>>> b012a23d
         path = os.path.realpath(path or input('File path for rule [{}]: '.format(suggested_path)) or suggested_path)
 
         rule = None
