# Copyright Elasticsearch B.V. and/or licensed to Elasticsearch B.V. under one
# or more contributor license agreements. Licensed under the Elastic License
# 2.0; you may not use this file except in compliance with the Elastic License
# 2.0.
"""Rule object."""
import copy
import dataclasses
import json
import os
import typing
from abc import ABC, abstractmethod
from dataclasses import dataclass, field
from functools import cached_property
from pathlib import Path
from typing import Any, Dict, List, Literal, Optional, Tuple, Union
from uuid import uuid4

import eql
from semver import Version
from marko.block import Document as MarkoDocument
from marko.ext.gfm import gfm
from marshmallow import ValidationError, validates_schema

import kql
from kql.ast import FieldComparison

from . import beats, ecs, endgame, utils
from .integrations import (find_least_compatible_version,
                           load_integrations_manifests)
from .misc import load_current_package_version
from .mixins import MarshmallowDataclassMixin, StackCompatMixin
from .rule_formatter import nested_normalize, toml_write
from .schemas import (SCHEMA_DIR, definitions, downgrade,
                      get_min_supported_stack_version, get_stack_schemas,
                      strip_non_public_fields)
from .schemas.stack_compat import get_restricted_fields
from .utils import cached, convert_time_span, PatchedTemplate

_META_SCHEMA_REQ_DEFAULTS = {}
MIN_FLEET_PACKAGE_VERSION = '7.13.0'

BUILD_FIELD_VERSIONS = {
    "related_integrations": (Version.parse('8.3.0'), None),
    "required_fields": (Version.parse('8.3.0'), None),
    "setup": (Version.parse('8.3.0'), None)
}


@dataclass(frozen=True)
class RuleMeta(MarshmallowDataclassMixin):
    """Data stored in a rule's [metadata] section of TOML."""
    creation_date: definitions.Date
    updated_date: definitions.Date
    deprecation_date: Optional[definitions.Date]

    # Optional fields
    bypass_bbr_timing: Optional[bool]
    comments: Optional[str]
    integration: Optional[Union[str, List[str]]]
    maturity: Optional[definitions.Maturity]
    min_stack_version: Optional[definitions.SemVer]
    min_stack_comments: Optional[str]
    os_type_list: Optional[List[definitions.OSType]]
    query_schema_validation: Optional[bool]
    related_endpoint_rules: Optional[List[str]]
    promotion: Optional[bool]

    # Extended information as an arbitrary dictionary
    extended: Optional[Dict[str, Any]]

    def get_validation_stack_versions(self) -> Dict[str, dict]:
        """Get a dict of beats and ecs versions per stack release."""
        stack_versions = get_stack_schemas(self.min_stack_version)
        return stack_versions


@dataclass(frozen=True)
class RuleTransform(MarshmallowDataclassMixin):
    """Data stored in a rule's [transform] section of TOML."""

    # note (investigation guides) Markdown plugins
    # /elastic/kibana/tree/main/x-pack/plugins/security_solution/public/common/components/markdown_editor/plugins
    ##############################################

    # timelines out of scope at the moment

    @dataclass(frozen=True)
    class OsQuery:
        label: str
        query: str
        ecs_mapping: Optional[Dict[str, Dict[Literal['field', 'value'], str]]]

    @dataclass(frozen=True)
    class Insight:
        @dataclass(frozen=True)
        class Provider:
            field: str
            value: str
            type: str

        label: str
        providers: List[List[Provider]]

    # these must be lists in order to have more than one. Their index in the list is how they will be referenced in the
    # note string templates
    osquery: Optional[List[OsQuery]]
    insight: Optional[List[Insight]]

    @validates_schema
    def validate_transforms(self, value: dict, **kwargs):
        """Validate transform fields."""
        # temporarily invalidate insights until schema stabilizes
        insight = value.get('insight')
        if insight is not None:
            raise NotImplementedError('Insights are not stable yet.')
        return

    def render_insight_osquery_to_string(self) -> Dict[Literal['osquery', 'insight'], List[str]]:
        obj = self.to_dict()

        rendered: Dict[Literal['osquery', 'insight'], List[str]] = {'osquery': [], 'insight': []}
        for plugin, entries in obj.items():
            for entry in entries:
                rendered[plugin].append(f'!{{{plugin}{json.dumps(entry, sort_keys=True, separators=(",", ":"))}}}')

        return rendered

    ##############################################


@dataclass(frozen=True)
class BaseThreatEntry:
    id: str
    name: str
    reference: str


@dataclass(frozen=True)
class SubTechnique(BaseThreatEntry):
    """Mapping to threat subtechnique."""
    reference: definitions.SubTechniqueURL


@dataclass(frozen=True)
class Technique(BaseThreatEntry):
    """Mapping to threat subtechnique."""
    # subtechniques are stored at threat[].technique.subtechnique[]
    reference: definitions.TechniqueURL
    subtechnique: Optional[List[SubTechnique]]


@dataclass(frozen=True)
class Tactic(BaseThreatEntry):
    """Mapping to a threat tactic."""
    reference: definitions.TacticURL


@dataclass(frozen=True)
class ThreatMapping(MarshmallowDataclassMixin):
    """Mapping to a threat framework."""
    framework: Literal["MITRE ATT&CK"]
    tactic: Tactic
    technique: Optional[List[Technique]]

    @staticmethod
    def flatten(threat_mappings: Optional[List]) -> 'FlatThreatMapping':
        """Get flat lists of tactic and technique info."""
        tactic_names = []
        tactic_ids = []
        technique_ids = set()
        technique_names = set()
        sub_technique_ids = set()
        sub_technique_names = set()

        for entry in (threat_mappings or []):
            tactic_names.append(entry.tactic.name)
            tactic_ids.append(entry.tactic.id)

            for technique in (entry.technique or []):
                technique_names.add(technique.name)
                technique_ids.add(technique.id)

                for subtechnique in (technique.subtechnique or []):
                    sub_technique_ids.add(subtechnique.id)
                    sub_technique_names.add(subtechnique.name)

        return FlatThreatMapping(
            tactic_names=sorted(tactic_names),
            tactic_ids=sorted(tactic_ids),
            technique_names=sorted(technique_names),
            technique_ids=sorted(technique_ids),
            sub_technique_names=sorted(sub_technique_names),
            sub_technique_ids=sorted(sub_technique_ids)
        )


@dataclass(frozen=True)
class RiskScoreMapping(MarshmallowDataclassMixin):
    field: str
    operator: Optional[definitions.Operator]
    value: Optional[str]


@dataclass(frozen=True)
class SeverityMapping(MarshmallowDataclassMixin):
    field: str
    operator: Optional[definitions.Operator]
    value: Optional[str]
    severity: Optional[str]


@dataclass(frozen=True)
class FlatThreatMapping(MarshmallowDataclassMixin):
    tactic_names: List[str]
    tactic_ids: List[str]
    technique_names: List[str]
    technique_ids: List[str]
    sub_technique_names: List[str]
    sub_technique_ids: List[str]


@dataclass(frozen=True)
class AlertSuppressionMapping(MarshmallowDataclassMixin, StackCompatMixin):
    """Mapping to alert suppression."""
    @dataclass
    class AlertSuppressionDuration:
        """Mapping to allert suppression duration."""
        unit: definitions.TimeUnits
        value: int

    group_by: List[definitions.NonEmptyStr]
    duration: Optional[AlertSuppressionDuration]
    missing_fields_strategy: definitions.AlertSuppressionMissing


@dataclass(frozen=True)
class BaseRuleData(MarshmallowDataclassMixin, StackCompatMixin):
    @dataclass
    class RequiredFields:
        name: definitions.NonEmptyStr
        type: definitions.NonEmptyStr
        ecs: bool

    @dataclass
    class RelatedIntegrations:
        package: definitions.NonEmptyStr
        version: definitions.NonEmptyStr
        integration: Optional[definitions.NonEmptyStr]

    actions: Optional[list]
    author: List[str]
    building_block_type: Optional[definitions.BuildingBlockType]
    description: str
    enabled: Optional[bool]
    exceptions_list: Optional[list]
    license: Optional[str]
    false_positives: Optional[List[str]]
    filters: Optional[List[dict]]
    # trailing `_` required since `from` is a reserved word in python
    from_: Optional[str] = field(metadata=dict(data_key="from"))
    interval: Optional[definitions.Interval]
    max_signals: Optional[definitions.MaxSignals]
    meta: Optional[Dict[str, Any]]
    name: definitions.RuleName
    note: Optional[definitions.Markdown]
    # can we remove this comment?
    # explicitly NOT allowed!
    # output_index: Optional[str]
    references: Optional[List[str]]
    related_integrations: Optional[List[RelatedIntegrations]] = field(metadata=dict(metadata=dict(min_compat="8.3")))
    required_fields: Optional[List[RequiredFields]] = field(metadata=dict(metadata=dict(min_compat="8.3")))
    risk_score: definitions.RiskScore
    risk_score_mapping: Optional[List[RiskScoreMapping]]
    rule_id: definitions.UUIDString
    rule_name_override: Optional[str]
    setup: Optional[definitions.Markdown] = field(metadata=dict(metadata=dict(min_compat="8.3")))
    severity_mapping: Optional[List[SeverityMapping]]
    severity: definitions.Severity
    tags: Optional[List[str]]
    throttle: Optional[str]
    timeline_id: Optional[definitions.TimelineTemplateId]
    timeline_title: Optional[definitions.TimelineTemplateTitle]
    timestamp_override: Optional[str]
    to: Optional[str]
    type: definitions.RuleType
    threat: Optional[List[ThreatMapping]]

    @classmethod
    def save_schema(cls):
        """Save the schema as a jsonschema."""
        fields: Tuple[dataclasses.Field, ...] = dataclasses.fields(cls)
        type_field = next(f for f in fields if f.name == "type")
        rule_type = typing.get_args(type_field.type)[0] if cls != BaseRuleData else "base"
        schema = cls.jsonschema()
        version_dir = SCHEMA_DIR / "master"
        version_dir.mkdir(exist_ok=True, parents=True)

        # expand out the jsonschema definitions
        with (version_dir / f"master.{rule_type}.json").open("w") as f:
            json.dump(schema, f, indent=2, sort_keys=True)

    def validate_query(self, meta: RuleMeta) -> None:
        pass

    @cached_property
    def get_restricted_fields(self) -> Optional[Dict[str, tuple]]:
        """Get stack version restricted fields."""
        fields: List[dataclasses.Field, ...] = list(dataclasses.fields(self))
        return get_restricted_fields(fields)

    @cached_property
    def data_validator(self) -> Optional['DataValidator']:
        return DataValidator(is_elastic_rule=self.is_elastic_rule, **self.to_dict())

    @cached_property
    def notify(self) -> bool:
        return os.environ.get('DR_NOTIFY_INTEGRATION_UPDATE_AVAILABLE') is not None

    @cached_property
    def parsed_note(self) -> Optional[MarkoDocument]:
        dv = self.data_validator
        if dv:
            return dv.parsed_note

    @property
    def is_elastic_rule(self):
        return 'elastic' in [a.lower() for a in self.author]

    def get_build_fields(self) -> {}:
        """Get a list of build-time fields along with the stack versions which they will build within."""
        build_fields = {}
        rule_fields = {f.name: f for f in dataclasses.fields(self)}

        for fld in BUILD_FIELD_VERSIONS:
            if fld in rule_fields:
                build_fields[fld] = BUILD_FIELD_VERSIONS[fld]

        return build_fields

    @classmethod
    def process_transforms(cls, transform: RuleTransform, obj: dict) -> dict:
        """Process transforms from toml [transform] called in TOMLRuleContents.to_dict."""
        # only create functions that CAREFULLY mutate the obj dict

        def process_note_plugins():
            """Format the note field with osquery and insight plugin strings."""
            note = obj.get('note')
            if not note:
                return

            rendered = transform.render_insight_osquery_to_string()
            rendered_patterns = {}
            for plugin, entries in rendered.items():
                rendered_patterns.update(**{f'{plugin}_{i}': e for i, e in enumerate(entries)})

            note_template = PatchedTemplate(note)
            rendered_note = note_template.safe_substitute(**rendered_patterns)
            obj['note'] = rendered_note

        # call transform functions
        if transform:
            process_note_plugins()

        return obj


class DataValidator:
    """Additional validation beyond base marshmallow schema validation."""

    def __init__(self,
                 name: definitions.RuleName,
                 is_elastic_rule: bool,
                 note: Optional[definitions.Markdown] = None,
                 interval: Optional[definitions.Interval] = None,
                 building_block_type: Optional[definitions.BuildingBlockType] = None,
                 setup: Optional[str] = None,
                 **extras):
        # only define fields needing additional validation
        self.name = name
        self.is_elastic_rule = is_elastic_rule
        self.note = note
        # Need to use extras because from is a reserved word in python
        self.from_ = extras.get('from')
        self.interval = interval
        self.building_block_type = building_block_type
        self.setup = setup
        self._setup_in_note = False

    @cached_property
    def parsed_note(self) -> Optional[MarkoDocument]:
        if self.note:
            return gfm.parse(self.note)

    @property
    def setup_in_note(self):
        return self._setup_in_note

    @setup_in_note.setter
    def setup_in_note(self, value: bool):
        self._setup_in_note = value

    @cached_property
    def skip_validate_note(self) -> bool:
        return os.environ.get('DR_BYPASS_NOTE_VALIDATION_AND_PARSE') is not None

    @cached_property
    def skip_validate_bbr(self) -> bool:
        return os.environ.get('DR_BYPASS_BBR_LOOKBACK_VALIDATION') is not None

    def validate_bbr(self, bypass: bool = False):
        """Validate building block type and rule type."""

        if self.skip_validate_bbr or bypass:
            return

        def validate_lookback(str_time: str) -> bool:
            """Validate that the time is at least now-119m and at least 60m respectively."""
            try:
                if "now-" in str_time:
                    str_time = str_time[4:]
                    time = convert_time_span(str_time)
                    # if from time is less than 119m as milliseconds
                    if time < 119 * 60 * 1000:
                        return False
                else:
                    return False
            except Exception as e:
                raise ValidationError(f"Invalid time format: {e}")
            return True

        def validate_interval(str_time: str) -> bool:
            """Validate that the time is at least now-119m and at least 60m respectively."""
            try:
                time = convert_time_span(str_time)
                # if interval time is less than 60m as milliseconds
                if time < 60 * 60 * 1000:
                    return False
            except Exception as e:
                raise ValidationError(f"Invalid time format: {e}")
            return True

        bypass_instructions = "To bypass, use the environment variable `DR_BYPASS_BBR_LOOKBACK_VALIDATION`"
        if self.building_block_type:
            if not self.from_ or not self.interval:
                raise ValidationError(
                    f"{self.name} is invalid."
                    "BBR require `from` and `interval` to be defined. "
                    "Please set or bypass." + bypass_instructions
                )
            elif not validate_lookback(self.from_) or not validate_interval(self.interval):
                raise ValidationError(
                    f"{self.name} is invalid."
                    "Default BBR require `from` and `interval` to be at least now-119m and at least 60m respectively "
                    "(using the now-Xm and Xm format where x is in minuets). "
                    "Please update values or bypass. " + bypass_instructions
                )

    def validate_note(self):
        if self.skip_validate_note or not self.note:
            return

        try:
            for child in self.parsed_note.children:
                if child.get_type() == "Heading":
                    header = gfm.renderer.render_children(child)

                    if header.lower() == "setup":

                        # check that the Setup header is correctly formatted at level 2
                        if child.level != 2:
                            raise ValidationError(f"Setup section with wrong header level: {child.level}")

                        # check that the Setup header is capitalized
                        if child.level == 2 and header != "Setup":
                            raise ValidationError(f"Setup header has improper casing: {header}")

                        self.setup_in_note = True

                    else:
                        # check that the header Config does not exist in the Setup section
                        if child.level == 2 and "config" in header.lower():
                            raise ValidationError(f"Setup header contains Config: {header}")

        except Exception as e:
            raise ValidationError(f"Invalid markdown in rule `{self.name}`: {e}. To bypass validation on the `note`"
                                  f"field, use the environment variable `DR_BYPASS_NOTE_VALIDATION_AND_PARSE`")

        # raise if setup header is in note and in setup
        if self.setup_in_note and self.setup:
            raise ValidationError("Setup header found in both note and setup fields.")


@dataclass
class QueryValidator:
    query: str

    @property
    def ast(self) -> Any:
        raise NotImplementedError()

    @property
    def unique_fields(self) -> Any:
        raise NotImplementedError()

    def validate(self, data: 'QueryRuleData', meta: RuleMeta) -> None:
        raise NotImplementedError()

    @staticmethod
    def validate_remote(remote_validator: 'RemoteValidator', data: 'QueryRuleData'):
        remote_validator.validate_rule(data)

    @cached
    def get_required_fields(self, index: str) -> List[dict]:
        """Retrieves fields needed for the query along with type information from the schema."""
        current_version = Version.parse(load_current_package_version(), optional_minor_and_patch=True)
        ecs_version = get_stack_schemas()[str(current_version)]['ecs']
        beats_version = get_stack_schemas()[str(current_version)]['beats']
        endgame_version = get_stack_schemas()[str(current_version)]['endgame']
        ecs_schema = ecs.get_schema(ecs_version)

        beat_types, beat_schema, schema = self.get_beats_schema(index or [], beats_version, ecs_version)
        endgame_schema = self.get_endgame_schema(index or [], endgame_version)

        required = []
        unique_fields = self.unique_fields or []

        for fld in unique_fields:
            field_type = ecs_schema.get(fld, {}).get('type')
            is_ecs = field_type is not None

            if not is_ecs:
                if beat_schema:
                    field_type = beat_schema.get(fld, {}).get('type')
                elif endgame_schema:
                    field_type = endgame_schema.endgame_schema.get(fld, None)

            required.append(dict(name=fld, type=field_type or 'unknown', ecs=is_ecs))

        return sorted(required, key=lambda f: f['name'])

    @cached
    def get_beats_schema(self, index: list, beats_version: str, ecs_version: str) -> (list, dict, dict):
        """Get an assembled beats schema."""
        beat_types = beats.parse_beats_from_index(index)
        beat_schema = beats.get_schema_from_kql(self.ast, beat_types, version=beats_version) if beat_types else None
        schema = ecs.get_kql_schema(version=ecs_version, indexes=index, beat_schema=beat_schema)
        return beat_types, beat_schema, schema

    @cached
    def get_endgame_schema(self, index: list, endgame_version: str) -> Optional[endgame.EndgameSchema]:
        """Get an assembled flat endgame schema."""

        if "endgame-*" not in index:
            return None

        endgame_schema = endgame.read_endgame_schema(endgame_version=endgame_version)
        return endgame.EndgameSchema(endgame_schema)


@dataclass(frozen=True)
class QueryRuleData(BaseRuleData):
    """Specific fields for query event types."""
    type: Literal["query"]

    index: Optional[List[str]]
    query: str
    language: definitions.FilterLanguages
    alert_suppression: Optional[AlertSuppressionMapping] = field(metadata=dict(metadata=dict(min_compat="8.8")))

    @cached_property
    def validator(self) -> Optional[QueryValidator]:
        if self.language == "kuery":
            return KQLValidator(self.query)
        elif self.language == "eql":
            return EQLValidator(self.query)
<<<<<<< HEAD
        elif self.language == 'esql':
=======
        elif self.language == "esql":
>>>>>>> 53583617
            return ESQLValidator(self.query)

    def validate_query(self, meta: RuleMeta) -> None:
        validator = self.validator
        if validator is not None:
            return validator.validate(self, meta)

    @cached_property
    def ast(self):
        validator = self.validator
        if validator is not None:
            return validator.ast

    @cached_property
    def unique_fields(self):
        validator = self.validator
        if validator is not None:
            return validator.unique_fields

    @cached
    def get_required_fields(self, index: str) -> List[dict]:
        validator = self.validator
        if validator is not None:
            return validator.get_required_fields(index or [])

    @validates_schema
    def validates_query_data(self, data, **kwargs):
        """Custom validation for query rule type and subclasses."""
        # alert suppression is only valid for query rule type and not any of its subclasses
        if data.get('alert_suppression') and data['type'] != 'query':
            raise ValidationError("Alert suppression is only valid for query rule type.")


@dataclass(frozen=True)
class ESQLRuleData(QueryRuleData):
    """ESQL rules are a special case of query rules."""
    type: Literal["esql"]
    language: Literal["esql"]
    query: str

    @validates_schema
    def validate_esql_data(self, data, **kwargs):
        """Custom validation for esql rule type."""
        if data.get('index'):
            raise ValidationError("Index is not valid for esql rule type.")


@dataclass(frozen=True)
class MachineLearningRuleData(BaseRuleData):
    type: Literal["machine_learning"]

    anomaly_threshold: int
    machine_learning_job_id: Union[str, List[str]]


@dataclass(frozen=True)
class ThresholdQueryRuleData(QueryRuleData):
    """Specific fields for query event types."""

    @dataclass(frozen=True)
    class ThresholdMapping(MarshmallowDataclassMixin):
        @dataclass(frozen=True)
        class ThresholdCardinality:
            field: str
            value: definitions.ThresholdValue

        field: definitions.CardinalityFields
        value: definitions.ThresholdValue
        cardinality: Optional[List[ThresholdCardinality]]

    type: Literal["threshold"]
    threshold: ThresholdMapping


@dataclass(frozen=True)
class NewTermsRuleData(QueryRuleData):
    """Specific fields for new terms field rule."""

    @dataclass(frozen=True)
    class NewTermsMapping(MarshmallowDataclassMixin):
        @dataclass(frozen=True)
        class HistoryWindowStart:
            field: definitions.NonEmptyStr
            value: definitions.NonEmptyStr

        field: definitions.NonEmptyStr
        value: definitions.NewTermsFields
        history_window_start: List[HistoryWindowStart]

    type: Literal["new_terms"]
    new_terms: NewTermsMapping

    def transform(self, obj: dict) -> dict:
        """Transforms new terms data to API format for Kibana."""

        obj[obj["new_terms"].get("field")] = obj["new_terms"].get("value")
        obj["history_window_start"] = obj["new_terms"]["history_window_start"][0].get("value")
        del obj["new_terms"]
        return obj


@dataclass(frozen=True)
class EQLRuleData(QueryRuleData):
    """EQL rules are a special case of query rules."""
    type: Literal["eql"]
    language: Literal["eql"]
    timestamp_field: Optional[str] = field(metadata=dict(metadata=dict(min_compat="8.0")))
    event_category_override: Optional[str] = field(metadata=dict(metadata=dict(min_compat="8.0")))
    tiebreaker_field: Optional[str] = field(metadata=dict(metadata=dict(min_compat="8.0")))

    def convert_relative_delta(self, lookback: str) -> int:
        now = len("now")
        min_length = now + len('+5m')

        if lookback.startswith("now") and len(lookback) >= min_length:
            lookback = lookback[len("now"):]
            sign = lookback[0]  # + or -
            span = lookback[1:]
            amount = convert_time_span(span)
            return amount * (-1 if sign == "-" else 1)
        else:
            return convert_time_span(lookback)

    @cached_property
    def is_sample(self) -> bool:
        """Checks if the current rule is a sample-based rule."""
        return eql.utils.get_query_type(self.ast) == 'sample'

    @cached_property
    def is_sequence(self) -> bool:
        """Checks if the current rule is a sequence-based rule."""
        return eql.utils.get_query_type(self.ast) == 'sequence'

    @cached_property
    def max_span(self) -> Optional[int]:
        """Maxspan value for sequence rules if defined."""
        if self.is_sequence and hasattr(self.ast.first, 'max_span'):
            return self.ast.first.max_span.as_milliseconds() if self.ast.first.max_span else None

    @cached_property
    def look_back(self) -> Optional[Union[int, Literal['unknown']]]:
        """Lookback value of a rule."""
        # https://www.elastic.co/guide/en/elasticsearch/reference/current/common-options.html#date-math
        to = self.convert_relative_delta(self.to) if self.to else 0
        from_ = self.convert_relative_delta(self.from_ or "now-6m")

        if not (to or from_):
            return 'unknown'
        else:
            return to - from_

    @cached_property
    def interval_ratio(self) -> Optional[float]:
        """Ratio of interval time window / max_span time window."""
        if self.max_span:
            interval = convert_time_span(self.interval or '5m')
            return interval / self.max_span


@dataclass(frozen=True)
class ESQLRuleData(QueryRuleData):
    """ESQL rules are a special case of query rules."""
    type: Literal["esql"]
    language: Literal["esql"]
    query: str

    @validates_schema
    def validates_esql_data(self, data, **kwargs):
        """Custom validation for query rule type and subclasses."""
        if data.get('index'):
            raise ValidationError("Index is not a valid field for ES|QL rule type.")


@dataclass(frozen=True)
class ThreatMatchRuleData(QueryRuleData):
    """Specific fields for indicator (threat) match rule."""

    @dataclass(frozen=True)
    class Entries:

        @dataclass(frozen=True)
        class ThreatMapEntry:
            field: definitions.NonEmptyStr
            type: Literal["mapping"]
            value: definitions.NonEmptyStr

        entries: List[ThreatMapEntry]

    type: Literal["threat_match"]

    concurrent_searches: Optional[definitions.PositiveInteger]
    items_per_search: Optional[definitions.PositiveInteger]

    threat_mapping: List[Entries]
    threat_filters: Optional[List[dict]]
    threat_query: Optional[str]
    threat_language: Optional[definitions.FilterLanguages]
    threat_index: List[str]
    threat_indicator_path: Optional[str]

    def validate_query(self, meta: RuleMeta) -> None:
        super(ThreatMatchRuleData, self).validate_query(meta)

        if self.threat_query:
            if not self.threat_language:
                raise ValidationError('`threat_language` required when a `threat_query` is defined')

            if self.threat_language == "kuery":
                threat_query_validator = KQLValidator(self.threat_query)
            elif self.threat_language == "eql":
                threat_query_validator = EQLValidator(self.threat_query)
            else:
                return

            threat_query_validator.validate(self, meta)


# All of the possible rule types
# Sort inverse of any inheritance - see comment in TOMLRuleContents.to_dict
<<<<<<< HEAD
AnyRuleData = Union[EQLRuleData, ESQLRuleData, ThresholdQueryRuleData,
                    ThreatMatchRuleData, MachineLearningRuleData, QueryRuleData,
                    NewTermsRuleData]
=======
AnyRuleData = Union[EQLRuleData, ESQLRuleData, ThresholdQueryRuleData, ThreatMatchRuleData,
                    MachineLearningRuleData, QueryRuleData, NewTermsRuleData]
>>>>>>> 53583617


class BaseRuleContents(ABC):
    """Base contents object for shared methods between active and deprecated rules."""

    @property
    @abstractmethod
    def id(self):
        pass

    @property
    @abstractmethod
    def name(self):
        pass

    @property
    @abstractmethod
    def version_lock(self):
        pass

    @property
    @abstractmethod
    def type(self):
        pass

    def lock_info(self, bump=True) -> dict:
        version = self.autobumped_version if bump else (self.latest_version or 1)
        contents = {"rule_name": self.name, "sha256": self.sha256(), "version": version, "type": self.type}

        return contents

    @property
    def is_dirty(self) -> Optional[bool]:
        """Determine if the rule has changed since its version was locked."""
        min_stack = Version.parse(self.get_supported_version(), optional_minor_and_patch=True)
        existing_sha256 = self.version_lock.get_locked_hash(self.id, f"{min_stack.major}.{min_stack.minor}")

        if existing_sha256 is not None:
            return existing_sha256 != self.sha256()

    @property
    def lock_entry(self) -> Optional[dict]:
        lock_entry = self.version_lock.version_lock.data.get(self.id)
        if lock_entry:
            return lock_entry.to_dict()

    @property
    def has_forked(self) -> bool:
        """Determine if the rule has forked at any point (has a previous entry)."""
        lock_entry = self.lock_entry
        if lock_entry:
            return 'previous' in lock_entry
        return False

    @property
    def is_in_forked_version(self) -> bool:
        """Determine if the rule is in a forked version."""
        if not self.has_forked:
            return False
        locked_min_stack = Version.parse(self.lock_entry['min_stack_version'], optional_minor_and_patch=True)
        current_package_ver = Version.parse(load_current_package_version(), optional_minor_and_patch=True)
        return current_package_ver < locked_min_stack

    def get_version_space(self) -> Optional[int]:
        """Retrieve the number of version spaces available (None for unbound)."""
        if self.is_in_forked_version:
            current_entry = self.lock_entry['previous'][self.metadata.min_stack_version]
            current_version = current_entry['version']
            max_allowable_version = current_entry['max_allowable_version']

            return max_allowable_version - current_version - 1

    @property
    def latest_version(self) -> Optional[int]:
        """Retrieve the latest known version of the rule."""
        min_stack = self.get_supported_version()
        return self.version_lock.get_locked_version(self.id, min_stack)

    @property
    def autobumped_version(self) -> Optional[int]:
        """Retrieve the current version of the rule, accounting for automatic increments."""
        version = self.latest_version
        if version is None:
            return 1

        return version + 1 if self.is_dirty else version

    @classmethod
    def convert_supported_version(cls, stack_version: Optional[str]) -> Version:
        """Convert an optional stack version to the minimum for the lock in the form major.minor."""
        min_version = get_min_supported_stack_version()
        if stack_version is None:
            return min_version
        return max(Version.parse(stack_version, optional_minor_and_patch=True), min_version)

    def get_supported_version(self) -> str:
        """Get the lowest stack version for the rule that is currently supported in the form major.minor."""
        rule_min_stack = self.metadata.get('min_stack_version')
        min_stack = self.convert_supported_version(rule_min_stack)
        return f"{min_stack.major}.{min_stack.minor}"

    def _post_dict_conversion(self, obj: dict) -> dict:
        """Transform the converted API in place before sending to Kibana."""

        # cleanup the whitespace in the rule
        obj = nested_normalize(obj)

        # fill in threat.technique so it's never missing
        for threat_entry in obj.get("threat", []):
            threat_entry.setdefault("technique", [])

        return obj

    @abstractmethod
    def to_api_format(self, include_version: bool = True) -> dict:
        """Convert the rule to the API format."""

    @cached
    def sha256(self, include_version=False) -> str:
        # get the hash of the API dict without the version by default, otherwise it'll always be dirty.
        hashable_contents = self.to_api_format(include_version=include_version)
        return utils.dict_hash(hashable_contents)


@dataclass(frozen=True)
class TOMLRuleContents(BaseRuleContents, MarshmallowDataclassMixin):
    """Rule object which maps directly to the TOML layout."""
    metadata: RuleMeta
    transform: Optional[RuleTransform]
    data: AnyRuleData = field(metadata=dict(data_key="rule"))

    @cached_property
    def version_lock(self):
        # VersionLock
        from .version_lock import default_version_lock

        return getattr(self, '_version_lock', None) or default_version_lock

    def set_version_lock(self, value):
        from .version_lock import VersionLock

        if value and not isinstance(value, VersionLock):
            raise TypeError(f'version lock property must be set with VersionLock objects only. Got {type(value)}')

        # circumvent frozen class
        self.__dict__['_version_lock'] = value

    @classmethod
    def all_rule_types(cls) -> set:
        types = set()
        for subclass in typing.get_args(AnyRuleData):
            field = next(field for field in dataclasses.fields(subclass) if field.name == "type")
            types.update(typing.get_args(field.type))

        return types

    @classmethod
    def get_data_subclass(cls, rule_type: str) -> typing.Type[BaseRuleData]:
        """Get the proper subclass depending on the rule type"""
        for subclass in typing.get_args(AnyRuleData):
            field = next(field for field in dataclasses.fields(subclass) if field.name == "type")
            if (rule_type, ) == typing.get_args(field.type):
                return subclass

        raise ValueError(f"Unknown rule type {rule_type}")

    @property
    def id(self) -> definitions.UUIDString:
        return self.data.rule_id

    @property
    def name(self) -> str:
        return self.data.name

    @property
    def type(self) -> str:
        return self.data.type

    def _post_dict_conversion(self, obj: dict) -> dict:
        """Transform the converted API in place before sending to Kibana."""
        super()._post_dict_conversion(obj)

        # build time fields
        self._convert_add_related_integrations(obj)
        self._convert_add_required_fields(obj)
        self._convert_add_setup(obj)

        # validate new fields against the schema
        rule_type = obj['type']
        subclass = self.get_data_subclass(rule_type)
        subclass.from_dict(obj)

        # rule type transforms
        self.data.transform(obj) if hasattr(self.data, 'transform') else False

        return obj

    def _convert_add_related_integrations(self, obj: dict) -> None:
        """Add restricted field related_integrations to the obj."""
        field_name = "related_integrations"
        package_integrations = obj.get(field_name, [])

        if not package_integrations and self.metadata.integration:
            packages_manifest = load_integrations_manifests()
            current_stack_version = load_current_package_version()

            if self.check_restricted_field_version(field_name):
                if (isinstance(self.data, QueryRuleData) or isinstance(self.data, MachineLearningRuleData)):
                    if (self.data.get('language') is not None and self.data.get('language') != 'lucene') or \
                            self.data.get('type') == 'machine_learning':
                        package_integrations = self.get_packaged_integrations(self.data, self.metadata,
                                                                              packages_manifest)

                        if not package_integrations:
                            return

                        for package in package_integrations:
                            package["version"] = find_least_compatible_version(
                                package=package["package"],
                                integration=package["integration"],
                                current_stack_version=current_stack_version,
                                packages_manifest=packages_manifest)

                            # if integration is not a policy template remove
                            if package["version"]:
                                version_data = packages_manifest.get(package["package"],
                                                                     {}).get(package["version"].strip("^"), {})
                                policy_templates = version_data.get("policy_templates", [])

                                if package["integration"] not in policy_templates:
                                    del package["integration"]

                    # remove duplicate entries
                    package_integrations = list({json.dumps(d, sort_keys=True):
                                                d for d in package_integrations}.values())
                    obj.setdefault("related_integrations", package_integrations)

    def _convert_add_required_fields(self, obj: dict) -> None:
        """Add restricted field required_fields to the obj, derived from the query AST."""
        if isinstance(self.data, QueryRuleData) and self.data.language != 'lucene':
            index = obj.get('index') or []
            required_fields = self.data.get_required_fields(index)
        else:
            required_fields = []

        field_name = "required_fields"
        if required_fields and self.check_restricted_field_version(field_name=field_name):
            obj.setdefault(field_name, required_fields)

    def _convert_add_setup(self, obj: dict) -> None:
        """Add restricted field setup to the obj."""
        rule_note = obj.get("note", "")
        field_name = "setup"
        field_value = obj.get(field_name)

        if not self.check_explicit_restricted_field_version(field_name):
            return

        data_validator = self.data.data_validator

        if not data_validator.skip_validate_note and data_validator.setup_in_note and not field_value:
            parsed_note = self.data.parsed_note

            # parse note tree
            for i, child in enumerate(parsed_note.children):
                if child.get_type() == "Heading" and "Setup" in gfm.render(child):
                    field_value = self._convert_get_setup_content(parsed_note.children[i + 1:])

                    # clean up old note field
                    investigation_guide = rule_note.replace("## Setup\n\n", "")
                    investigation_guide = investigation_guide.replace(field_value, "").strip()
                    obj["note"] = investigation_guide
                    obj[field_name] = field_value
                    break

    @cached
    def _convert_get_setup_content(self, note_tree: list) -> str:
        """Get note paragraph starting from the setup header."""
        setup = []
        for child in note_tree:
            if child.get_type() == "BlankLine" or child.get_type() == "LineBreak":
                setup.append("\n")
            elif child.get_type() == "CodeSpan":
                setup.append(f"`{gfm.renderer.render_raw_text(child)}`")
            elif child.get_type() == "Paragraph":
                setup.append(self._convert_get_setup_content(child.children))
                setup.append("\n")
            elif child.get_type() == "FencedCode":
                setup.append(f"```\n{self._convert_get_setup_content(child.children)}\n```")
                setup.append("\n")
            elif child.get_type() == "RawText":
                setup.append(child.children)
            elif child.get_type() == "Heading" and child.level >= 2:
                break
            else:
                setup.append(self._convert_get_setup_content(child.children))

        return "".join(setup).strip()

    def check_explicit_restricted_field_version(self, field_name: str) -> bool:
        """Explicitly check restricted fields against global min and max versions."""
        min_stack, max_stack = BUILD_FIELD_VERSIONS[field_name]
        return self.compare_field_versions(min_stack, max_stack)

    def check_restricted_field_version(self, field_name: str) -> bool:
        """Check restricted fields against schema min and max versions."""
        min_stack, max_stack = self.data.get_restricted_fields.get(field_name)
        return self.compare_field_versions(min_stack, max_stack)

    @staticmethod
    def compare_field_versions(min_stack: Version, max_stack: Version) -> bool:
        """Check current rule version is within min and max stack versions."""
        current_version = Version.parse(load_current_package_version(), optional_minor_and_patch=True)
        max_stack = max_stack or current_version
        return min_stack <= current_version >= max_stack

    @classmethod
    def get_packaged_integrations(cls, data: QueryRuleData, meta: RuleMeta,
                                  package_manifest: dict) -> Optional[List[dict]]:
        packaged_integrations = []
        datasets = set()

<<<<<<< HEAD
        for node in data.get('ast') or []:
            if isinstance(node, eql.ast.Comparison) and str(node.left) == 'event.dataset':
                datasets.update(set(n.value for n in node if isinstance(n, eql.ast.Literal)))
            elif isinstance(node, FieldComparison) and str(node.field) == 'event.dataset':
                datasets.update(set(str(n) for n in node if isinstance(n, kql.ast.Value)))
=======
        if data.type != "esql":
            for node in data.get('ast', []):
                if isinstance(node, eql.ast.Comparison) and str(node.left) == 'event.dataset':
                    datasets.update(set(n.value for n in node if isinstance(n, eql.ast.Literal)))
                elif isinstance(node, FieldComparison) and str(node.field) == 'event.dataset':
                    datasets.update(set(str(n) for n in node if isinstance(n, kql.ast.Value)))
>>>>>>> 53583617

        # integration is None to remove duplicate references upstream in Kibana
        # chronologically, event.dataset is checked for package:integration, then rule tags
        # if both exist, rule tags are only used if defined in definitions for non-dataset packages
        # of machine learning analytic packages

        rule_integrations = meta.get("integration", [])
        if rule_integrations:
            for integration in rule_integrations:
                ineligible_integrations = definitions.NON_DATASET_PACKAGES + \
                    [*map(str.lower, definitions.MACHINE_LEARNING_PACKAGES)]
                if integration in ineligible_integrations or isinstance(data, MachineLearningRuleData):
                    packaged_integrations.append({"package": integration, "integration": None})

        for value in sorted(datasets):
            integration = 'Unknown'
            if '.' in value:
                package, integration = value.split('.', 1)
            else:
                package = value

            if package in list(package_manifest):
                packaged_integrations.append({"package": package, "integration": integration})

        return packaged_integrations

    @validates_schema
    def post_conversion_validation(self, value: dict, **kwargs):
        """Additional validations beyond base marshmallow schemas."""
        data: AnyRuleData = value["data"]
        metadata: RuleMeta = value["metadata"]

        data.validate_query(metadata)
        data.data_validator.validate_note()
        data.data_validator.validate_bbr(metadata.get('bypass_bbr_timing'))
        data.validate(metadata) if hasattr(data, 'validate') else False

    def to_dict(self, strip_none_values=True) -> dict:
        # Load schemas directly from the data and metadata classes to avoid schema ambiguity which can
        # result from union fields which contain classes and related subclasses (AnyRuleData). See issue #1141
        metadata = self.metadata.to_dict(strip_none_values=strip_none_values)
        data = self.data.to_dict(strip_none_values=strip_none_values)
        self.data.process_transforms(self.transform, data)
        dict_obj = dict(metadata=metadata, rule=data)
        return nested_normalize(dict_obj)

    def flattened_dict(self) -> dict:
        flattened = dict()
        flattened.update(self.data.to_dict())
        flattened.update(self.metadata.to_dict())
        return flattened

    def to_api_format(self, include_version=True) -> dict:
        """Convert the TOML rule to the API format."""
        converted_data = self.to_dict()['rule']
        converted = self._post_dict_conversion(converted_data)

        if include_version:
            converted["version"] = self.autobumped_version

        return converted

    def check_restricted_fields_compatibility(self) -> Dict[str, dict]:
        """Check for compatibility between restricted fields and the min_stack_version of the rule."""
        default_min_stack = get_min_supported_stack_version()
        if self.metadata.min_stack_version is not None:
            min_stack = Version.parse(self.metadata.min_stack_version, optional_minor_and_patch=True)
        else:
            min_stack = default_min_stack
        restricted = self.data.get_restricted_fields

        invalid = {}
        for _field, values in restricted.items():
            if self.data.get(_field) is not None:
                min_allowed, _ = values
                if min_stack < min_allowed:
                    invalid[_field] = {'min_stack_version': min_stack, 'min_allowed_version': min_allowed}

        return invalid


@dataclass
class TOMLRule:
    contents: TOMLRuleContents = field(hash=True)
    path: Optional[Path] = None
    gh_pr: Any = field(hash=False, compare=False, default=None, repr=False)

    @property
    def id(self):
        return self.contents.id

    @property
    def name(self):
        return self.contents.data.name

    def get_asset(self) -> dict:
        """Generate the relevant fleet compatible asset."""
        return {"id": self.id, "attributes": self.contents.to_api_format(), "type": definitions.SAVED_OBJECT_TYPE}

    def save_toml(self):
        assert self.path is not None, f"Can't save rule {self.name} (self.id) without a path"
        converted = dict(metadata=self.contents.metadata.to_dict(), rule=self.contents.data.to_dict())
        if self.contents.transform:
            converted['transform'] = self.contents.transform.to_dict()
        toml_write(converted, str(self.path.absolute()))

    def save_json(self, path: Path, include_version: bool = True):
        path = path.with_suffix('.json')
        with open(str(path.absolute()), 'w', newline='\n') as f:
            json.dump(self.contents.to_api_format(include_version=include_version), f, sort_keys=True, indent=2)
            f.write('\n')


@dataclass(frozen=True)
class DeprecatedRuleContents(BaseRuleContents):
    metadata: dict
    data: dict
    transform: Optional[dict]

    @cached_property
    def version_lock(self):
        # VersionLock
        from .version_lock import default_version_lock

        return getattr(self, '_version_lock', None) or default_version_lock

    def set_version_lock(self, value):
        from .version_lock import VersionLock

        if value and not isinstance(value, VersionLock):
            raise TypeError(f'version lock property must be set with VersionLock objects only. Got {type(value)}')

        # circumvent frozen class
        self.__dict__['_version_lock'] = value

    @property
    def id(self) -> str:
        return self.data.get('rule_id')

    @property
    def name(self) -> str:
        return self.data.get('name')

    @property
    def type(self) -> str:
        return self.data.get('type')

    @classmethod
    def from_dict(cls, obj: dict):
        kwargs = dict(metadata=obj['metadata'], data=obj['rule'])
        kwargs['transform'] = obj['transform'] if 'transform' in obj else None
        return cls(**kwargs)

    def to_api_format(self, include_version=True) -> dict:
        """Convert the TOML rule to the API format."""
        data = copy.deepcopy(self.data)
        if self.transform:
            transform = RuleTransform.from_dict(self.transform)
            BaseRuleData.process_transforms(transform, data)

        converted = data
        if include_version:
            converted["version"] = self.autobumped_version

        converted = self._post_dict_conversion(converted)
        return converted


class DeprecatedRule(dict):
    """Minimal dict object for deprecated rule."""

    def __init__(self, path: Path, contents: DeprecatedRuleContents, *args, **kwargs):
        super(DeprecatedRule, self).__init__(*args, **kwargs)
        self.path = path
        self.contents = contents

    def __repr__(self):
        return f'{type(self).__name__}(contents={self.contents}, path={self.path})'

    @property
    def id(self) -> str:
        return self.contents.id

    @property
    def name(self) -> str:
        return self.contents.name


def downgrade_contents_from_rule(rule: TOMLRule, target_version: str, replace_id: bool = True) -> dict:
    """Generate the downgraded contents from a rule."""
    rule_dict = rule.contents.to_dict()["rule"]
    min_stack_version = target_version or rule.contents.metadata.min_stack_version or "8.3.0"
    min_stack_version = Version.parse(min_stack_version,
                                      optional_minor_and_patch=True)
    rule_dict.setdefault("meta", {}).update(rule.contents.metadata.to_dict())

    if replace_id:
        rule_dict["rule_id"] = str(uuid4())

    rule_dict = downgrade(rule_dict, target_version=str(min_stack_version))
    meta = rule_dict.pop("meta")
    rule_contents_dict = {"rule": rule_dict, "metadata": meta}

    if rule.contents.transform:
        rule_contents_dict["transform"] = rule.contents.transform.to_dict()

    rule_contents = TOMLRuleContents.from_dict(rule_contents_dict)
    payload = rule_contents.to_api_format()
    payload = strip_non_public_fields(min_stack_version, payload)
    return payload


def set_eql_config(min_stack_version: str) -> eql.parser.ParserConfig:
    """Based on the rule version set the eql functions allowed."""
    if not min_stack_version:
        min_stack_version = Version.parse(load_current_package_version(), optional_minor_and_patch=True)
    else:
        min_stack_version = Version.parse(min_stack_version, optional_minor_and_patch=True)

    config = eql.parser.ParserConfig()

    for feature, version_range in definitions.ELASTICSEARCH_EQL_FEATURES.items():
        if version_range[0] <= min_stack_version <= (version_range[1] or min_stack_version):
            config.context[feature] = True

    return config


def get_unique_query_fields(rule: TOMLRule) -> List[str]:
    """Get a list of unique fields used in a rule query from rule contents."""
    contents = rule.contents.to_api_format()
    language = contents.get('language')
    query = contents.get('query')
    if language in ('kuery', 'eql'):
        # TODO: remove once py-eql supports ipv6 for cidrmatch

        config = set_eql_config(rule.contents.metadata.get('min_stack_version'))
        with eql.parser.elasticsearch_syntax, eql.parser.ignore_missing_functions, config:
            parsed = kql.parse(query) if language == 'kuery' else eql.parse_query(query)

        return sorted(set(str(f) for f in parsed if isinstance(f, (eql.ast.Field, kql.ast.Field))))


# avoid a circular import
<<<<<<< HEAD
from .rule_validators import EQLValidator, ESQLValidator, KQLValidator  # noqa: E402
from .remote_validation import RemoteValidator  # noqa: E402
=======
from .rule_validators import EQLValidator, ESQLValidator, KQLValidator  # noqa: E402
>>>>>>> 53583617
<|MERGE_RESOLUTION|>--- conflicted
+++ resolved
@@ -573,11 +573,7 @@
             return KQLValidator(self.query)
         elif self.language == "eql":
             return EQLValidator(self.query)
-<<<<<<< HEAD
-        elif self.language == 'esql':
-=======
         elif self.language == "esql":
->>>>>>> 53583617
             return ESQLValidator(self.query)
 
     def validate_query(self, meta: RuleMeta) -> None:
@@ -609,20 +605,6 @@
         # alert suppression is only valid for query rule type and not any of its subclasses
         if data.get('alert_suppression') and data['type'] != 'query':
             raise ValidationError("Alert suppression is only valid for query rule type.")
-
-
-@dataclass(frozen=True)
-class ESQLRuleData(QueryRuleData):
-    """ESQL rules are a special case of query rules."""
-    type: Literal["esql"]
-    language: Literal["esql"]
-    query: str
-
-    @validates_schema
-    def validate_esql_data(self, data, **kwargs):
-        """Custom validation for esql rule type."""
-        if data.get('index'):
-            raise ValidationError("Index is not valid for esql rule type.")
 
 
 @dataclass(frozen=True)
@@ -797,14 +779,8 @@
 
 # All of the possible rule types
 # Sort inverse of any inheritance - see comment in TOMLRuleContents.to_dict
-<<<<<<< HEAD
-AnyRuleData = Union[EQLRuleData, ESQLRuleData, ThresholdQueryRuleData,
-                    ThreatMatchRuleData, MachineLearningRuleData, QueryRuleData,
-                    NewTermsRuleData]
-=======
 AnyRuleData = Union[EQLRuleData, ESQLRuleData, ThresholdQueryRuleData, ThreatMatchRuleData,
                     MachineLearningRuleData, QueryRuleData, NewTermsRuleData]
->>>>>>> 53583617
 
 
 class BaseRuleContents(ABC):
@@ -1127,20 +1103,11 @@
         packaged_integrations = []
         datasets = set()
 
-<<<<<<< HEAD
         for node in data.get('ast') or []:
             if isinstance(node, eql.ast.Comparison) and str(node.left) == 'event.dataset':
                 datasets.update(set(n.value for n in node if isinstance(n, eql.ast.Literal)))
             elif isinstance(node, FieldComparison) and str(node.field) == 'event.dataset':
                 datasets.update(set(str(n) for n in node if isinstance(n, kql.ast.Value)))
-=======
-        if data.type != "esql":
-            for node in data.get('ast', []):
-                if isinstance(node, eql.ast.Comparison) and str(node.left) == 'event.dataset':
-                    datasets.update(set(n.value for n in node if isinstance(n, eql.ast.Literal)))
-                elif isinstance(node, FieldComparison) and str(node.field) == 'event.dataset':
-                    datasets.update(set(str(n) for n in node if isinstance(n, kql.ast.Value)))
->>>>>>> 53583617
 
         # integration is None to remove duplicate references upstream in Kibana
         # chronologically, event.dataset is checked for package:integration, then rule tags
@@ -1385,9 +1352,5 @@
 
 
 # avoid a circular import
-<<<<<<< HEAD
 from .rule_validators import EQLValidator, ESQLValidator, KQLValidator  # noqa: E402
-from .remote_validation import RemoteValidator  # noqa: E402
-=======
-from .rule_validators import EQLValidator, ESQLValidator, KQLValidator  # noqa: E402
->>>>>>> 53583617
+from .remote_validation import RemoteValidator  # noqa: E402