# Copyright Elasticsearch B.V. and/or licensed to Elasticsearch B.V. under one
# or more contributor license agreements. Licensed under the Elastic License
# 2.0; you may not use this file except in compliance with the Elastic License
# 2.0.
"""Rule object."""
import dataclasses
import json
import typing
from dataclasses import dataclass, field
from functools import cached_property
from pathlib import Path
from typing import Literal, Union, Optional, List, Any, Dict
from uuid import uuid4

from marshmallow import ValidationError, validates_schema

import eql
import kql

from . import beats, ecs, utils
from .mixins import MarshmallowDataclassMixin
from .rule_formatter import toml_write, nested_normalize
from .schemas import SCHEMA_DIR, definitions, downgrade, get_stack_schemas
<<<<<<< HEAD
from .utils import cached

_META_SCHEMA_REQ_DEFAULTS = {}
MIN_FLEET_PACKAGE_VERSION = '7.13.0'
=======
from .utils import cached, load_etc_dump

_META_SCHEMA_REQ_DEFAULTS = {}
CURRENT_PACKAGE = load_etc_dump('packages.yml')['package']['name']
>>>>>>> 8dbd3610


@dataclass(frozen=True)
class RuleMeta(MarshmallowDataclassMixin):
    """Data stored in a rule's [metadata] section of TOML."""
    creation_date: definitions.Date
    updated_date: definitions.Date
    deprecation_date: Optional[definitions.Date]

    # Optional fields
    comments: Optional[str]
    maturity: Optional[definitions.Maturity]
    min_stack_version: Optional[definitions.SemVer]
    os_type_list: Optional[List[definitions.OSType]]
    query_schema_validation: Optional[bool]
    query_validate_master: Optional[bool]
    related_endpoint_rules: Optional[List[str]]

    # Extended information as an arbitrary dictionary
    extended = Optional[dict]

    def get_validation_stack_versions(self) -> Dict[str, dict]:
        """Get a dict of beats and ecs versions per stack release."""
<<<<<<< HEAD
        # if min_stack_version is not defined in a rule or the stack version is not defined in the stack-schema-map,
        #  then validate with the latest non-master schemas saved locally
        stack_versions = get_stack_schemas(self.min_stack_version or MIN_FLEET_PACKAGE_VERSION)

        if self.query_validate_master:
            # if defined, in addition to validating all stack combos, also validate against master ECS and beats schemas
=======
        stack_versions = {}

        if self.min_stack_version:
            stack_versions = get_stack_schemas(self.min_stack_version)

        # if min_stack_version is not defined in a rule or the stack version is not defined in the stack-schema-map,
        #  then validate with the latest non-master schemas saved locally
        if not stack_versions:
            # add latest
            stack_versions = {CURRENT_PACKAGE: {'beats': beats.get_max_version(), 'ecs': ecs.get_max_version()}}

        if self.query_validate_master:
>>>>>>> 8dbd3610
            stack_versions['latest'] = {'beats': 'master', 'ecs': 'master'}

        return stack_versions


@dataclass(frozen=True)
class BaseThreatEntry:
    id: str
    name: str
    reference: str


@dataclass(frozen=True)
class SubTechnique(BaseThreatEntry):
    """Mapping to threat subtechnique."""
    reference: definitions.SubTechniqueURL


@dataclass(frozen=True)
class Technique(BaseThreatEntry):
    """Mapping to threat subtechnique."""
    # subtechniques are stored at threat[].technique.subtechnique[]
    reference: definitions.TechniqueURL
    subtechnique: Optional[List[SubTechnique]]


@dataclass(frozen=True)
class Tactic(BaseThreatEntry):
    """Mapping to a threat tactic."""
    reference: definitions.TacticURL


@dataclass(frozen=True)
class ThreatMapping(MarshmallowDataclassMixin):
    """Mapping to a threat framework."""
    framework: Literal["MITRE ATT&CK"]
    tactic: Tactic
    technique: Optional[List[Technique]]

    @staticmethod
    def flatten(threat_mappings: Optional[List]) -> 'FlatThreatMapping':
        """Get flat lists of tactic and technique info."""
        tactic_names = []
        tactic_ids = []
        technique_ids = set()
        technique_names = set()
        sub_technique_ids = set()
        sub_technique_names = set()

        for entry in (threat_mappings or []):
            tactic_names.append(entry.tactic.name)
            tactic_ids.append(entry.tactic.id)

            for technique in (entry.technique or []):
                technique_names.add(technique.name)
                technique_ids.add(technique.id)

                for subtechnique in (technique.subtechnique or []):
                    sub_technique_ids.update(subtechnique.id)
                    sub_technique_names.update(subtechnique.name)

        return FlatThreatMapping(
            tactic_names=sorted(tactic_names),
            tactic_ids=sorted(tactic_ids),
            technique_names=sorted(technique_names),
            technique_ids=sorted(technique_ids),
            sub_technique_names=sorted(sub_technique_names),
            sub_technique_ids=sorted(sub_technique_ids)
        )


@dataclass(frozen=True)
class RiskScoreMapping(MarshmallowDataclassMixin):
    field: str
    operator: Optional[definitions.Operator]
    value: Optional[str]


@dataclass(frozen=True)
class SeverityMapping(MarshmallowDataclassMixin):
    field: str
    operator: Optional[definitions.Operator]
    value: Optional[str]
    severity: Optional[str]


@dataclass(frozen=True)
class FlatThreatMapping(MarshmallowDataclassMixin):
    tactic_names: List[str]
    tactic_ids: List[str]
    technique_names: List[str]
    technique_ids: List[str]
    sub_technique_names: List[str]
    sub_technique_ids: List[str]


@dataclass(frozen=True)
class BaseRuleData(MarshmallowDataclassMixin):
    actions: Optional[list]
    author: List[str]
    building_block_type: Optional[str]
    description: str
    enabled: Optional[bool]
    exceptions_list: Optional[list]
    license: Optional[str]
    false_positives: Optional[List[str]]
    filters: Optional[List[dict]]
    # trailing `_` required since `from` is a reserved word in python
    from_: Optional[str] = field(metadata=dict(data_key="from"))

    interval: Optional[definitions.Interval]
    max_signals: Optional[definitions.MaxSignals]
    meta: Optional[dict]
    name: str
    note: Optional[definitions.Markdown]
    # can we remove this comment?
    # explicitly NOT allowed!
    # output_index: Optional[str]
    references: Optional[List[str]]
    risk_score: definitions.RiskScore
    risk_score_mapping: Optional[List[RiskScoreMapping]]
    rule_id: definitions.UUIDString
    rule_name_override: Optional[str]
    severity_mapping: Optional[List[SeverityMapping]]
    severity: definitions.Severity
    tags: Optional[List[str]]
    throttle: Optional[str]
    timeline_id: Optional[definitions.TimelineTemplateId]
    timeline_title: Optional[definitions.TimelineTemplateTitle]
    timestamp_override: Optional[str]
    to: Optional[str]
    type: definitions.RuleType
    threat: Optional[List[ThreatMapping]]

    @classmethod
    def save_schema(cls):
        """Save the schema as a jsonschema."""
        fields: List[dataclasses.Field] = dataclasses.fields(cls)
        type_field = next(field for field in fields if field.name == "type")
        rule_type = typing.get_args(type_field.type)[0] if cls != BaseRuleData else "base"
        schema = cls.jsonschema()
        version_dir = SCHEMA_DIR / "master"
        version_dir.mkdir(exist_ok=True, parents=True)

        # expand out the jsonschema definitions
        with (version_dir / f"master.{rule_type}.json").open("w") as f:
            json.dump(schema, f, indent=2, sort_keys=True)

    def validate_query(self, meta: RuleMeta) -> None:
        pass


@dataclass
class QueryValidator:
    query: str

    @property
    def ast(self) -> Any:
        raise NotImplementedError

    def validate(self, data: 'QueryRuleData', meta: RuleMeta) -> None:
        raise NotImplementedError()


@dataclass(frozen=True)
class QueryRuleData(BaseRuleData):
    """Specific fields for query event types."""
    type: Literal["query"]

    index: Optional[List[str]]
    query: str
    language: definitions.FilterLanguages

    @cached_property
    def validator(self) -> Optional[QueryValidator]:
        if self.language == "kuery":
            return KQLValidator(self.query)
        elif self.language == "eql":
            return EQLValidator(self.query)

    def validate_query(self, meta: RuleMeta) -> None:
        validator = self.validator
        if validator is not None:
            return validator.validate(self, meta)

    @cached_property
    def ast(self):
        validator = self.validator
        if validator is not None:
            return validator.ast

    def get_beats_types(self) -> List[str]:
        indexes = self.index or []
        beat_types = [index.split("-")[0] for index in indexes if "beat-*" in index]
        return beat_types

<<<<<<< HEAD
=======
    def get_query_schema(self, ast: Union[eql.ast.Expression, kql.ast.Expression], beats_version: str,
                         ecs_version: str) -> dict:
        indexes = self.index or []
        beat_types = self.get_beats_types()
        beat_schema = beats.get_schema_from_kql(ast, beat_types, version=beats_version) if beat_types else None
        schema = ecs.get_kql_schema(version=ecs_version, indexes=indexes, beat_schema=beat_schema)
        return schema

>>>>>>> 8dbd3610

@dataclass(frozen=True)
class MachineLearningRuleData(BaseRuleData):
    type: Literal["machine_learning"]

    anomaly_threshold: int
    machine_learning_job_id: Union[str, List[str]]


@dataclass(frozen=True)
class ThresholdQueryRuleData(QueryRuleData):
    """Specific fields for query event types."""

    @dataclass(frozen=True)
    class ThresholdMapping(MarshmallowDataclassMixin):
        @dataclass(frozen=True)
        class ThresholdCardinality:
            field: str
            value: definitions.ThresholdValue

        field: List[definitions.NonEmptyStr]
        value: definitions.ThresholdValue
        cardinality: Optional[ThresholdCardinality]

    type: Literal["threshold"]
    threshold: ThresholdMapping


@dataclass(frozen=True)
class EQLRuleData(QueryRuleData):
    """EQL rules are a special case of query rules."""
    type: Literal["eql"]
    language: Literal["eql"]

    def get_query_schema(self, ast: Union[eql.ast.Expression, kql.ast.Expression], beats_version: str,
                         ecs_version: str) -> dict:
        # TODO: remove once py-eql supports ipv6 for cidrmatch
        # Or, unregister the cidrMatch function and replace it with one that doesn't validate against strict IPv4
        with eql.parser.elasticsearch_syntax, eql.parser.ignore_missing_functions:
            parsed = eql.parse_query(self.query)

        indexes = self.index or []
        beat_types = self.get_beats_types()
        beat_schema = beats.get_schema_from_eql(parsed, beat_types, version=beats_version) if beat_types else None
        schema = ecs.get_kql_schema(version=ecs_version, indexes=indexes, beat_schema=beat_schema)
        return schema


@dataclass(frozen=True)
class ThreatMatchRuleData(QueryRuleData):
    """Specific fields for indicator (threat) match rule."""

    @dataclass(frozen=True)
    class Entries:

        @dataclass(frozen=True)
        class ThreatMapEntry:
            field: definitions.NonEmptyStr
            type: Literal["mapping"]
            value: definitions.NonEmptyStr

        entries: List[ThreatMapEntry]

    type: Literal["threat_match"]

    concurrent_searches: Optional[definitions.PositiveInteger]
    items_per_search: Optional[definitions.PositiveInteger]

    threat_mapping: List[Entries]
    threat_filters: Optional[List[dict]]
    threat_query: Optional[str]
    threat_language: Optional[definitions.FilterLanguages]
    threat_index: List[str]
    threat_indicator_path: Optional[str]

    def validate_query(self, meta: RuleMeta) -> None:
        super(ThreatMatchRuleData, self).validate_query(meta)

        if self.threat_query:
            if not self.threat_language:
                raise ValidationError('`threat_language` required when a `threat_query` is defined')

            if self.threat_language == "kuery":
                threat_query_validator = KQLValidator(self.threat_query)
            elif self.threat_language == "eql":
                threat_query_validator = EQLValidator(self.threat_query)
            else:
                return

            threat_query_validator.validate(self, meta)


# All of the possible rule types
AnyRuleData = Union[QueryRuleData, EQLRuleData, MachineLearningRuleData, ThresholdQueryRuleData, ThreatMatchRuleData]


@dataclass(frozen=True)
class TOMLRuleContents(MarshmallowDataclassMixin):
    """Rule object which maps directly to the TOML layout."""
    metadata: RuleMeta
    data: AnyRuleData = field(metadata=dict(data_key="rule"))

    @classmethod
    def all_rule_types(cls) -> set:
        types = set()
        for subclass in typing.get_args(AnyRuleData):
            field = next(field for field in dataclasses.fields(subclass) if field.name == "type")
            types.update(typing.get_args(field.type))

        return types

    @classmethod
    def get_data_subclass(cls, rule_type: str) -> typing.Type[BaseRuleData]:
        """Get the proper subclass depending on the rule type"""
        for subclass in typing.get_args(AnyRuleData):
            field = next(field for field in dataclasses.fields(subclass) if field.name == "type")
            if (rule_type, ) == typing.get_args(field.type):
                return subclass

        raise ValueError(f"Unknown rule type {rule_type}")

    @property
    def id(self) -> definitions.UUIDString:
        return self.data.rule_id

    @property
    def name(self) -> str:
        return self.data.name

    def lock_info(self, bump=True) -> dict:
        version = self.autobumped_version if bump else (self.latest_version or 1)
        return {"rule_name": self.name, "sha256": self.sha256(), "version": version}

    @property
    def is_dirty(self) -> Optional[bool]:
        """Determine if the rule has changed since its version was locked."""
        from .packaging import load_versions

        rules_versions = load_versions()

        if self.id in rules_versions:
            version_info = rules_versions[self.id]
            existing_sha256: str = version_info['sha256']
            return existing_sha256 != self.sha256()

    @property
    def latest_version(self) -> Optional[int]:
        """Retrieve the latest known version of the rule."""
        from .packaging import load_versions

        rules_versions = load_versions()

        if self.id in rules_versions:
            version_info = rules_versions[self.id]
            version = version_info['version']
            return version

    @property
    def autobumped_version(self) -> Optional[int]:
        """Retrieve the current version of the rule, accounting for automatic increments."""
        version = self.latest_version
        if version is None:
            return 1

        return version + 1 if self.is_dirty else version

    @validates_schema
    def validate_query(self, value: dict, **kwargs):
        """Validate queries by calling into the validator for the relevant method."""
        data: AnyRuleData = value["data"]
        metadata: RuleMeta = value["metadata"]

        return data.validate_query(metadata)

    def to_dict(self, strip_none_values=True) -> dict:
        dict_obj = super(TOMLRuleContents, self).to_dict(strip_none_values=strip_none_values)
        return nested_normalize(dict_obj)

    def flattened_dict(self) -> dict:
        flattened = dict()
        flattened.update(self.data.to_dict())
        flattened.update(self.metadata.to_dict())
        return flattened

    @staticmethod
    def _post_dict_transform(obj: dict) -> dict:
        """Transform the converted API in place before sending to Kibana."""

        # cleanup the whitespace in the rule
        obj = nested_normalize(obj)

        # fill in threat.technique so it's never missing
        for threat_entry in obj.get("threat", []):
            threat_entry.setdefault("technique", [])

        return obj

    def to_api_format(self, include_version=True) -> dict:
        """Convert the TOML rule to the API format."""
        converted = self.data.to_dict()
        if include_version:
            converted["version"] = self.autobumped_version

        converted = self._post_dict_transform(converted)

        return converted

    @cached
    def sha256(self, include_version=False) -> str:
        # get the hash of the API dict without the version by default, otherwise it'll always be dirty.
        hashable_contents = self.to_api_format(include_version=include_version)
        return utils.dict_hash(hashable_contents)


@dataclass
class TOMLRule:
    contents: TOMLRuleContents = field(hash=True)
    path: Optional[Path] = None
    gh_pr: Any = field(hash=False, compare=False, default=None, repr=None)

    @property
    def id(self):
        return self.contents.id

    @property
    def name(self):
        return self.contents.data.name

    def get_asset(self) -> dict:
        """Generate the relevant fleet compatible asset."""
        return {"id": self.id, "attributes": self.contents.to_api_format(), "type": definitions.SAVED_OBJECT_TYPE}

    def save_toml(self):
        assert self.path is not None, f"Can't save rule {self.name} (self.id) without a path"
        converted = self.contents.to_dict()
        toml_write(converted, str(self.path.absolute()))

    def save_json(self, path: Path, include_version: bool = True):
        path = path.with_suffix('.json')
        with open(str(path.absolute()), 'w', newline='\n') as f:
            json.dump(self.contents.to_api_format(include_version=include_version), f, sort_keys=True, indent=2)
            f.write('\n')


def downgrade_contents_from_rule(rule: TOMLRule, target_version: str) -> dict:
    """Generate the downgraded contents from a rule."""
    payload = rule.contents.to_api_format()
    meta = payload.setdefault("meta", {})
    meta["original"] = dict(id=rule.id, **rule.contents.metadata.to_dict())
    payload["rule_id"] = str(uuid4())
    payload = downgrade(payload, target_version)
    return payload


# avoid a circular import
from .rule_validators import KQLValidator, EQLValidator  # noqa: E402<|MERGE_RESOLUTION|>--- conflicted
+++ resolved
@@ -21,17 +21,10 @@
 from .mixins import MarshmallowDataclassMixin
 from .rule_formatter import toml_write, nested_normalize
 from .schemas import SCHEMA_DIR, definitions, downgrade, get_stack_schemas
-<<<<<<< HEAD
 from .utils import cached
 
 _META_SCHEMA_REQ_DEFAULTS = {}
 MIN_FLEET_PACKAGE_VERSION = '7.13.0'
-=======
-from .utils import cached, load_etc_dump
-
-_META_SCHEMA_REQ_DEFAULTS = {}
-CURRENT_PACKAGE = load_etc_dump('packages.yml')['package']['name']
->>>>>>> 8dbd3610
 
 
 @dataclass(frozen=True)
@@ -55,27 +48,10 @@
 
     def get_validation_stack_versions(self) -> Dict[str, dict]:
         """Get a dict of beats and ecs versions per stack release."""
-<<<<<<< HEAD
-        # if min_stack_version is not defined in a rule or the stack version is not defined in the stack-schema-map,
-        #  then validate with the latest non-master schemas saved locally
         stack_versions = get_stack_schemas(self.min_stack_version or MIN_FLEET_PACKAGE_VERSION)
 
         if self.query_validate_master:
             # if defined, in addition to validating all stack combos, also validate against master ECS and beats schemas
-=======
-        stack_versions = {}
-
-        if self.min_stack_version:
-            stack_versions = get_stack_schemas(self.min_stack_version)
-
-        # if min_stack_version is not defined in a rule or the stack version is not defined in the stack-schema-map,
-        #  then validate with the latest non-master schemas saved locally
-        if not stack_versions:
-            # add latest
-            stack_versions = {CURRENT_PACKAGE: {'beats': beats.get_max_version(), 'ecs': ecs.get_max_version()}}
-
-        if self.query_validate_master:
->>>>>>> 8dbd3610
             stack_versions['latest'] = {'beats': 'master', 'ecs': 'master'}
 
         return stack_versions
@@ -272,17 +248,6 @@
         beat_types = [index.split("-")[0] for index in indexes if "beat-*" in index]
         return beat_types
 
-<<<<<<< HEAD
-=======
-    def get_query_schema(self, ast: Union[eql.ast.Expression, kql.ast.Expression], beats_version: str,
-                         ecs_version: str) -> dict:
-        indexes = self.index or []
-        beat_types = self.get_beats_types()
-        beat_schema = beats.get_schema_from_kql(ast, beat_types, version=beats_version) if beat_types else None
-        schema = ecs.get_kql_schema(version=ecs_version, indexes=indexes, beat_schema=beat_schema)
-        return schema
-
->>>>>>> 8dbd3610
 
 @dataclass(frozen=True)
 class MachineLearningRuleData(BaseRuleData):
