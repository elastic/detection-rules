# Copyright Elasticsearch B.V. and/or licensed to Elasticsearch B.V. under one
# or more contributor license agreements. Licensed under the Elastic License;
# you may not use this file except in compliance with the Elastic License.
"""Rule object."""
import base64
import copy
import hashlib
import json
import os
<<<<<<< HEAD
from pathlib import Path
=======
from uuid import uuid4
>>>>>>> b8116a5b

import click
import kql
import eql

from . import ecs, beats
from .attack import tactics, build_threat_map_entry, matrix
from .rule_formatter import nested_normalize, toml_write
<<<<<<< HEAD
from .schemas import CurrentSchema, TomlMetadata
=======
from .schemas import CurrentSchema, TomlMetadata, downgrade
>>>>>>> b8116a5b
from .utils import get_path, clear_caches, cached


RULES_DIR = get_path("rules")
_META_SCHEMA_REQ_DEFAULTS = {}


class Rule(object):
    """Rule class containing all the information about a rule."""

    def __init__(self, path, contents):
        """Create a Rule from a toml management format."""
        self.path = os.path.abspath(path)
        self.contents = contents.get('rule', contents)
        self.metadata = contents.get('metadata', self.set_metadata(contents))

        self.formatted_rule = copy.deepcopy(self.contents).get('query', None)

        self.validate()
        self.unoptimized_query = self.contents.get('query')
        self._original_hash = self.get_hash()

    def __str__(self):
        return 'name={}, path={}, query={}'.format(self.name, self.path, self.query)

    def __repr__(self):
        return '{}(path={}, contents={})'.format(type(self).__name__, repr(self.path), repr(self.contents))

    def __eq__(self, other):
        if type(self) == type(other):
            return self.get_hash() == other.get_hash()
        return False

    def __ne__(self, other):
        return not (self == other)

    def __hash__(self):
        return hash(self.get_hash())

    def copy(self):
        return Rule(path=self.path, contents={'rule': self.contents.copy(), 'metadata': self.metadata.copy()})

    @property
    def id(self):
        return self.contents.get("rule_id")

    @property
    def name(self):
        return self.contents.get("name")

    @property
    def query(self):
        return self.contents.get('query')

    @property
    def parsed_query(self):
        if self.query:
            if self.contents['language'] == 'kuery':
                return kql.parse(self.query)
            elif self.contents['language'] == 'eql':
                # TODO: remove once py-eql supports ipv6 for cidrmatch
                with eql.parser.elasticsearch_syntax, eql.parser.ignore_missing_functions:
                    return eql.parse_query(self.query)

    @property
    def filters(self):
        return self.contents.get('filters')

    @property
    def ecs_version(self):
        return sorted(self.metadata.get('ecs_version', []))

    @property
    def flattened_contents(self):
        return dict(self.contents, **self.metadata)

    @property
    def type(self):
        return self.contents.get('type')

    @property
    def unique_fields(self):
        parsed = self.parsed_query
        if parsed is not None:
            return list(set(str(f) for f in parsed if isinstance(f, (eql.ast.Field, kql.ast.Field))))

    def to_eql(self):
        if self.query and self.contents['language'] == 'kuery':
            return kql.to_eql(self.query)

    def get_flat_mitre(self):
        """Get flat lists of tactic and technique info."""
        tactic_names = []
        tactic_ids = []
        technique_ids = set()
        technique_names = set()
        sub_technique_ids = set()
        sub_technique_names = set()

        for entry in self.contents.get('threat', []):
            tactic_names.append(entry['tactic']['name'])
            tactic_ids.append(entry['tactic']['id'])

            for technique in entry.get('technique', []):
                technique_names.add(technique['name'])
                technique_ids.add(technique['id'])
                sub_technique = technique.get('subtechnique', [])

                sub_technique_ids.update(st['id'] for st in sub_technique)
                sub_technique_names.update(st['name'] for st in sub_technique)

        flat = {
            'tactic_names': sorted(tactic_names),
            'tactic_ids': sorted(tactic_ids),
            'technique_names': sorted(technique_names),
            'technique_ids': sorted(technique_ids),
            'sub_technique_names': sorted(sub_technique_names),
            'sub_technique_ids': sorted(sub_technique_ids)
        }
        return flat

    @classmethod
    def get_unique_query_fields(cls, rule_contents):
        """Get a list of unique fields used in a rule query from rule contents."""
        query = rule_contents.get('query')
        language = rule_contents.get('language')
        if language in ('kuery', 'eql'):
            # TODO: remove once py-eql supports ipv6 for cidrmatch
            with eql.parser.elasticsearch_syntax, eql.parser.ignore_missing_functions:
                parsed = kql.parse(query) if language == 'kuery' else eql.parse_query(query)

            return sorted(set(str(f) for f in parsed if isinstance(f, (eql.ast.Field, kql.ast.Field))))

    @staticmethod
    @cached
    def get_meta_schema_required_defaults():
        """Get the default values for required properties in the metadata schema."""
        required = [v for v in TomlMetadata.get_schema()['required']]
        properties = {k: v for k, v in TomlMetadata.get_schema()['properties'].items() if k in required}
        return {k: v.get('default') or [v['items']['default']] for k, v in properties.items()}

    def set_metadata(self, contents):
        """Parse metadata fields and set missing required fields to the default values."""
        metadata = {k: v for k, v in contents.items() if k in TomlMetadata.get_schema()['properties']}
        defaults = self.get_meta_schema_required_defaults().copy()
        defaults.update(metadata)
        return defaults

    @staticmethod
    def _add_empty_attack_technique(contents: dict = None):
        """Add empty array to ATT&CK technique threat mapping."""
        threat = contents.get('threat', [])

        if threat:
            new_threat = []

            for entry in contents.get('threat', []):
                if 'technique' not in entry:
                    new_entry = entry.copy()
                    new_entry['technique'] = []
                    new_threat.append(new_entry)
                else:
                    new_threat.append(entry)

            contents['threat'] = new_threat

        return contents

    def _run_build_time_transforms(self, contents):
        """Apply changes to rules at build time for rule payload."""
        self._add_empty_attack_technique(contents)
        return contents

    def rule_format(self, formatted_query=True):
        """Get the contents and metadata in rule format."""
        contents = self.contents.copy()
        if formatted_query:
            if self.formatted_rule:
                contents['query'] = self.formatted_rule
        return {'metadata': self.metadata, 'rule': contents}

    def detailed_format(self, add_missing_defaults=True, **additional_details):
        """Get the rule with expanded details."""
        from .rule_loader import get_non_required_defaults_by_type

        rule = self.rule_format().copy()

        if add_missing_defaults:
            non_required_defaults = get_non_required_defaults_by_type(self.type)
            rule['rule'].update({k: v for k, v in non_required_defaults.items() if k not in rule['rule']})

        rule['details'] = {
            'flat_mitre': self.get_flat_mitre(),
            'relative_path': str(Path(self.path).resolve().relative_to(RULES_DIR)),
            'unique_fields': self.unique_fields,

        }
        rule['details'].update(**additional_details)
        return rule

    def normalize(self, indent=2):
        """Normalize the (api only) contents and return a serialized dump of it."""
        return json.dumps(nested_normalize(self.contents, eql_rule=self.type == 'eql'), sort_keys=True, indent=indent)

    def get_path(self):
        """Wrapper around getting path."""
        if not self.path:
            raise ValueError('path not set for rule: \n\t{}'.format(self))

        return self.path

    def needs_save(self):
        """Determines if the rule was changed from original or was never saved."""
        return self._original_hash != self.get_hash()

    def bump_version(self):
        """Bump the version of the rule."""
        self.contents['version'] += 1

    def validate(self, as_rule=False, versioned=False, query=True):
        """Validate against a rule schema, query schema, and linting."""
        self.normalize()

        if as_rule:
            schema_cls = CurrentSchema.toml_schema()
            contents = self.rule_format()
        elif versioned:
            schema_cls = CurrentSchema.versioned()
            contents = self.contents
        else:
            schema_cls = CurrentSchema
            contents = self.contents

        schema_cls.validate(contents, role=self.type)

        skip_query_validation = self.metadata['maturity'] in ('experimental', 'development') and \
            self.metadata.get('query_schema_validation') is False

        if query and self.query is not None and not skip_query_validation:
            ecs_versions = self.metadata.get('ecs_version', [ecs.get_max_version()])
            beats_version = self.metadata.get('beats_version', beats.get_max_version())
            indexes = self.contents.get("index", [])

            if self.contents['language'] == 'kuery':
                self._validate_kql(ecs_versions, beats_version, indexes, self.query, self.name)

            if self.contents['language'] == 'eql':
                self._validate_eql(ecs_versions, beats_version, indexes, self.query, self.name)

    @staticmethod
    @cached
    def _validate_eql(ecs_versions, beats_version, indexes, query, name):
        # validate against all specified schemas or the latest if none specified
        # TODO: remove once py-eql supports ipv6 for cidrmatch
        with eql.parser.elasticsearch_syntax, eql.parser.ignore_missing_functions:
            parsed = eql.parse_query(query)

        beat_types = [index.split("-")[0] for index in indexes if "beat-*" in index]
        beat_schema = beats.get_schema_from_eql(parsed, beat_types, version=beats_version) if beat_types else None

        ecs_versions = ecs_versions or [ecs_versions]
        schemas = []

        for version in ecs_versions:
            try:
                schemas.append(ecs.get_kql_schema(indexes=indexes, beat_schema=beat_schema, version=version))
            except KeyError:
                raise KeyError('Unknown ecs schema version: {} in rule {}.\n'
                               'Do you need to update schemas?'.format(version, name)) from None

        for schema in schemas:
            try:
                # TODO: remove once py-eql supports ipv6 for cidrmatch
                with ecs.KqlSchema2Eql(schema), eql.parser.elasticsearch_syntax, eql.parser.ignore_missing_functions:
                    eql.parse_query(query)

            except eql.EqlTypeMismatchError:
                raise

            except eql.EqlParseError as exc:
                message = exc.error_msg
                trailer = None
                if "Unknown field" in message and beat_types:
                    trailer = "\nTry adding event.module or event.dataset to specify beats module"

                raise type(exc)(exc.error_msg, exc.line, exc.column, exc.source,
                                len(exc.caret.lstrip()), trailer=trailer) from None

    @staticmethod
    @cached
    def _validate_kql(ecs_versions, beats_version, indexes, query, name):
        # validate against all specified schemas or the latest if none specified
        parsed = kql.parse(query)
        beat_types = [index.split("-")[0] for index in indexes if "beat-*" in index]
        beat_schema = beats.get_schema_from_kql(parsed, beat_types, version=beats_version) if beat_types else None

        if not ecs_versions:
            kql.parse(query, schema=ecs.get_kql_schema(indexes=indexes, beat_schema=beat_schema))
        else:
            for version in ecs_versions:
                try:
                    schema = ecs.get_kql_schema(version=version, indexes=indexes, beat_schema=beat_schema)
                except KeyError:
                    raise KeyError(
                        'Unknown ecs schema version: {} in rule {}.\n'
                        'Do you need to update schemas?'.format(version, name))

                try:
                    kql.parse(query, schema=schema)
                except kql.KqlParseError as exc:
                    message = exc.error_msg
                    trailer = None
                    if "Unknown field" in message and beat_types:
                        trailer = "\nTry adding event.module or event.dataset to specify beats module"

                    raise kql.KqlParseError(exc.error_msg, exc.line, exc.column, exc.source,
                                            len(exc.caret.lstrip()), trailer=trailer)

    def save(self, new_path=None, as_rule=False, verbose=False):
        """Save as pretty toml rule file as toml."""
        path, _ = os.path.splitext(new_path or self.get_path())
        path += '.toml' if as_rule else '.json'

        if as_rule:
            toml_write(self.rule_format(), path)
        else:
            with open(path, 'w', newline='\n') as f:
                json.dump(self.get_payload(), f, sort_keys=True, indent=2)
                f.write('\n')

        if verbose:
            print('Rule {} saved to {}'.format(self.name, path))

    @classmethod
    def dict_hash(cls, contents, versioned=True):
        """Get hash from rule contents."""
        if not versioned:
            contents.pop('version', None)

        contents = base64.b64encode(json.dumps(contents, sort_keys=True).encode('utf-8'))
        return hashlib.sha256(contents).hexdigest()

    def get_hash(self):
        """Get a standardized hash of a rule to consistently check for changes."""
        return self.dict_hash(self.get_payload())

    def get_version(self):
        """Get the version of the rule."""
        from .packaging import load_versions

        rules_versions = load_versions

        if self.id in rules_versions:
            version_info = rules_versions[self.id]
            version = version_info['version']
            return version + 1 if self.get_hash() != version_info['sha256'] else version
        else:
            return 1

    def get_payload(self, include_version=False, replace_id=False, embed_metadata=False, target_version=None):
        """Get rule as uploadable/API-compatible payload."""
        from uuid import uuid4
        from .schemas import downgrade

        payload = self._run_build_time_transforms(self.contents.copy())

        if include_version:
            payload['version'] = self.get_version()

        if embed_metadata:
            meta = payload.setdefault("meta", {})
            meta["original"] = dict(id=self.id, **self.metadata)

        if replace_id:
            payload["rule_id"] = str(uuid4())

        if target_version:
            payload = downgrade(payload, target_version)

        return payload

    @classmethod
    def build(cls, path=None, rule_type=None, required_only=True, save=True, verbose=False, **kwargs):
        """Build a rule from data and prompts."""
        from .misc import schema_prompt

        if verbose and path:
            click.echo(f'[+] Building rule for {path}')

        kwargs = copy.deepcopy(kwargs)

        if 'rule' in kwargs and 'metadata' in kwargs:
            kwargs.update(kwargs.pop('metadata'))
            kwargs.update(kwargs.pop('rule'))

        rule_type = rule_type or kwargs.get('type') or \
            click.prompt('Rule type ({})'.format(', '.join(CurrentSchema.RULE_TYPES)),
                         type=click.Choice(CurrentSchema.RULE_TYPES))

        schema = CurrentSchema.get_schema(role=rule_type)
        props = schema['properties']
        opt_reqs = schema.get('required', [])
        contents = {}
        skipped = []

        for name, options in props.items():

            if name == 'type':
                contents[name] = rule_type
                continue

            # these are set at package release time
            if name == 'version':
                continue

            if required_only and name not in opt_reqs:
                continue

            # build this from technique ID
            if name == 'threat':
                threat_map = []

                while click.confirm('add mitre tactic?'):
                    tactic = schema_prompt('mitre tactic name', type='string', enum=tactics, required=True)
                    technique_ids = schema_prompt(f'technique or sub-technique IDs for {tactic}', type='array',
                                                  required=False, enum=list(matrix[tactic])) or []

                    try:
                        threat_map.append(build_threat_map_entry(tactic, *technique_ids))
                    except KeyError as e:
                        click.secho(f'Unknown ID: {e.args[0]} - entry not saved for: {tactic}', fg='red', err=True)
                        continue
                    except ValueError as e:
                        click.secho(f'{e} - entry not saved for: {tactic}', fg='red', err=True)
                        continue

                if len(threat_map) > 0:
                    contents[name] = threat_map
                continue

            if name == 'threshold':
                contents[name] = {n: schema_prompt(f'threshold {n}', required=n in options['required'], **opts.copy())
                                  for n, opts in options['properties'].items()}
                continue

            if kwargs.get(name):
                contents[name] = schema_prompt(name, value=kwargs.pop(name))
                continue

            result = schema_prompt(name, required=name in opt_reqs, **options.copy())

            if result:
                if name not in opt_reqs and result == options.get('default', ''):
                    skipped.append(name)
                    continue

                contents[name] = result

        suggested_path = os.path.join(RULES_DIR, contents['name'])  # TODO: UPDATE BASED ON RULE STRUCTURE
        path = os.path.realpath(path or input('File path for rule [{}]: '.format(suggested_path)) or suggested_path)

        rule = None

        try:
            rule = cls(path, {'rule': contents})
        except kql.KqlParseError as e:
            if e.error_msg == 'Unknown field':
                warning = ('If using a non-ECS field, you must update "ecs{}.non-ecs-schema.json" under `beats` or '
                           '`legacy-endgame` (Non-ECS fields should be used minimally).'.format(os.path.sep))
                click.secho(e.args[0], fg='red', err=True)
                click.secho(warning, fg='yellow', err=True)
                click.pause()

            # if failing due to a query, loop until resolved or terminated
            while True:
                try:
                    contents['query'] = click.edit(contents['query'], extension='.eql')
                    rule = cls(path, {'rule': contents})
                except kql.KqlParseError as e:
                    click.secho(e.args[0], fg='red', err=True)
                    click.pause()

                    if e.error_msg.startswith("Unknown field"):
                        # get the latest schema for schema errors
                        clear_caches()
                        ecs.get_kql_schema(indexes=contents.get("index", []))
                    continue

                break

        if save:
            rule.save(verbose=True, as_rule=True)

        if skipped:
            print('Did not set the following values because they are un-required when set to the default value')
            print(' - {}'.format('\n - '.join(skipped)))

        # rta_mappings.add_rule_to_mapping_file(rule)
        # click.echo('Placeholder added to rule-mapping.yml')

        click.echo('Rule will validate against the latest ECS schema available (and beats if necessary)')
        click.echo('    - to have a rule validate against specific ECS schemas, add them to metadata->ecs_versions')
        click.echo('    - to have a rule validate against a specific beats schema, add it to metadata->beats_version')

        return rule


def downgrade_contents_from_rule(rule: Rule, target_version: str) -> dict:
    """Generate the downgraded contents from a rule."""
    payload = rule.contents.copy()
    meta = payload.setdefault("meta", {})
    meta["original"] = dict(id=rule.id, **rule.metadata)
    payload["rule_id"] = str(uuid4())
    payload = downgrade(payload, target_version)
    return payload<|MERGE_RESOLUTION|>--- conflicted
+++ resolved
@@ -7,11 +7,8 @@
 import hashlib
 import json
 import os
-<<<<<<< HEAD
 from pathlib import Path
-=======
 from uuid import uuid4
->>>>>>> b8116a5b
 
 import click
 import kql
@@ -20,11 +17,7 @@
 from . import ecs, beats
 from .attack import tactics, build_threat_map_entry, matrix
 from .rule_formatter import nested_normalize, toml_write
-<<<<<<< HEAD
-from .schemas import CurrentSchema, TomlMetadata
-=======
 from .schemas import CurrentSchema, TomlMetadata, downgrade
->>>>>>> b8116a5b
 from .utils import get_path, clear_caches, cached
 
 
