# Copyright Elasticsearch B.V. and/or licensed to Elasticsearch B.V. under one
# or more contributor license agreements. Licensed under the Elastic License
# 2.0; you may not use this file except in compliance with the Elastic License
# 2.0.
"""Rule object."""
import copy
import dataclasses
import json
import os
import typing
from abc import ABC, abstractmethod
from dataclasses import dataclass, field
from functools import cached_property
from pathlib import Path
from typing import Any, Dict, List, Literal, Optional, Tuple, Union
from uuid import uuid4

import eql
import kql
from kql.ast import FieldComparison
from marko.block import Document as MarkoDocument
from marko.ext.gfm import gfm
from marshmallow import ValidationError, validates_schema

from . import beats, ecs, utils
from .integrations import (find_least_compatible_version,
                           load_integrations_manifests)
from .misc import load_current_package_version
from .mixins import MarshmallowDataclassMixin, StackCompatMixin
from .rule_formatter import nested_normalize, toml_write
from .schemas import (SCHEMA_DIR, definitions, downgrade,
                      get_min_supported_stack_version, get_stack_schemas)
from .schemas.stack_compat import get_restricted_fields
from .semver import Version
from .utils import cached

_META_SCHEMA_REQ_DEFAULTS = {}
MIN_FLEET_PACKAGE_VERSION = '7.13.0'

BUILD_FIELD_VERSIONS = {
    "required_fields": (Version('8.3'), None),
    "setup": (Version("8.3"), None)
}


@dataclass(frozen=True)
class RuleMeta(MarshmallowDataclassMixin):
    """Data stored in a rule's [metadata] section of TOML."""
    creation_date: definitions.Date
    updated_date: definitions.Date
    deprecation_date: Optional[definitions.Date]

    # Optional fields
    comments: Optional[str]
    integration: Optional[str]
    maturity: Optional[definitions.Maturity]
    min_stack_version: Optional[definitions.SemVer]
    min_stack_comments: Optional[str]
    os_type_list: Optional[List[definitions.OSType]]
    query_schema_validation: Optional[bool]
    related_endpoint_rules: Optional[List[str]]

    # Extended information as an arbitrary dictionary
    extended: Optional[Dict[str, Any]]

    def get_validation_stack_versions(self) -> Dict[str, dict]:
        """Get a dict of beats and ecs versions per stack release."""
        stack_versions = get_stack_schemas(self.min_stack_version)
        return stack_versions


@dataclass(frozen=True)
class BaseThreatEntry:
    id: str
    name: str
    reference: str


@dataclass(frozen=True)
class SubTechnique(BaseThreatEntry):
    """Mapping to threat subtechnique."""
    reference: definitions.SubTechniqueURL


@dataclass(frozen=True)
class Technique(BaseThreatEntry):
    """Mapping to threat subtechnique."""
    # subtechniques are stored at threat[].technique.subtechnique[]
    reference: definitions.TechniqueURL
    subtechnique: Optional[List[SubTechnique]]


@dataclass(frozen=True)
class Tactic(BaseThreatEntry):
    """Mapping to a threat tactic."""
    reference: definitions.TacticURL


@dataclass(frozen=True)
class ThreatMapping(MarshmallowDataclassMixin):
    """Mapping to a threat framework."""
    framework: Literal["MITRE ATT&CK"]
    tactic: Tactic
    technique: Optional[List[Technique]]

    @staticmethod
    def flatten(threat_mappings: Optional[List]) -> 'FlatThreatMapping':
        """Get flat lists of tactic and technique info."""
        tactic_names = []
        tactic_ids = []
        technique_ids = set()
        technique_names = set()
        sub_technique_ids = set()
        sub_technique_names = set()

        for entry in (threat_mappings or []):
            tactic_names.append(entry.tactic.name)
            tactic_ids.append(entry.tactic.id)

            for technique in (entry.technique or []):
                technique_names.add(technique.name)
                technique_ids.add(technique.id)

                for subtechnique in (technique.subtechnique or []):
                    sub_technique_ids.add(subtechnique.id)
                    sub_technique_names.add(subtechnique.name)

        return FlatThreatMapping(
            tactic_names=sorted(tactic_names),
            tactic_ids=sorted(tactic_ids),
            technique_names=sorted(technique_names),
            technique_ids=sorted(technique_ids),
            sub_technique_names=sorted(sub_technique_names),
            sub_technique_ids=sorted(sub_technique_ids)
        )


@dataclass(frozen=True)
class RiskScoreMapping(MarshmallowDataclassMixin):
    field: str
    operator: Optional[definitions.Operator]
    value: Optional[str]


@dataclass(frozen=True)
class SeverityMapping(MarshmallowDataclassMixin):
    field: str
    operator: Optional[definitions.Operator]
    value: Optional[str]
    severity: Optional[str]


@dataclass(frozen=True)
class FlatThreatMapping(MarshmallowDataclassMixin):
    tactic_names: List[str]
    tactic_ids: List[str]
    technique_names: List[str]
    technique_ids: List[str]
    sub_technique_names: List[str]
    sub_technique_ids: List[str]


@dataclass(frozen=True)
class BaseRuleData(MarshmallowDataclassMixin, StackCompatMixin):
    @dataclass
    class RequiredFields:
        name: definitions.NonEmptyStr
        type: definitions.NonEmptyStr
        ecs: bool

    @dataclass
    class RelatedIntegrations:
        package: definitions.NonEmptyStr
        version: definitions.NonEmptyStr
        integration: Optional[definitions.NonEmptyStr]

    actions: Optional[list]
    author: List[str]
    building_block_type: Optional[str]
    description: str
    enabled: Optional[bool]
    exceptions_list: Optional[list]
    license: Optional[str]
    false_positives: Optional[List[str]]
    filters: Optional[List[dict]]
    # trailing `_` required since `from` is a reserved word in python
    from_: Optional[str] = field(metadata=dict(data_key="from"))

    interval: Optional[definitions.Interval]
    max_signals: Optional[definitions.MaxSignals]
    meta: Optional[Dict[str, Any]]
    name: definitions.RuleName
    note: Optional[definitions.Markdown]
    # can we remove this comment?
    # explicitly NOT allowed!
    # output_index: Optional[str]
    references: Optional[List[str]]
    related_integrations: Optional[List[RelatedIntegrations]] = field(metadata=dict(metadata=dict(min_compat="8.3")))
    required_fields: Optional[List[RequiredFields]] = field(metadata=dict(metadata=dict(min_compat="8.3")))
    risk_score: definitions.RiskScore
    risk_score_mapping: Optional[List[RiskScoreMapping]]
    rule_id: definitions.UUIDString
    rule_name_override: Optional[str]
    setup: Optional[str] = field(metadata=dict(metadata=dict(min_compat="8.3")))
    severity_mapping: Optional[List[SeverityMapping]]
    severity: definitions.Severity
    tags: Optional[List[str]]
    throttle: Optional[str]
    timeline_id: Optional[definitions.TimelineTemplateId]
    timeline_title: Optional[definitions.TimelineTemplateTitle]
    timestamp_override: Optional[str]
    to: Optional[str]
    type: definitions.RuleType
    threat: Optional[List[ThreatMapping]]

    @classmethod
    def save_schema(cls):
        """Save the schema as a jsonschema."""
        fields: Tuple[dataclasses.Field, ...] = dataclasses.fields(cls)
        type_field = next(f for f in fields if f.name == "type")
        rule_type = typing.get_args(type_field.type)[0] if cls != BaseRuleData else "base"
        schema = cls.jsonschema()
        version_dir = SCHEMA_DIR / "master"
        version_dir.mkdir(exist_ok=True, parents=True)

        # expand out the jsonschema definitions
        with (version_dir / f"master.{rule_type}.json").open("w") as f:
            json.dump(schema, f, indent=2, sort_keys=True)

    def validate_query(self, meta: RuleMeta) -> None:
        pass

    @cached_property
    def get_restricted_fields(self) -> Optional[Dict[str, tuple]]:
        """Get stack version restricted fields."""
        fields: List[dataclasses.Field, ...] = list(dataclasses.fields(self))
        return get_restricted_fields(fields)

    @cached_property
    def data_validator(self) -> Optional['DataValidator']:
        return DataValidator(is_elastic_rule=self.is_elastic_rule, **self.to_dict())

    @cached_property
    def parsed_note(self) -> Optional[MarkoDocument]:
        dv = self.data_validator
        if dv:
            return dv.parsed_note

    @property
    def is_elastic_rule(self):
        return 'elastic' in [a.lower() for a in self.author]


class DataValidator:
    """Additional validation beyond base marshmallow schema validation."""

    def __init__(self,
                 name: definitions.RuleName,
                 is_elastic_rule: bool,
                 note: Optional[definitions.Markdown] = None,
                 setup: Optional[str] = None,
                 **extras):
        # only define fields needing additional validation
        self.name = name
        self.is_elastic_rule = is_elastic_rule
        self.note = note
        self.setup = setup

        self._setup_in_note = False

    @cached_property
    def parsed_note(self) -> Optional[MarkoDocument]:
        if self.note:
            return gfm.parse(self.note)

    @property
    def setup_in_note(self):
        return self._setup_in_note

    @setup_in_note.setter
    def setup_in_note(self, value: bool):
        self._setup_in_note = value

    @cached_property
    def skip_validate_note(self) -> bool:
        return os.environ.get('DR_BYPASS_NOTE_VALIDATION_AND_PARSE') is not None

    def validate_note(self):
        if self.skip_validate_note or not self.note:
            return

        try:
            for child in self.parsed_note.children:
                if child.get_type() == "Heading":
                    header = gfm.renderer.render_children(child)

                    if header.lower() == "setup":

                        # check that the Setup header is correctly formatted at level 2
                        if child.level != 2:
                            raise ValidationError(f"Setup section with wrong header level: {child.level}")

                        # check that the Setup header is capitalized
                        if child.level == 2 and header != "Setup":
                            raise ValidationError(f"Setup header has improper casing: {header}")

                        self.setup_in_note = True

                    else:
                        # check that the header Config does not exist in the Setup section
                        if child.level == 2 and "config" in header.lower():
                            raise ValidationError(f"Setup header contains Config: {header}")

        except Exception as e:
            raise ValidationError(f"Invalid markdown in rule `{self.name}`: {e}. To bypass validation on the `note`"
                                  f"field, use the environment variable `DR_BYPASS_NOTE_VALIDATION_AND_PARSE`")

        # raise if setup header is in note and in setup
        if self.setup_in_note and self.setup:
            raise ValidationError("Setup header found in both note and setup fields.")


@dataclass
class QueryValidator:
    query: str

    @property
    def ast(self) -> Any:
        raise NotImplementedError()

    def unique_fields(self):
        raise NotImplementedError()

    @property
    def unique_fields(self) -> Any:
        raise NotImplementedError

    def validate(self, data: 'QueryRuleData', meta: RuleMeta) -> None:
        raise NotImplementedError()

    @cached
    def get_required_fields(self, index: str) -> List[dict]:
        """Retrieves fields needed for the query along with type information from the schema."""
        current_version = Version(Version(load_current_package_version()) + (0,))
        ecs_version = get_stack_schemas()[str(current_version)]['ecs']
        beats_version = get_stack_schemas()[str(current_version)]['beats']
        ecs_schema = ecs.get_schema(ecs_version)

        beat_types, beat_schema, schema = self.get_beats_schema(index or [], beats_version, ecs_version)

        required = []
        unique_fields = self.unique_fields or []

        for fld in unique_fields:
            field_type = ecs_schema.get(fld, {}).get('type')
            is_ecs = field_type is not None

            if beat_schema and not is_ecs:
                field_type = beat_schema.get(fld, {}).get('type')

            required.append(dict(name=fld, type=field_type or 'unknown', ecs=is_ecs))

        return sorted(required, key=lambda f: f['name'])

    @cached
    def get_beats_schema(self, index: list, beats_version: str, ecs_version: str) -> (list, dict, dict):
        """Get an assembled beats schema."""
        beat_types = beats.parse_beats_from_index(index)
        beat_schema = beats.get_schema_from_kql(self.ast, beat_types, version=beats_version) if beat_types else None
        schema = ecs.get_kql_schema(version=ecs_version, indexes=index, beat_schema=beat_schema)
        return beat_types, beat_schema, schema


@dataclass(frozen=True)
class QueryRuleData(BaseRuleData):
    """Specific fields for query event types."""
    type: Literal["query"]

    index: Optional[List[str]]
    query: str
    language: definitions.FilterLanguages

    @cached_property
    def validator(self) -> Optional[QueryValidator]:
        if self.language == "kuery":
            return KQLValidator(self.query)
        elif self.language == "eql":
            return EQLValidator(self.query)

    def validate_query(self, meta: RuleMeta) -> None:
        validator = self.validator
        if validator is not None:
            return validator.validate(self, meta)

    @cached_property
    def ast(self):
        validator = self.validator
        if validator is not None:
            return validator.ast

    @cached_property
    def unique_fields(self):
        validator = self.validator
        if validator is not None:
            return validator.unique_fields

<<<<<<< HEAD
=======
    @cached
    def get_required_fields(self, index: str) -> List[dict]:
        validator = self.validator
        if validator is not None:
            return validator.get_required_fields(index or [])

>>>>>>> fbfe1e35

@dataclass(frozen=True)
class MachineLearningRuleData(BaseRuleData):
    type: Literal["machine_learning"]

    anomaly_threshold: int
    machine_learning_job_id: Union[str, List[str]]


@dataclass(frozen=True)
class ThresholdQueryRuleData(QueryRuleData):
    """Specific fields for query event types."""

    @dataclass(frozen=True)
    class ThresholdMapping(MarshmallowDataclassMixin):
        @dataclass(frozen=True)
        class ThresholdCardinality:
            field: str
            value: definitions.ThresholdValue

        field: definitions.CardinalityFields
        value: definitions.ThresholdValue
        cardinality: Optional[List[ThresholdCardinality]]

    type: Literal["threshold"]
    threshold: ThresholdMapping


@dataclass(frozen=True)
class EQLRuleData(QueryRuleData):
    """EQL rules are a special case of query rules."""
    type: Literal["eql"]
    language: Literal["eql"]

    @staticmethod
    def convert_time_span(span: str) -> int:
        """Convert time span in datemath to value in milliseconds."""
        amount = int("".join(char for char in span if char.isdigit()))
        unit = eql.ast.TimeUnit("".join(char for char in span if char.isalpha()))
        return eql.ast.TimeRange(amount, unit).as_milliseconds()

    def convert_relative_delta(self, lookback: str) -> int:
        now = len("now")
        min_length = now + len('+5m')

        if lookback.startswith("now") and len(lookback) >= min_length:
            lookback = lookback[len("now"):]
            sign = lookback[0]  # + or -
            span = lookback[1:]
            amount = self.convert_time_span(span)
            return amount * (-1 if sign == "-" else 1)
        else:
            return self.convert_time_span(lookback)

    @cached_property
    def is_sequence(self) -> bool:
        """Checks if the current rule is a sequence-based rule."""
        return eql.utils.get_query_type(self.ast) == 'sequence'

    @cached_property
    def max_span(self) -> Optional[int]:
        """Maxspan value for sequence rules if defined."""
        if self.is_sequence and hasattr(self.ast.first, 'max_span'):
            return self.ast.first.max_span.as_milliseconds() if self.ast.first.max_span else None

    @cached_property
    def look_back(self) -> Optional[Union[int, Literal['unknown']]]:
        """Lookback value of a rule."""
        # https://www.elastic.co/guide/en/elasticsearch/reference/current/common-options.html#date-math
        to = self.convert_relative_delta(self.to) if self.to else 0
        from_ = self.convert_relative_delta(self.from_ or "now-6m")

        if not (to or from_):
            return 'unknown'
        else:
            return to - from_

    @cached_property
    def interval_ratio(self) -> Optional[float]:
        """Ratio of interval time window / max_span time window."""
        if self.max_span:
            interval = self.convert_time_span(self.interval or '5m')
            return interval / self.max_span


@dataclass(frozen=True)
class ThreatMatchRuleData(QueryRuleData):
    """Specific fields for indicator (threat) match rule."""

    @dataclass(frozen=True)
    class Entries:

        @dataclass(frozen=True)
        class ThreatMapEntry:
            field: definitions.NonEmptyStr
            type: Literal["mapping"]
            value: definitions.NonEmptyStr

        entries: List[ThreatMapEntry]

    type: Literal["threat_match"]

    concurrent_searches: Optional[definitions.PositiveInteger]
    items_per_search: Optional[definitions.PositiveInteger]

    threat_mapping: List[Entries]
    threat_filters: Optional[List[dict]]
    threat_query: Optional[str]
    threat_language: Optional[definitions.FilterLanguages]
    threat_index: List[str]
    threat_indicator_path: Optional[str]

    def validate_query(self, meta: RuleMeta) -> None:
        super(ThreatMatchRuleData, self).validate_query(meta)

        if self.threat_query:
            if not self.threat_language:
                raise ValidationError('`threat_language` required when a `threat_query` is defined')

            if self.threat_language == "kuery":
                threat_query_validator = KQLValidator(self.threat_query)
            elif self.threat_language == "eql":
                threat_query_validator = EQLValidator(self.threat_query)
            else:
                return

            threat_query_validator.validate(self, meta)


# All of the possible rule types
# Sort inverse of any inheritance - see comment in TOMLRuleContents.to_dict
AnyRuleData = Union[EQLRuleData, ThresholdQueryRuleData, ThreatMatchRuleData, MachineLearningRuleData, QueryRuleData]


class BaseRuleContents(ABC):
    """Base contents object for shared methods between active and deprecated rules."""

    @property
    @abstractmethod
    def id(self):
        pass

    @property
    @abstractmethod
    def name(self):
        pass

    @property
    @abstractmethod
    def version_lock(self):
        pass

    @property
    @abstractmethod
    def type(self):
        pass

    def lock_info(self, bump=True) -> dict:
        version = self.autobumped_version if bump else (self.latest_version or 1)
        contents = {"rule_name": self.name, "sha256": self.sha256(), "version": version, "type": self.type}

        return contents

    @property
    def is_dirty(self) -> Optional[bool]:
        """Determine if the rule has changed since its version was locked."""
        min_stack = self.metadata.get('min_stack_version') or str(get_min_supported_stack_version(drop_patch=True))
        existing_sha256 = self.version_lock.get_locked_hash(self.id, min_stack)

        if existing_sha256 is not None:
            return existing_sha256 != self.sha256()

    @property
    def latest_version(self) -> Optional[int]:
        """Retrieve the latest known version of the rule."""
        min_stack = self.metadata.get('min_stack_version') or str(get_min_supported_stack_version(drop_patch=True))
        return self.version_lock.get_locked_version(self.id, min_stack)

    @property
    def autobumped_version(self) -> Optional[int]:
        """Retrieve the current version of the rule, accounting for automatic increments."""
        version = self.latest_version
        if version is None:
            return 1

        return version + 1 if self.is_dirty else version

    def _post_dict_transform(self, obj: dict) -> dict:
        """Transform the converted API in place before sending to Kibana."""

        # cleanup the whitespace in the rule
        obj = nested_normalize(obj)

        # fill in threat.technique so it's never missing
        for threat_entry in obj.get("threat", []):
            threat_entry.setdefault("technique", [])

        return obj

    @abstractmethod
    def to_api_format(self, include_version=True) -> dict:
        """Convert the rule to the API format."""

    @cached
    def sha256(self, include_version=False) -> str:
        # get the hash of the API dict without the version by default, otherwise it'll always be dirty.
        hashable_contents = self.to_api_format(include_version=include_version)
        return utils.dict_hash(hashable_contents)


@dataclass(frozen=True)
class TOMLRuleContents(BaseRuleContents, MarshmallowDataclassMixin):
    """Rule object which maps directly to the TOML layout."""
    metadata: RuleMeta
    data: AnyRuleData = field(metadata=dict(data_key="rule"))

    @cached_property
    def version_lock(self):
        # VersionLock
        from .version_lock import default_version_lock

        return getattr(self, '_version_lock', None) or default_version_lock

    def set_version_lock(self, value):
        from .version_lock import VersionLock

        if value and not isinstance(value, VersionLock):
            raise TypeError(f'version lock property must be set with VersionLock objects only. Got {type(value)}')

        # circumvent frozen class
        self.__dict__['_version_lock'] = value

    @classmethod
    def all_rule_types(cls) -> set:
        types = set()
        for subclass in typing.get_args(AnyRuleData):
            field = next(field for field in dataclasses.fields(subclass) if field.name == "type")
            types.update(typing.get_args(field.type))

        return types

    @classmethod
    def get_data_subclass(cls, rule_type: str) -> typing.Type[BaseRuleData]:
        """Get the proper subclass depending on the rule type"""
        for subclass in typing.get_args(AnyRuleData):
            field = next(field for field in dataclasses.fields(subclass) if field.name == "type")
            if (rule_type, ) == typing.get_args(field.type):
                return subclass

        raise ValueError(f"Unknown rule type {rule_type}")

    @property
    def id(self) -> definitions.UUIDString:
        return self.data.rule_id

    @property
    def name(self) -> str:
        return self.data.name

    @property
    def type(self) -> str:
        return self.data.type

    def _post_dict_transform(self, obj: dict) -> dict:
        """Transform the converted API in place before sending to Kibana."""
        super()._post_dict_transform(obj)

        self._add_related_integrations(obj)
        self._add_required_fields(obj)
        self._add_setup(obj)

        # validate new fields against the schema
        rule_type = obj['type']
        subclass = self.get_data_subclass(rule_type)
        subclass.from_dict(obj)
        return obj

    def _add_related_integrations(self, obj: dict) -> None:
        """Add restricted field related_integrations to the obj."""
        field_name = "related_integrations"
        package_integrations = obj.get(field_name, [])

        if not package_integrations and self.metadata.integration:
            packages_manifest = load_integrations_manifests()
            current_stack_version = load_current_package_version()

            if self.check_restricted_field_version(field_name):
                if isinstance(self.data, QueryRuleData) and self.data.language != 'lucene':
                    package_integrations = self._get_packaged_integrations(packages_manifest)

                    if not package_integrations:
                        return

                    for package in package_integrations:
                        package["version"] = find_least_compatible_version(
                            package=package["package"],
                            integration=package["integration"],
                            current_stack_version=current_stack_version,
                            packages_manifest=packages_manifest)

                        # if integration is not a policy template remove
                        if package["version"]:
                            policy_templates = packages_manifest[
                                package["package"]][package["version"]]["policy_templates"]
                            if package["integration"] not in policy_templates:
                                del package["integration"]

                obj.setdefault("related_integrations", package_integrations)

    def _add_required_fields(self, obj: dict) -> None:
        """Add restricted field required_fields to the obj, derived from the query AST."""
        if isinstance(self.data, QueryRuleData) and self.data.language != 'lucene':
            index = obj.get('index') or []
            required_fields = self.data.get_required_fields(index)
        else:
            required_fields = []

        field_name = "required_fields"
        if required_fields and self.check_restricted_field_version(field_name=field_name):
            obj.setdefault(field_name, required_fields)

    def _add_setup(self, obj: dict) -> None:
        """Add restricted field setup to the obj."""
        rule_note = obj.get("note", "")
        field_name = "setup"
        field_value = obj.get(field_name)

        if not self.check_explicit_restricted_field_version(field_name):
            return

        data_validator = self.data.data_validator

        if not data_validator.skip_validate_note and data_validator.setup_in_note and not field_value:
            parsed_note = self.data.parsed_note

            # parse note tree
            for i, child in enumerate(parsed_note.children):
                if child.get_type() == "Heading" and "Setup" in gfm.render(child):
                    field_value = self._get_setup_content(parsed_note.children[i + 1:])

                    # clean up old note field
                    investigation_guide = rule_note.replace("## Setup\n\n", "")
                    investigation_guide = investigation_guide.replace(field_value, "").strip()
                    obj["note"] = investigation_guide
                    obj[field_name] = field_value
                    break

    @cached
    def _get_setup_content(self, note_tree: list) -> str:
        """Get note paragraph starting from the setup header."""
        setup = []
        for child in note_tree:
            if child.get_type() == "BlankLine" or child.get_type() == "LineBreak":
                setup.append("\n")
            elif child.get_type() == "CodeSpan":
                setup.append(f"`{gfm.renderer.render_raw_text(child)}`")
            elif child.get_type() == "Paragraph":
                setup.append(self._get_setup_content(child.children))
                setup.append("\n")
            elif child.get_type() == "FencedCode":
                setup.append(f"```\n{self._get_setup_content(child.children)}\n```")
                setup.append("\n")
            elif child.get_type() == "RawText":
                setup.append(child.children)
            elif child.get_type() == "Heading" and child.level >= 2:
                break
            else:
                setup.append(self._get_setup_content(child.children))

        return "".join(setup).strip()

    def check_explicit_restricted_field_version(self, field_name: str) -> bool:
        """Explicitly check restricted fields against global min and max versions."""
        min_stack, max_stack = BUILD_FIELD_VERSIONS[field_name]
        return self.compare_field_versions(min_stack, max_stack)

    def check_restricted_field_version(self, field_name: str) -> bool:
        """Check restricted fields against schema min and max versions."""
        min_stack, max_stack = self.data.get_restricted_fields.get(field_name)
        return self.compare_field_versions(min_stack, max_stack)

    @staticmethod
    def compare_field_versions(min_stack: Version, max_stack: Version) -> bool:
        """Check current rule version is within min and max stack versions."""
        current_version = Version(load_current_package_version())
        max_stack = max_stack or current_version
        return Version(min_stack) <= current_version >= Version(max_stack)

    def _get_packaged_integrations(self, package_manifest: dict) -> Optional[List[dict]]:
        packaged_integrations = []
        datasets = set()

        for node in self.data.get('ast', []):
            if isinstance(node, eql.ast.Comparison) and str(node.left) == 'event.dataset':
                datasets.update(set(n.value for n in node if isinstance(n, eql.ast.Literal)))
            elif isinstance(node, FieldComparison) and str(node.field) == 'event.dataset':
                datasets.update(set(str(n) for n in node if isinstance(n, kql.ast.Value)))

        if not datasets:
            return

        for value in sorted(datasets):
            integration = 'Unknown'
            if '.' in value:
                package, integration = value.split('.', 1)
            else:
                package = value

            if package in list(package_manifest):
                packaged_integrations.append({"package": package, "integration": integration})

        return packaged_integrations

    @validates_schema
    def post_validation(self, value: dict, **kwargs):
        """Additional validations beyond base marshmallow schemas."""
        data: AnyRuleData = value["data"]
        metadata: RuleMeta = value["metadata"]

        data.validate_query(metadata)
        data.data_validator.validate_note()

    def to_dict(self, strip_none_values=True) -> dict:
        # Load schemas directly from the data and metadata classes to avoid schema ambiguity which can
        # result from union fields which contain classes and related subclasses (AnyRuleData). See issue #1141
        metadata = self.metadata.to_dict(strip_none_values=strip_none_values)
        data = self.data.to_dict(strip_none_values=strip_none_values)
        dict_obj = dict(metadata=metadata, rule=data)
        return nested_normalize(dict_obj)

    def flattened_dict(self) -> dict:
        flattened = dict()
        flattened.update(self.data.to_dict())
        flattened.update(self.metadata.to_dict())
        return flattened

    def to_api_format(self, include_version=True) -> dict:
        """Convert the TOML rule to the API format."""
        converted = self.data.to_dict()
        converted = self._post_dict_transform(converted)

        if include_version:
            converted["version"] = self.autobumped_version

        return converted

    def check_restricted_fields_compatibility(self) -> Dict[str, dict]:
        """Check for compatibility between restricted fields and the min_stack_version of the rule."""
        default_min_stack = get_min_supported_stack_version(drop_patch=True)
        if self.metadata.min_stack_version is not None:
            min_stack = Version(self.metadata.min_stack_version)
        else:
            min_stack = default_min_stack
        restricted = self.data.get_restricted_fields

        invalid = {}
        for _field, values in restricted.items():
            if self.data.get(_field) is not None:
                min_allowed, _ = values
                if min_stack < min_allowed:
                    invalid[_field] = {'min_stack_version': min_stack, 'min_allowed_version': min_allowed}

        return invalid


@dataclass
class TOMLRule:
    contents: TOMLRuleContents = field(hash=True)
    path: Optional[Path] = None
    gh_pr: Any = field(hash=False, compare=False, default=None, repr=False)

    @property
    def id(self):
        return self.contents.id

    @property
    def name(self):
        return self.contents.data.name

    def get_asset(self) -> dict:
        """Generate the relevant fleet compatible asset."""
        return {"id": self.id, "attributes": self.contents.to_api_format(), "type": definitions.SAVED_OBJECT_TYPE}

    def save_toml(self):
        assert self.path is not None, f"Can't save rule {self.name} (self.id) without a path"
        converted = self.contents.to_dict()
        toml_write(converted, str(self.path.absolute()))

    def save_json(self, path: Path, include_version: bool = True):
        path = path.with_suffix('.json')
        with open(str(path.absolute()), 'w', newline='\n') as f:
            json.dump(self.contents.to_api_format(include_version=include_version), f, sort_keys=True, indent=2)
            f.write('\n')


@dataclass(frozen=True)
class DeprecatedRuleContents(BaseRuleContents):
    metadata: dict
    data: dict

    @cached_property
    def version_lock(self):
        # VersionLock
        from .version_lock import default_version_lock

        return getattr(self, '_version_lock', None) or default_version_lock

    def set_version_lock(self, value):
        from .version_lock import VersionLock

        if value and not isinstance(value, VersionLock):
            raise TypeError(f'version lock property must be set with VersionLock objects only. Got {type(value)}')

        # circumvent frozen class
        self.__dict__['_version_lock'] = value

    @property
    def id(self) -> str:
        return self.data.get('rule_id')

    @property
    def name(self) -> str:
        return self.data.get('name')

    @property
    def type(self) -> str:
        return self.data.get('type')

    @classmethod
    def from_dict(cls, obj: dict):
        return cls(metadata=obj['metadata'], data=obj['rule'])

    def to_api_format(self, include_version=True) -> dict:
        """Convert the TOML rule to the API format."""
        converted = copy.deepcopy(self.data)
        if include_version:
            converted["version"] = self.autobumped_version

        converted = self._post_dict_transform(converted)
        return converted


class DeprecatedRule(dict):
    """Minimal dict object for deprecated rule."""

    def __init__(self, path: Path, contents: DeprecatedRuleContents, *args, **kwargs):
        super(DeprecatedRule, self).__init__(*args, **kwargs)
        self.path = path
        self.contents = contents

    def __repr__(self):
        return f'{type(self).__name__}(contents={self.contents}, path={self.path})'

    @property
    def id(self) -> str:
        return self.contents.id

    @property
    def name(self) -> str:
        return self.contents.name


def downgrade_contents_from_rule(rule: TOMLRule, target_version: str) -> dict:
    """Generate the downgraded contents from a rule."""
    payload = rule.contents.to_api_format()
    meta = payload.setdefault("meta", {})
    meta["original"] = dict(id=rule.id, **rule.contents.metadata.to_dict())
    payload["rule_id"] = str(uuid4())
    payload = downgrade(payload, target_version)
    return payload


def get_unique_query_fields(rule: TOMLRule) -> List[str]:
    """Get a list of unique fields used in a rule query from rule contents."""
    contents = rule.contents.to_api_format()
    language = contents.get('language')
    query = contents.get('query')
    if language in ('kuery', 'eql'):
        # TODO: remove once py-eql supports ipv6 for cidrmatch
        with eql.parser.elasticsearch_syntax, eql.parser.ignore_missing_functions:
            parsed = kql.parse(query) if language == 'kuery' else eql.parse_query(query)

        return sorted(set(str(f) for f in parsed if isinstance(f, (eql.ast.Field, kql.ast.Field))))


# avoid a circular import
from .rule_validators import EQLValidator, KQLValidator  # noqa: E402<|MERGE_RESOLUTION|>--- conflicted
+++ resolved
@@ -404,15 +404,11 @@
         if validator is not None:
             return validator.unique_fields
 
-<<<<<<< HEAD
-=======
     @cached
     def get_required_fields(self, index: str) -> List[dict]:
         validator = self.validator
         if validator is not None:
             return validator.get_required_fields(index or [])
-
->>>>>>> fbfe1e35
 
 @dataclass(frozen=True)
 class MachineLearningRuleData(BaseRuleData):
