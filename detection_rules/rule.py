# Copyright Elasticsearch B.V. and/or licensed to Elasticsearch B.V. under one
# or more contributor license agreements. Licensed under the Elastic License
# 2.0; you may not use this file except in compliance with the Elastic License
# 2.0.
"""Rule object."""
import dataclasses
import json
import typing
from dataclasses import dataclass, field
from functools import cached_property
from pathlib import Path
from typing import Literal, Union, Optional, List, Any, Dict
from uuid import uuid4

from marshmallow import ValidationError, validates_schema

import eql
import kql

from . import beats, ecs, utils
from .mixins import MarshmallowDataclassMixin
from .rule_formatter import toml_write, nested_normalize
from .schemas import SCHEMA_DIR, definitions, downgrade, get_stack_schemas
from .utils import cached, load_etc_dump

_META_SCHEMA_REQ_DEFAULTS = {}
CURRENT_PACKAGE = load_etc_dump('packages.yml')['package']['name']


@dataclass(frozen=True)
class RuleMeta(MarshmallowDataclassMixin):
    """Data stored in a rule's [metadata] section of TOML."""
    creation_date: definitions.Date
    updated_date: definitions.Date
    deprecation_date: Optional[definitions.Date]

    # Optional fields
    comments: Optional[str]
    maturity: Optional[definitions.Maturity]
    min_stack_version: Optional[definitions.SemVer]
    os_type_list: Optional[List[definitions.OSType]]
    query_schema_validation: Optional[bool]
    query_validate_master: Optional[bool]
    related_endpoint_rules: Optional[List[str]]

<<<<<<< HEAD
    def get_validation_stack_versions(self) -> Dict[str, dict]:
        """Get a dict of beats and ecs versions per stack release."""
        stack_versions = {}

        if self.min_stack_version:
            stack_versions = get_stack_schemas(self.min_stack_version)

        # if min_stack_version is not defined in a rule or the stack version is not defined in the stack-schema-map,
        #  then validate with the latest non-master schemas saved locally
        if not stack_versions:
            # add latest
            stack_versions = {CURRENT_PACKAGE: {'beats': beats.get_max_version(), 'ecs': ecs.get_max_version()}}

        if self.query_validate_master:
            stack_versions['latest'] = {'beats': 'master', 'ecs': 'master'}

        return stack_versions
=======
    # Extended information as an arbitrary dictionary
    extended = Optional[dict]
>>>>>>> f1476b16


@dataclass(frozen=True)
class BaseThreatEntry:
    id: str
    name: str
    reference: str


@dataclass(frozen=True)
class SubTechnique(BaseThreatEntry):
    """Mapping to threat subtechnique."""
    reference: definitions.SubTechniqueURL


@dataclass(frozen=True)
class Technique(BaseThreatEntry):
    """Mapping to threat subtechnique."""
    # subtechniques are stored at threat[].technique.subtechnique[]
    reference: definitions.TechniqueURL
    subtechnique: Optional[List[SubTechnique]]


@dataclass(frozen=True)
class Tactic(BaseThreatEntry):
    """Mapping to a threat tactic."""
    reference: definitions.TacticURL


@dataclass(frozen=True)
class ThreatMapping(MarshmallowDataclassMixin):
    """Mapping to a threat framework."""
    framework: Literal["MITRE ATT&CK"]
    tactic: Tactic
    technique: Optional[List[Technique]]

    @staticmethod
    def flatten(threat_mappings: Optional[List]) -> 'FlatThreatMapping':
        """Get flat lists of tactic and technique info."""
        tactic_names = []
        tactic_ids = []
        technique_ids = set()
        technique_names = set()
        sub_technique_ids = set()
        sub_technique_names = set()

        for entry in (threat_mappings or []):
            tactic_names.append(entry.tactic.name)
            tactic_ids.append(entry.tactic.id)

            for technique in (entry.technique or []):
                technique_names.add(technique.name)
                technique_ids.add(technique.id)

                for subtechnique in (technique.subtechnique or []):
                    sub_technique_ids.update(subtechnique.id)
                    sub_technique_names.update(subtechnique.name)

        return FlatThreatMapping(
            tactic_names=sorted(tactic_names),
            tactic_ids=sorted(tactic_ids),
            technique_names=sorted(technique_names),
            technique_ids=sorted(technique_ids),
            sub_technique_names=sorted(sub_technique_names),
            sub_technique_ids=sorted(sub_technique_ids)
        )


@dataclass(frozen=True)
class RiskScoreMapping(MarshmallowDataclassMixin):
    field: str
    operator: Optional[definitions.Operator]
    value: Optional[str]


@dataclass(frozen=True)
class SeverityMapping(MarshmallowDataclassMixin):
    field: str
    operator: Optional[definitions.Operator]
    value: Optional[str]
    severity: Optional[str]


@dataclass(frozen=True)
class FlatThreatMapping(MarshmallowDataclassMixin):
    tactic_names: List[str]
    tactic_ids: List[str]
    technique_names: List[str]
    technique_ids: List[str]
    sub_technique_names: List[str]
    sub_technique_ids: List[str]


@dataclass(frozen=True)
class BaseRuleData(MarshmallowDataclassMixin):
    actions: Optional[list]
    author: List[str]
    building_block_type: Optional[str]
    description: str
    enabled: Optional[bool]
    exceptions_list: Optional[list]
    license: Optional[str]
    false_positives: Optional[List[str]]
    filters: Optional[List[dict]]
    # trailing `_` required since `from` is a reserved word in python
    from_: Optional[str] = field(metadata=dict(data_key="from"))

    interval: Optional[definitions.Interval]
    max_signals: Optional[definitions.MaxSignals]
    meta: Optional[dict]
    name: str
    note: Optional[definitions.Markdown]
    # can we remove this comment?
    # explicitly NOT allowed!
    # output_index: Optional[str]
    references: Optional[List[str]]
    risk_score: definitions.RiskScore
    risk_score_mapping: Optional[List[RiskScoreMapping]]
    rule_id: definitions.UUIDString
    rule_name_override: Optional[str]
    severity_mapping: Optional[List[SeverityMapping]]
    severity: definitions.Severity
    tags: Optional[List[str]]
    throttle: Optional[str]
    timeline_id: Optional[definitions.TimelineTemplateId]
    timeline_title: Optional[definitions.TimelineTemplateTitle]
    timestamp_override: Optional[str]
    to: Optional[str]
    type: definitions.RuleType
    threat: Optional[List[ThreatMapping]]

    @classmethod
    def save_schema(cls):
        """Save the schema as a jsonschema."""
        fields: List[dataclasses.Field] = dataclasses.fields(cls)
        type_field = next(field for field in fields if field.name == "type")
        rule_type = typing.get_args(type_field.type)[0] if cls != BaseRuleData else "base"
        schema = cls.jsonschema()
        version_dir = SCHEMA_DIR / "master"
        version_dir.mkdir(exist_ok=True, parents=True)

        # expand out the jsonschema definitions
        with (version_dir / f"master.{rule_type}.json").open("w") as f:
            json.dump(schema, f, indent=2, sort_keys=True)

    def validate_query(self, meta: RuleMeta) -> None:
        pass


@dataclass
class QueryValidator:
    query: str

    @property
    def ast(self) -> Any:
        raise NotImplementedError

    def validate(self, data: 'QueryRuleData', meta: RuleMeta) -> None:
        raise NotImplementedError()


@dataclass(frozen=True)
class QueryRuleData(BaseRuleData):
    """Specific fields for query event types."""
    type: Literal["query"]

    index: Optional[List[str]]
    query: str
    language: definitions.FilterLanguages

    @cached_property
    def validator(self) -> Optional[QueryValidator]:
        if self.language == "kuery":
            return KQLValidator(self.query)
        elif self.language == "eql":
            return EQLValidator(self.query)

    def validate_query(self, meta: RuleMeta) -> None:
        validator = self.validator
        if validator is not None:
            return validator.validate(self, meta)

    @cached_property
    def ast(self):
        validator = self.validator
        if validator is not None:
            return validator.ast

    def get_beats_types(self) -> List[str]:
        indexes = self.index or []
        beat_types = [index.split("-")[0] for index in indexes if "beat-*" in index]
        return beat_types

    def get_query_schema(self, ast: Union[eql.ast.Expression, kql.ast.Expression], beats_version: str,
                         ecs_version: str) -> dict:
        indexes = self.index or []
        beat_types = self.get_beats_types()
        beat_schema = beats.get_schema_from_kql(ast, beat_types, version=beats_version) if beat_types else None
        schema = ecs.get_kql_schema(version=ecs_version, indexes=indexes, beat_schema=beat_schema)
        return schema


@dataclass(frozen=True)
class MachineLearningRuleData(BaseRuleData):
    type: Literal["machine_learning"]

    anomaly_threshold: int
    machine_learning_job_id: Union[str, List[str]]


@dataclass(frozen=True)
class ThresholdQueryRuleData(QueryRuleData):
    """Specific fields for query event types."""

    @dataclass(frozen=True)
    class ThresholdMapping(MarshmallowDataclassMixin):
        @dataclass(frozen=True)
        class ThresholdCardinality:
            field: str
            value: definitions.ThresholdValue

        field: List[definitions.NonEmptyStr]
        value: definitions.ThresholdValue
        cardinality: Optional[ThresholdCardinality]

    type: Literal["threshold"]
    threshold: ThresholdMapping


@dataclass(frozen=True)
class EQLRuleData(QueryRuleData):
    """EQL rules are a special case of query rules."""
    type: Literal["eql"]
    language: Literal["eql"]

    def get_query_schema(self, ast: Union[eql.ast.Expression, kql.ast.Expression], beats_version: str,
                         ecs_version: str) -> dict:
        # TODO: remove once py-eql supports ipv6 for cidrmatch
        # Or, unregister the cidrMatch function and replace it with one that doesn't validate against strict IPv4
        with eql.parser.elasticsearch_syntax, eql.parser.ignore_missing_functions:
            parsed = eql.parse_query(self.query)

        indexes = self.index or []
        beat_types = self.get_beats_types()
        beat_schema = beats.get_schema_from_eql(parsed, beat_types, version=beats_version) if beat_types else None
        schema = ecs.get_kql_schema(version=ecs_version, indexes=indexes, beat_schema=beat_schema)
        return schema


@dataclass(frozen=True)
class ThreatMatchRuleData(QueryRuleData):
    """Specific fields for indicator (threat) match rule."""

    @dataclass(frozen=True)
    class Entries:

        @dataclass(frozen=True)
        class ThreatMapEntry:
            field: definitions.NonEmptyStr
            type: Literal["mapping"]
            value: definitions.NonEmptyStr

        entries: List[ThreatMapEntry]

    type: Literal["threat_match"]

    concurrent_searches: Optional[definitions.PositiveInteger]
    items_per_search: Optional[definitions.PositiveInteger]

    threat_mapping: List[Entries]
    threat_filters: Optional[List[dict]]
    threat_query: Optional[str]
    threat_language: Optional[definitions.FilterLanguages]
    threat_index: List[str]
    threat_indicator_path: Optional[str]

    def validate_query(self, meta: RuleMeta) -> None:
        super(ThreatMatchRuleData, self).validate_query(meta)

        if self.threat_query:
            if not self.threat_language:
                raise ValidationError('`threat_language` required when a `threat_query` is defined')

            if self.threat_language == "kuery":
                threat_query_validator = KQLValidator(self.threat_query)
            elif self.threat_language == "eql":
                threat_query_validator = EQLValidator(self.threat_query)
            else:
                return

            threat_query_validator.validate(self, meta)


# All of the possible rule types
AnyRuleData = Union[QueryRuleData, EQLRuleData, MachineLearningRuleData, ThresholdQueryRuleData, ThreatMatchRuleData]


@dataclass(frozen=True)
class TOMLRuleContents(MarshmallowDataclassMixin):
    """Rule object which maps directly to the TOML layout."""
    metadata: RuleMeta
    data: AnyRuleData = field(metadata=dict(data_key="rule"))

    @classmethod
    def all_rule_types(cls) -> set:
        types = set()
        for subclass in typing.get_args(AnyRuleData):
            field = next(field for field in dataclasses.fields(subclass) if field.name == "type")
            types.update(typing.get_args(field.type))

        return types

    @classmethod
    def get_data_subclass(cls, rule_type: str) -> typing.Type[BaseRuleData]:
        """Get the proper subclass depending on the rule type"""
        for subclass in typing.get_args(AnyRuleData):
            field = next(field for field in dataclasses.fields(subclass) if field.name == "type")
            if (rule_type, ) == typing.get_args(field.type):
                return subclass

        raise ValueError(f"Unknown rule type {rule_type}")

    @property
    def id(self) -> definitions.UUIDString:
        return self.data.rule_id

    @property
    def name(self) -> str:
        return self.data.name

    def lock_info(self, bump=True) -> dict:
        version = self.autobumped_version if bump else (self.latest_version or 1)
        return {"rule_name": self.name, "sha256": self.sha256(), "version": version}

    @property
    def is_dirty(self) -> Optional[bool]:
        """Determine if the rule has changed since its version was locked."""
        from .packaging import load_versions

        rules_versions = load_versions()

        if self.id in rules_versions:
            version_info = rules_versions[self.id]
            existing_sha256: str = version_info['sha256']
            return existing_sha256 != self.sha256()

    @property
    def latest_version(self) -> Optional[int]:
        """Retrieve the latest known version of the rule."""
        from .packaging import load_versions

        rules_versions = load_versions()

        if self.id in rules_versions:
            version_info = rules_versions[self.id]
            version = version_info['version']
            return version

    @property
    def autobumped_version(self) -> Optional[int]:
        """Retrieve the current version of the rule, accounting for automatic increments."""
        version = self.latest_version
        if version is None:
            return 1

        return version + 1 if self.is_dirty else version

    @validates_schema
    def validate_query(self, value: dict, **kwargs):
        """Validate queries by calling into the validator for the relevant method."""
        data: AnyRuleData = value["data"]
        metadata: RuleMeta = value["metadata"]

        return data.validate_query(metadata)

    def to_dict(self, strip_none_values=True) -> dict:
        dict_obj = super(TOMLRuleContents, self).to_dict(strip_none_values=strip_none_values)
        return nested_normalize(dict_obj)

    def flattened_dict(self) -> dict:
        flattened = dict()
        flattened.update(self.data.to_dict())
        flattened.update(self.metadata.to_dict())
        return flattened

    @staticmethod
    def _post_dict_transform(obj: dict) -> dict:
        """Transform the converted API in place before sending to Kibana."""

        # cleanup the whitespace in the rule
        obj = nested_normalize(obj)

        # fill in threat.technique so it's never missing
        for threat_entry in obj.get("threat", []):
            threat_entry.setdefault("technique", [])

        return obj

    def to_api_format(self, include_version=True) -> dict:
        """Convert the TOML rule to the API format."""
        converted = self.data.to_dict()
        if include_version:
            converted["version"] = self.autobumped_version

        converted = self._post_dict_transform(converted)

        return converted

    @cached
    def sha256(self, include_version=False) -> str:
        # get the hash of the API dict without the version by default, otherwise it'll always be dirty.
        hashable_contents = self.to_api_format(include_version=include_version)
        return utils.dict_hash(hashable_contents)


@dataclass
class TOMLRule:
    contents: TOMLRuleContents = field(hash=True)
    path: Optional[Path] = None
    gh_pr: Any = field(hash=False, compare=False, default=None, repr=None)

    @property
    def id(self):
        return self.contents.id

    @property
    def name(self):
        return self.contents.data.name

    def get_asset(self) -> dict:
        """Generate the relevant fleet compatible asset."""
        return {"id": self.id, "attributes": self.contents.to_api_format(), "type": definitions.SAVED_OBJECT_TYPE}

    def save_toml(self):
        assert self.path is not None, f"Can't save rule {self.name} (self.id) without a path"
        converted = self.contents.to_dict()
        toml_write(converted, str(self.path.absolute()))

    def save_json(self, path: Path, include_version: bool = True):
        path = path.with_suffix('.json')
        with open(str(path.absolute()), 'w', newline='\n') as f:
            json.dump(self.contents.to_api_format(include_version=include_version), f, sort_keys=True, indent=2)
            f.write('\n')


def downgrade_contents_from_rule(rule: TOMLRule, target_version: str) -> dict:
    """Generate the downgraded contents from a rule."""
    payload = rule.contents.to_api_format()
    meta = payload.setdefault("meta", {})
    meta["original"] = dict(id=rule.id, **rule.contents.metadata.to_dict())
    payload["rule_id"] = str(uuid4())
    payload = downgrade(payload, target_version)
    return payload


# avoid a circular import
from .rule_validators import KQLValidator, EQLValidator  # noqa: E402<|MERGE_RESOLUTION|>--- conflicted
+++ resolved
@@ -43,7 +43,9 @@
     query_validate_master: Optional[bool]
     related_endpoint_rules: Optional[List[str]]
 
-<<<<<<< HEAD
+    # Extended information as an arbitrary dictionary
+    extended = Optional[dict]
+
     def get_validation_stack_versions(self) -> Dict[str, dict]:
         """Get a dict of beats and ecs versions per stack release."""
         stack_versions = {}
@@ -61,10 +63,6 @@
             stack_versions['latest'] = {'beats': 'master', 'ecs': 'master'}
 
         return stack_versions
-=======
-    # Extended information as an arbitrary dictionary
-    extended = Optional[dict]
->>>>>>> f1476b16
 
 
 @dataclass(frozen=True)
