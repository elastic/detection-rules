# Copyright Elasticsearch B.V. and/or licensed to Elasticsearch B.V. under one
# or more contributor license agreements. Licensed under the Elastic License
# 2.0; you may not use this file except in compliance with the Elastic License
# 2.0.
"""Rule object."""
import copy
import dataclasses
import json
import os
import time
import typing
from abc import ABC, abstractmethod
from dataclasses import dataclass, field
from functools import cached_property
from pathlib import Path
from typing import Any, Dict, List, Literal, Optional, Tuple, Union
from uuid import uuid4

import eql
import marshmallow
from semver import Version
from marko.block import Document as MarkoDocument
from marko.ext.gfm import gfm
from marshmallow import ValidationError, validates_schema

import kql

from . import beats, ecs, endgame, utils
from .config import load_current_package_version, parse_rules_config
from .integrations import (find_least_compatible_version, get_integration_schema_fields,
                           load_integrations_manifests, load_integrations_schemas,
                           parse_datasets)
from .mixins import MarshmallowDataclassMixin, StackCompatMixin
from .rule_formatter import nested_normalize, toml_write
from .schemas import (SCHEMA_DIR, definitions, downgrade,
                      get_min_supported_stack_version, get_stack_schemas,
                      strip_non_public_fields)
from .schemas.stack_compat import get_restricted_fields
from .utils import cached, convert_time_span, PatchedTemplate


_META_SCHEMA_REQ_DEFAULTS = {}
MIN_FLEET_PACKAGE_VERSION = '7.13.0'
<<<<<<< HEAD
RULES_CONFIG = parse_rules_config()
=======
TIME_NOW = time.strftime('%Y/%m/%d')
>>>>>>> c567d373

BUILD_FIELD_VERSIONS = {
    "related_integrations": (Version.parse('8.3.0'), None),
    "required_fields": (Version.parse('8.3.0'), None),
    "setup": (Version.parse('8.3.0'), None)
}


@dataclass
class DictRule:
    """Simple object wrapper for raw rule dicts."""

    contents: dict
    path: Optional[Path] = None

    @property
    def metadata(self) -> dict:
        """Metadata portion of TOML file rule."""
        return self.contents.get('metadata', {})

    @property
    def data(self) -> dict:
        """Rule portion of TOML file rule."""
        return self.contents.get('data') or self.contents

    @property
    def id(self) -> str:
        """Get the rule ID."""
        return self.data['rule_id']

    @property
    def name(self) -> str:
        """Get the rule name."""
        return self.data['name']

    def __hash__(self) -> int:
        """Get the hash of the rule."""
        return hash(self.id + self.name)

    def __repr__(self) -> str:
        """Get a string representation of the rule."""
        return f"Rule({self.name} {self.id})"


@dataclass(frozen=True)
class RuleMeta(MarshmallowDataclassMixin):
    """Data stored in a rule's [metadata] section of TOML."""
    creation_date: definitions.Date
    updated_date: definitions.Date
    deprecation_date: Optional[definitions.Date]

    # Optional fields
    bypass_bbr_timing: Optional[bool]
    comments: Optional[str]
    integration: Optional[Union[str, List[str]]]
    maturity: Optional[definitions.Maturity]
    min_stack_version: Optional[definitions.SemVer]
    min_stack_comments: Optional[str]
    os_type_list: Optional[List[definitions.OSType]]
    query_schema_validation: Optional[bool]
    related_endpoint_rules: Optional[List[str]]
    promotion: Optional[bool]

    # Extended information as an arbitrary dictionary
    extended: Optional[Dict[str, Any]]

    def get_validation_stack_versions(self) -> Dict[str, dict]:
        """Get a dict of beats and ecs versions per stack release."""
        stack_versions = get_stack_schemas(self.min_stack_version)
        return stack_versions


@dataclass(frozen=True)
class RuleTransform(MarshmallowDataclassMixin):
    """Data stored in a rule's [transform] section of TOML."""

    # note (investigation guides) Markdown plugins
    # /elastic/kibana/tree/main/x-pack/plugins/security_solution/public/common/components/markdown_editor/plugins
    ##############################################

    # timelines out of scope at the moment

    @dataclass(frozen=True)
    class OsQuery:
        label: str
        query: str
        ecs_mapping: Optional[Dict[str, Dict[Literal['field', 'value'], str]]]

    @dataclass(frozen=True)
    class Investigate:
        @dataclass(frozen=True)
        class Provider:
            excluded: bool
            field: str
            queryType: definitions.InvestigateProviderQueryType
            value: str
            valueType: definitions.InvestigateProviderValueType

        label: str
        description: Optional[str]
        providers: List[List[Provider]]
        relativeFrom: Optional[str]
        relativeTo: Optional[str]

    # these must be lists in order to have more than one. Their index in the list is how they will be referenced in the
    # note string templates
    osquery: Optional[List[OsQuery]]
    investigate: Optional[List[Investigate]]

    def render_investigate_osquery_to_string(self) -> Dict[definitions.TransformTypes, List[str]]:
        obj = self.to_dict()

        rendered: Dict[definitions.TransformTypes, List[str]] = {'osquery': [], 'investigate': []}
        for plugin, entries in obj.items():
            for entry in entries:
                rendered[plugin].append(f'!{{{plugin}{json.dumps(entry, sort_keys=True, separators=(",", ":"))}}}')

        return rendered

    ##############################################


@dataclass(frozen=True)
class BaseThreatEntry:
    id: str
    name: str
    reference: str


@dataclass(frozen=True)
class SubTechnique(BaseThreatEntry):
    """Mapping to threat subtechnique."""
    reference: definitions.SubTechniqueURL


@dataclass(frozen=True)
class Technique(BaseThreatEntry):
    """Mapping to threat subtechnique."""
    # subtechniques are stored at threat[].technique.subtechnique[]
    reference: definitions.TechniqueURL
    subtechnique: Optional[List[SubTechnique]]


@dataclass(frozen=True)
class Tactic(BaseThreatEntry):
    """Mapping to a threat tactic."""
    reference: definitions.TacticURL


@dataclass(frozen=True)
class ThreatMapping(MarshmallowDataclassMixin):
    """Mapping to a threat framework."""
    framework: Literal["MITRE ATT&CK"]
    tactic: Tactic
    technique: Optional[List[Technique]]

    @staticmethod
    def flatten(threat_mappings: Optional[List]) -> 'FlatThreatMapping':
        """Get flat lists of tactic and technique info."""
        tactic_names = []
        tactic_ids = []
        technique_ids = set()
        technique_names = set()
        sub_technique_ids = set()
        sub_technique_names = set()

        for entry in (threat_mappings or []):
            tactic_names.append(entry.tactic.name)
            tactic_ids.append(entry.tactic.id)

            for technique in (entry.technique or []):
                technique_names.add(technique.name)
                technique_ids.add(technique.id)

                for subtechnique in (technique.subtechnique or []):
                    sub_technique_ids.add(subtechnique.id)
                    sub_technique_names.add(subtechnique.name)

        return FlatThreatMapping(
            tactic_names=sorted(tactic_names),
            tactic_ids=sorted(tactic_ids),
            technique_names=sorted(technique_names),
            technique_ids=sorted(technique_ids),
            sub_technique_names=sorted(sub_technique_names),
            sub_technique_ids=sorted(sub_technique_ids)
        )


@dataclass(frozen=True)
class RiskScoreMapping(MarshmallowDataclassMixin):
    field: str
    operator: Optional[definitions.Operator]
    value: Optional[str]


@dataclass(frozen=True)
class SeverityMapping(MarshmallowDataclassMixin):
    field: str
    operator: Optional[definitions.Operator]
    value: Optional[str]
    severity: Optional[str]


@dataclass(frozen=True)
class FlatThreatMapping(MarshmallowDataclassMixin):
    tactic_names: List[str]
    tactic_ids: List[str]
    technique_names: List[str]
    technique_ids: List[str]
    sub_technique_names: List[str]
    sub_technique_ids: List[str]


@dataclass(frozen=True)
class AlertSuppressionDuration:
    """Mapping to alert suppression duration."""
    unit: definitions.TimeUnits
    value: definitions.AlertSuppressionValue


@dataclass(frozen=True)
class AlertSuppressionMapping(MarshmallowDataclassMixin, StackCompatMixin):
    """Mapping to alert suppression."""

    group_by: definitions.AlertSuppressionGroupBy
    duration: Optional[AlertSuppressionDuration]
    missing_fields_strategy: definitions.AlertSuppressionMissing


@dataclass(frozen=True)
class ThresholdAlertSuppression:
    """Mapping to alert suppression."""

    duration: AlertSuppressionDuration


@dataclass(frozen=True)
class FilterStateStore:
    store: definitions.StoreType


@dataclass(frozen=True)
class FilterMeta:
    alias: Optional[Union[str, None]] = None
    disabled: Optional[bool] = None
    negate: Optional[bool] = None
    controlledBy: Optional[str] = None  # identify who owns the filter
    group: Optional[str] = None  # allows grouping of filters
    index: Optional[str] = None
    isMultiIndex: Optional[bool] = None
    type: Optional[str] = None
    key: Optional[str] = None
    params: Optional[str] = None  # Expand to FilterMetaParams when needed
    value: Optional[str] = None


@dataclass(frozen=True)
class WildcardQuery:
    case_insensitive: bool
    value: str


@dataclass(frozen=True)
class Query:
    wildcard: Optional[Dict[str, WildcardQuery]] = None


@dataclass(frozen=True)
class Filter:
    meta: FilterMeta
    state: Optional[FilterStateStore] = field(metadata=dict(data_key="$state"))
    query: Optional[Union[Query, Dict[str, Any]]] = None


@dataclass(frozen=True)
class BaseRuleData(MarshmallowDataclassMixin, StackCompatMixin):
    """Base rule data."""

    @dataclass
    class InvestigationFields:
        field_names: List[definitions.NonEmptyStr]

    @dataclass
    class RequiredFields:
        name: definitions.NonEmptyStr
        type: definitions.NonEmptyStr
        ecs: bool

    @dataclass
    class RelatedIntegrations:
        package: definitions.NonEmptyStr
        version: definitions.NonEmptyStr
        integration: Optional[definitions.NonEmptyStr]

    actions: Optional[list]
    author: List[str]
    building_block_type: Optional[definitions.BuildingBlockType]
    description: str
    enabled: Optional[bool]
    exceptions_list: Optional[list]
    license: Optional[str]
    false_positives: Optional[List[str]]
    filters: Optional[List[Filter]]
    # trailing `_` required since `from` is a reserved word in python
    from_: Optional[str] = field(metadata=dict(data_key="from"))
    interval: Optional[definitions.Interval]
    investigation_fields: Optional[InvestigationFields] = field(metadata=dict(metadata=dict(min_compat="8.11")))
    max_signals: Optional[definitions.MaxSignals]
    meta: Optional[Dict[str, Any]]
    name: definitions.RuleName
    note: Optional[definitions.Markdown]
    # can we remove this comment?
    # explicitly NOT allowed!
    # output_index: Optional[str]
    references: Optional[List[str]]
    related_integrations: Optional[List[RelatedIntegrations]] = field(metadata=dict(metadata=dict(min_compat="8.3")))
    required_fields: Optional[List[RequiredFields]] = field(metadata=dict(metadata=dict(min_compat="8.3")))
    risk_score: definitions.RiskScore
    risk_score_mapping: Optional[List[RiskScoreMapping]]
    rule_id: definitions.UUIDString
    rule_name_override: Optional[str]
    setup: Optional[definitions.Markdown] = field(metadata=dict(metadata=dict(min_compat="8.3")))
    severity_mapping: Optional[List[SeverityMapping]]
    severity: definitions.Severity
    tags: Optional[List[str]]
    throttle: Optional[str]
    timeline_id: Optional[definitions.TimelineTemplateId]
    timeline_title: Optional[definitions.TimelineTemplateTitle]
    timestamp_override: Optional[str]
    to: Optional[str]
    type: definitions.RuleType
    threat: Optional[List[ThreatMapping]]

    @classmethod
    def save_schema(cls):
        """Save the schema as a jsonschema."""
        fields: Tuple[dataclasses.Field, ...] = dataclasses.fields(cls)
        type_field = next(f for f in fields if f.name == "type")
        rule_type = typing.get_args(type_field.type)[0] if cls != BaseRuleData else "base"
        schema = cls.jsonschema()
        version_dir = SCHEMA_DIR / "master"
        version_dir.mkdir(exist_ok=True, parents=True)

        # expand out the jsonschema definitions
        with (version_dir / f"master.{rule_type}.json").open("w") as f:
            json.dump(schema, f, indent=2, sort_keys=True)

    def validate_query(self, meta: RuleMeta) -> None:
        pass

    @cached_property
    def get_restricted_fields(self) -> Optional[Dict[str, tuple]]:
        """Get stack version restricted fields."""
        fields: List[dataclasses.Field, ...] = list(dataclasses.fields(self))
        return get_restricted_fields(fields)

    @cached_property
    def data_validator(self) -> Optional['DataValidator']:
        return DataValidator(is_elastic_rule=self.is_elastic_rule, **self.to_dict())

    @cached_property
    def notify(self) -> bool:
        return os.environ.get('DR_NOTIFY_INTEGRATION_UPDATE_AVAILABLE') is not None

    @cached_property
    def parsed_note(self) -> Optional[MarkoDocument]:
        dv = self.data_validator
        if dv:
            return dv.parsed_note

    @property
    def is_elastic_rule(self):
        return 'elastic' in [a.lower() for a in self.author]

    def get_build_fields(self) -> {}:
        """Get a list of build-time fields along with the stack versions which they will build within."""
        build_fields = {}
        rule_fields = {f.name: f for f in dataclasses.fields(self)}

        for fld in BUILD_FIELD_VERSIONS:
            if fld in rule_fields:
                build_fields[fld] = BUILD_FIELD_VERSIONS[fld]

        return build_fields

    @classmethod
    def process_transforms(cls, transform: RuleTransform, obj: dict) -> dict:
        """Process transforms from toml [transform] called in TOMLRuleContents.to_dict."""
        # only create functions that CAREFULLY mutate the obj dict

        def process_note_plugins():
            """Format the note field with osquery and investigate plugin strings."""
            note = obj.get('note')
            if not note:
                return

            rendered = transform.render_investigate_osquery_to_string()
            rendered_patterns = {}
            for plugin, entries in rendered.items():
                rendered_patterns.update(**{f'{plugin}_{i}': e for i, e in enumerate(entries)})

            note_template = PatchedTemplate(note)
            rendered_note = note_template.safe_substitute(**rendered_patterns)
            obj['note'] = rendered_note

        # call transform functions
        if transform:
            process_note_plugins()

        return obj


class DataValidator:
    """Additional validation beyond base marshmallow schema validation."""

    def __init__(self,
                 name: definitions.RuleName,
                 is_elastic_rule: bool,
                 note: Optional[definitions.Markdown] = None,
                 interval: Optional[definitions.Interval] = None,
                 building_block_type: Optional[definitions.BuildingBlockType] = None,
                 setup: Optional[str] = None,
                 **extras):
        # only define fields needing additional validation
        self.name = name
        self.is_elastic_rule = is_elastic_rule
        self.note = note
        # Need to use extras because from is a reserved word in python
        self.from_ = extras.get('from')
        self.interval = interval
        self.building_block_type = building_block_type
        self.setup = setup
        self._setup_in_note = False

    @cached_property
    def parsed_note(self) -> Optional[MarkoDocument]:
        if self.note:
            return gfm.parse(self.note)

    @property
    def setup_in_note(self):
        return self._setup_in_note

    @setup_in_note.setter
    def setup_in_note(self, value: bool):
        self._setup_in_note = value

    @cached_property
    def skip_validate_note(self) -> bool:
        return os.environ.get('DR_BYPASS_NOTE_VALIDATION_AND_PARSE') is not None

    @cached_property
    def skip_validate_bbr(self) -> bool:
        return os.environ.get('DR_BYPASS_BBR_LOOKBACK_VALIDATION') is not None

    def validate_bbr(self, bypass: bool = False):
        """Validate building block type and rule type."""

        if self.skip_validate_bbr or bypass:
            return

        def validate_lookback(str_time: str) -> bool:
            """Validate that the time is at least now-119m and at least 60m respectively."""
            try:
                if "now-" in str_time:
                    str_time = str_time[4:]
                    time = convert_time_span(str_time)
                    # if from time is less than 119m as milliseconds
                    if time < 119 * 60 * 1000:
                        return False
                else:
                    return False
            except Exception as e:
                raise ValidationError(f"Invalid time format: {e}")
            return True

        def validate_interval(str_time: str) -> bool:
            """Validate that the time is at least now-119m and at least 60m respectively."""
            try:
                time = convert_time_span(str_time)
                # if interval time is less than 60m as milliseconds
                if time < 60 * 60 * 1000:
                    return False
            except Exception as e:
                raise ValidationError(f"Invalid time format: {e}")
            return True

        bypass_instructions = "To bypass, use the environment variable `DR_BYPASS_BBR_LOOKBACK_VALIDATION`"
        if self.building_block_type:
            if not self.from_ or not self.interval:
                raise ValidationError(
                    f"{self.name} is invalid."
                    "BBR require `from` and `interval` to be defined. "
                    "Please set or bypass." + bypass_instructions
                )
            elif not validate_lookback(self.from_) or not validate_interval(self.interval):
                raise ValidationError(
                    f"{self.name} is invalid."
                    "Default BBR require `from` and `interval` to be at least now-119m and at least 60m respectively "
                    "(using the now-Xm and Xm format where x is in minuets). "
                    "Please update values or bypass. " + bypass_instructions
                )

    def validate_note(self):
        if self.skip_validate_note or not self.note:
            return

        try:
            for child in self.parsed_note.children:
                if child.get_type() == "Heading":
                    header = gfm.renderer.render_children(child)

                    if header.lower() == "setup":

                        # check that the Setup header is correctly formatted at level 2
                        if child.level != 2:
                            raise ValidationError(f"Setup section with wrong header level: {child.level}")

                        # check that the Setup header is capitalized
                        if child.level == 2 and header != "Setup":
                            raise ValidationError(f"Setup header has improper casing: {header}")

                        self.setup_in_note = True

                    else:
                        # check that the header Config does not exist in the Setup section
                        if child.level == 2 and "config" in header.lower():
                            raise ValidationError(f"Setup header contains Config: {header}")

        except Exception as e:
            raise ValidationError(f"Invalid markdown in rule `{self.name}`: {e}. To bypass validation on the `note`"
                                  f"field, use the environment variable `DR_BYPASS_NOTE_VALIDATION_AND_PARSE`")

        # raise if setup header is in note and in setup
        if self.setup_in_note and self.setup:
            raise ValidationError("Setup header found in both note and setup fields.")


@dataclass
class QueryValidator:
    query: str

    @property
    def ast(self) -> Any:
        raise NotImplementedError()

    @property
    def unique_fields(self) -> Any:
        raise NotImplementedError()

    def validate(self, data: 'QueryRuleData', meta: RuleMeta) -> None:
        raise NotImplementedError()

    @cached
    def get_required_fields(self, index: str) -> List[dict]:
        """Retrieves fields needed for the query along with type information from the schema."""
        current_version = Version.parse(load_current_package_version(), optional_minor_and_patch=True)
        ecs_version = get_stack_schemas()[str(current_version)]['ecs']
        beats_version = get_stack_schemas()[str(current_version)]['beats']
        endgame_version = get_stack_schemas()[str(current_version)]['endgame']
        ecs_schema = ecs.get_schema(ecs_version)

        beat_types, beat_schema, schema = self.get_beats_schema(index or [], beats_version, ecs_version)
        endgame_schema = self.get_endgame_schema(index or [], endgame_version)

        # construct integration schemas
        packages_manifest = load_integrations_manifests()
        integrations_schemas = load_integrations_schemas()
        datasets, _ = beats.get_datasets_and_modules(self.ast)
        package_integrations = parse_datasets(datasets, packages_manifest)
        int_schema = {}
        data = {"notify": False}

        for pk_int in package_integrations:
            package = pk_int["package"]
            integration = pk_int["integration"]
            schema, _ = get_integration_schema_fields(integrations_schemas, package, integration,
                                                      current_version, packages_manifest, {}, data)
            int_schema.update(schema)

        required = []
        unique_fields = self.unique_fields or []

        for fld in unique_fields:
            field_type = ecs_schema.get(fld, {}).get('type')
            is_ecs = field_type is not None

            if not is_ecs:
                if int_schema:
                    field_type = int_schema.get(fld, None)
                elif beat_schema:
                    field_type = beat_schema.get(fld, {}).get('type')
                elif endgame_schema:
                    field_type = endgame_schema.endgame_schema.get(fld, None)

            required.append(dict(name=fld, type=field_type or 'unknown', ecs=is_ecs))

        return sorted(required, key=lambda f: f['name'])

    @cached
    def get_beats_schema(self, index: list, beats_version: str, ecs_version: str) -> (list, dict, dict):
        """Get an assembled beats schema."""
        beat_types = beats.parse_beats_from_index(index)
        beat_schema = beats.get_schema_from_kql(self.ast, beat_types, version=beats_version) if beat_types else None
        schema = ecs.get_kql_schema(version=ecs_version, indexes=index, beat_schema=beat_schema)
        return beat_types, beat_schema, schema

    @cached
    def get_endgame_schema(self, index: list, endgame_version: str) -> Optional[endgame.EndgameSchema]:
        """Get an assembled flat endgame schema."""

        if index and "endgame-*" not in index:
            return None

        endgame_schema = endgame.read_endgame_schema(endgame_version=endgame_version)
        return endgame.EndgameSchema(endgame_schema)


@dataclass(frozen=True)
class QueryRuleData(BaseRuleData):
    """Specific fields for query event types."""
    type: Literal["query"]

    index: Optional[List[str]]
    data_view_id: Optional[str]
    query: str
    language: definitions.FilterLanguages
    alert_suppression: Optional[AlertSuppressionMapping] = field(metadata=dict(metadata=dict(min_compat="8.8")))

    @cached_property
    def validator(self) -> Optional[QueryValidator]:
        if self.language == "kuery":
            return KQLValidator(self.query)
        elif self.language == "eql":
            return EQLValidator(self.query)
        elif self.language == "esql":
            return ESQLValidator(self.query)

    def validate_query(self, meta: RuleMeta) -> None:
        validator = self.validator
        if validator is not None:
            return validator.validate(self, meta)

    @cached_property
    def ast(self):
        validator = self.validator
        if validator is not None:
            return validator.ast

    @cached_property
    def unique_fields(self):
        validator = self.validator
        if validator is not None:
            return validator.unique_fields

    @cached
    def get_required_fields(self, index: str) -> List[dict]:
        validator = self.validator
        if validator is not None:
            return validator.get_required_fields(index or [])

    @validates_schema
    def validates_query_data(self, data, **kwargs):
        """Custom validation for query rule type and subclasses."""
        # alert suppression is only valid for query rule type and not any of its subclasses
        if data.get('alert_suppression') and data['type'] not in ('query', 'threshold'):
            raise ValidationError("Alert suppression is only valid for query and threshold rule types.")


@dataclass(frozen=True)
class MachineLearningRuleData(BaseRuleData):
    type: Literal["machine_learning"]

    anomaly_threshold: int
    machine_learning_job_id: Union[str, List[str]]


@dataclass(frozen=True)
class ThresholdQueryRuleData(QueryRuleData):
    """Specific fields for query event types."""

    @dataclass(frozen=True)
    class ThresholdMapping(MarshmallowDataclassMixin):
        @dataclass(frozen=True)
        class ThresholdCardinality:
            field: str
            value: definitions.ThresholdValue

        field: definitions.CardinalityFields
        value: definitions.ThresholdValue
        cardinality: Optional[List[ThresholdCardinality]]

    type: Literal["threshold"]
    threshold: ThresholdMapping
    alert_suppression: Optional[ThresholdAlertSuppression] = field(metadata=dict(metadata=dict(min_compat="8.12")))


@dataclass(frozen=True)
class NewTermsRuleData(QueryRuleData):
    """Specific fields for new terms field rule."""

    @dataclass(frozen=True)
    class NewTermsMapping(MarshmallowDataclassMixin):
        @dataclass(frozen=True)
        class HistoryWindowStart:
            field: definitions.NonEmptyStr
            value: definitions.NonEmptyStr

        field: definitions.NonEmptyStr
        value: definitions.NewTermsFields
        history_window_start: List[HistoryWindowStart]

    type: Literal["new_terms"]
    new_terms: NewTermsMapping

    def transform(self, obj: dict) -> dict:
        """Transforms new terms data to API format for Kibana."""
        obj[obj["new_terms"].get("field")] = obj["new_terms"].get("value")
        obj["history_window_start"] = obj["new_terms"]["history_window_start"][0].get("value")
        del obj["new_terms"]
        return obj


@dataclass(frozen=True)
class EQLRuleData(QueryRuleData):
    """EQL rules are a special case of query rules."""
    type: Literal["eql"]
    language: Literal["eql"]
    timestamp_field: Optional[str] = field(metadata=dict(metadata=dict(min_compat="8.0")))
    event_category_override: Optional[str] = field(metadata=dict(metadata=dict(min_compat="8.0")))
    tiebreaker_field: Optional[str] = field(metadata=dict(metadata=dict(min_compat="8.0")))

    def convert_relative_delta(self, lookback: str) -> int:
        now = len("now")
        min_length = now + len('+5m')

        if lookback.startswith("now") and len(lookback) >= min_length:
            lookback = lookback[len("now"):]
            sign = lookback[0]  # + or -
            span = lookback[1:]
            amount = convert_time_span(span)
            return amount * (-1 if sign == "-" else 1)
        else:
            return convert_time_span(lookback)

    @cached_property
    def is_sample(self) -> bool:
        """Checks if the current rule is a sample-based rule."""
        return eql.utils.get_query_type(self.ast) == 'sample'

    @cached_property
    def is_sequence(self) -> bool:
        """Checks if the current rule is a sequence-based rule."""
        return eql.utils.get_query_type(self.ast) == 'sequence'

    @cached_property
    def max_span(self) -> Optional[int]:
        """Maxspan value for sequence rules if defined."""
        if self.is_sequence and hasattr(self.ast.first, 'max_span'):
            return self.ast.first.max_span.as_milliseconds() if self.ast.first.max_span else None

    @cached_property
    def look_back(self) -> Optional[Union[int, Literal['unknown']]]:
        """Lookback value of a rule."""
        # https://www.elastic.co/guide/en/elasticsearch/reference/current/common-options.html#date-math
        to = self.convert_relative_delta(self.to) if self.to else 0
        from_ = self.convert_relative_delta(self.from_ or "now-6m")

        if not (to or from_):
            return 'unknown'
        else:
            return to - from_

    @cached_property
    def interval_ratio(self) -> Optional[float]:
        """Ratio of interval time window / max_span time window."""
        if self.max_span:
            interval = convert_time_span(self.interval or '5m')
            return interval / self.max_span


@dataclass(frozen=True)
class ESQLRuleData(QueryRuleData):
    """ESQL rules are a special case of query rules."""
    type: Literal["esql"]
    language: Literal["esql"]
    query: str

    @validates_schema
    def validates_esql_data(self, data, **kwargs):
        """Custom validation for query rule type and subclasses."""
        if data.get('index'):
            raise ValidationError("Index is not a valid field for ES|QL rule type.")


@dataclass(frozen=True)
class ThreatMatchRuleData(QueryRuleData):
    """Specific fields for indicator (threat) match rule."""

    @dataclass(frozen=True)
    class Entries:

        @dataclass(frozen=True)
        class ThreatMapEntry:
            field: definitions.NonEmptyStr
            type: Literal["mapping"]
            value: definitions.NonEmptyStr

        entries: List[ThreatMapEntry]

    type: Literal["threat_match"]

    concurrent_searches: Optional[definitions.PositiveInteger]
    items_per_search: Optional[definitions.PositiveInteger]

    threat_mapping: List[Entries]
    threat_filters: Optional[List[dict]]
    threat_query: Optional[str]
    threat_language: Optional[definitions.FilterLanguages]
    threat_index: List[str]
    threat_indicator_path: Optional[str]

    def validate_query(self, meta: RuleMeta) -> None:
        super(ThreatMatchRuleData, self).validate_query(meta)

        if self.threat_query:
            if not self.threat_language:
                raise ValidationError('`threat_language` required when a `threat_query` is defined')

            if self.threat_language == "kuery":
                threat_query_validator = KQLValidator(self.threat_query)
            elif self.threat_language == "eql":
                threat_query_validator = EQLValidator(self.threat_query)
            else:
                return

            threat_query_validator.validate(self, meta)


# All of the possible rule types
# Sort inverse of any inheritance - see comment in TOMLRuleContents.to_dict
AnyRuleData = Union[EQLRuleData, ESQLRuleData, ThresholdQueryRuleData, ThreatMatchRuleData,
                    MachineLearningRuleData, QueryRuleData, NewTermsRuleData]


class BaseRuleContents(ABC):
    """Base contents object for shared methods between active and deprecated rules."""

    @property
    @abstractmethod
    def id(self):
        pass

    @property
    @abstractmethod
    def name(self):
        pass

    @property
    @abstractmethod
    def version_lock(self):
        pass

    @property
    @abstractmethod
    def type(self):
        pass

    def lock_info(self, bump=True) -> dict:
        version = self.autobumped_version if bump else (self.latest_version or 1)
        contents = {"rule_name": self.name, "sha256": self.sha256(), "version": version, "type": self.type}

        return contents

    @property
    def is_dirty(self) -> Optional[bool]:
        """Determine if the rule has changed since its version was locked."""
        min_stack = Version.parse(self.get_supported_version(), optional_minor_and_patch=True)
        existing_sha256 = self.version_lock.get_locked_hash(self.id, f"{min_stack.major}.{min_stack.minor}")

        if existing_sha256 is not None:
            return existing_sha256 != self.sha256()

    @property
    def lock_entry(self) -> Optional[dict]:
        lock_entry = self.version_lock.version_lock.data.get(self.id)
        if lock_entry:
            return lock_entry.to_dict()

    @property
    def has_forked(self) -> bool:
        """Determine if the rule has forked at any point (has a previous entry)."""
        lock_entry = self.lock_entry
        if lock_entry:
            return 'previous' in lock_entry
        return False

    @property
    def is_in_forked_version(self) -> bool:
        """Determine if the rule is in a forked version."""
        if not self.has_forked:
            return False
        locked_min_stack = Version.parse(self.lock_entry['min_stack_version'], optional_minor_and_patch=True)
        current_package_ver = Version.parse(load_current_package_version(), optional_minor_and_patch=True)
        return current_package_ver < locked_min_stack

    def get_version_space(self) -> Optional[int]:
        """Retrieve the number of version spaces available (None for unbound)."""
        if self.is_in_forked_version:
            current_entry = self.lock_entry['previous'][self.metadata.min_stack_version]
            current_version = current_entry['version']
            max_allowable_version = current_entry['max_allowable_version']

            return max_allowable_version - current_version - 1

    @property
    def latest_version(self) -> Optional[int]:
        """Retrieve the latest known version of the rule."""
        min_stack = self.get_supported_version()
        return self.version_lock.get_locked_version(self.id, min_stack)

    @property
    def autobumped_version(self) -> Optional[int]:
        """Retrieve the current version of the rule, accounting for automatic increments."""
        version = self.latest_version
        if version is None:
            return 1

        return version + 1 if self.is_dirty else version

    @classmethod
    def convert_supported_version(cls, stack_version: Optional[str]) -> Version:
        """Convert an optional stack version to the minimum for the lock in the form major.minor."""
        min_version = get_min_supported_stack_version()
        if stack_version is None:
            return min_version
        return max(Version.parse(stack_version, optional_minor_and_patch=True), min_version)

    def get_supported_version(self) -> str:
        """Get the lowest stack version for the rule that is currently supported in the form major.minor."""
        rule_min_stack = self.metadata.get('min_stack_version')
        min_stack = self.convert_supported_version(rule_min_stack)
        return f"{min_stack.major}.{min_stack.minor}"

    def _post_dict_conversion(self, obj: dict) -> dict:
        """Transform the converted API in place before sending to Kibana."""

        # cleanup the whitespace in the rule
        obj = nested_normalize(obj)

        # fill in threat.technique so it's never missing
        for threat_entry in obj.get("threat", []):
            threat_entry.setdefault("technique", [])

        return obj

    @abstractmethod
    def to_api_format(self, include_version: bool = True) -> dict:
        """Convert the rule to the API format."""

    @cached
    def sha256(self, include_version=False) -> str:
        # get the hash of the API dict without the version by default, otherwise it'll always be dirty.
        hashable_contents = self.to_api_format(include_version=include_version)
        return utils.dict_hash(hashable_contents)


@dataclass(frozen=True)
class TOMLRuleContents(BaseRuleContents, MarshmallowDataclassMixin):
    """Rule object which maps directly to the TOML layout."""
    metadata: RuleMeta
    transform: Optional[RuleTransform]
    data: AnyRuleData = field(metadata=dict(data_key="rule"))

    @cached_property
    def version_lock(self):
        # VersionLock
        from .version_lock import loaded_version_lock

        return getattr(self, '_version_lock', None) or loaded_version_lock

    def set_version_lock(self, value):
        from .version_lock import VersionLock

        if value and not isinstance(value, VersionLock):
            raise TypeError(f'version lock property must be set with VersionLock objects only. Got {type(value)}')

        # circumvent frozen class
        self.__dict__['_version_lock'] = value

    @classmethod
    def all_rule_types(cls) -> set:
        types = set()
        for subclass in typing.get_args(AnyRuleData):
            field = next(field for field in dataclasses.fields(subclass) if field.name == "type")
            types.update(typing.get_args(field.type))

        return types

    @classmethod
    def get_data_subclass(cls, rule_type: str) -> typing.Type[BaseRuleData]:
        """Get the proper subclass depending on the rule type"""
        for subclass in typing.get_args(AnyRuleData):
            field = next(field for field in dataclasses.fields(subclass) if field.name == "type")
            if (rule_type, ) == typing.get_args(field.type):
                return subclass

        raise ValueError(f"Unknown rule type {rule_type}")

    @property
    def id(self) -> definitions.UUIDString:
        return self.data.rule_id

    @property
    def name(self) -> str:
        return self.data.name

    @property
    def type(self) -> str:
        return self.data.type

    def _post_dict_conversion(self, obj: dict) -> dict:
        """Transform the converted API in place before sending to Kibana."""
        super()._post_dict_conversion(obj)

        # build time fields
        self._convert_add_related_integrations(obj)
        self._convert_add_required_fields(obj)
        self._convert_add_setup(obj)

        # validate new fields against the schema
        rule_type = obj['type']
        subclass = self.get_data_subclass(rule_type)
        subclass.from_dict(obj)

        # rule type transforms
        self.data.transform(obj) if hasattr(self.data, 'transform') else False

        return obj

    def _convert_add_related_integrations(self, obj: dict) -> None:
        """Add restricted field related_integrations to the obj."""
        field_name = "related_integrations"
        package_integrations = obj.get(field_name, [])

        if not package_integrations and self.metadata.integration:
            packages_manifest = load_integrations_manifests()
            current_stack_version = load_current_package_version()

            if self.check_restricted_field_version(field_name):
                if (isinstance(self.data, QueryRuleData) or isinstance(self.data, MachineLearningRuleData)):
                    if (self.data.get('language') is not None and self.data.get('language') != 'lucene') or \
                            self.data.get('type') == 'machine_learning':
                        package_integrations = self.get_packaged_integrations(self.data, self.metadata,
                                                                              packages_manifest)

                        if not package_integrations:
                            return

                        for package in package_integrations:
                            package["version"] = find_least_compatible_version(
                                package=package["package"],
                                integration=package["integration"],
                                current_stack_version=current_stack_version,
                                packages_manifest=packages_manifest)

                            # if integration is not a policy template remove
                            if package["version"]:
                                version_data = packages_manifest.get(package["package"],
                                                                     {}).get(package["version"].strip("^"), {})
                                policy_templates = version_data.get("policy_templates", [])

                                if package["integration"] not in policy_templates:
                                    del package["integration"]

                    # remove duplicate entries
                    package_integrations = list({json.dumps(d, sort_keys=True):
                                                d for d in package_integrations}.values())
                    obj.setdefault("related_integrations", package_integrations)

    def _convert_add_required_fields(self, obj: dict) -> None:
        """Add restricted field required_fields to the obj, derived from the query AST."""
        if isinstance(self.data, QueryRuleData) and self.data.language != 'lucene':
            index = obj.get('index') or []
            required_fields = self.data.get_required_fields(index)
        else:
            required_fields = []

        field_name = "required_fields"
        if required_fields and self.check_restricted_field_version(field_name=field_name):
            obj.setdefault(field_name, required_fields)

    def _convert_add_setup(self, obj: dict) -> None:
        """Add restricted field setup to the obj."""
        rule_note = obj.get("note", "")
        field_name = "setup"
        field_value = obj.get(field_name)

        if not self.check_explicit_restricted_field_version(field_name):
            return

        data_validator = self.data.data_validator

        if not data_validator.skip_validate_note and data_validator.setup_in_note and not field_value:
            parsed_note = self.data.parsed_note

            # parse note tree
            for i, child in enumerate(parsed_note.children):
                if child.get_type() == "Heading" and "Setup" in gfm.render(child):
                    field_value = self._convert_get_setup_content(parsed_note.children[i + 1:])

                    # clean up old note field
                    investigation_guide = rule_note.replace("## Setup\n\n", "")
                    investigation_guide = investigation_guide.replace(field_value, "").strip()
                    obj["note"] = investigation_guide
                    obj[field_name] = field_value
                    break

    @cached
    def _convert_get_setup_content(self, note_tree: list) -> str:
        """Get note paragraph starting from the setup header."""
        setup = []
        for child in note_tree:
            if child.get_type() == "BlankLine" or child.get_type() == "LineBreak":
                setup.append("\n")
            elif child.get_type() == "CodeSpan":
                setup.append(f"`{gfm.renderer.render_raw_text(child)}`")
            elif child.get_type() == "Paragraph":
                setup.append(self._convert_get_setup_content(child.children))
                setup.append("\n")
            elif child.get_type() == "FencedCode":
                setup.append(f"```\n{self._convert_get_setup_content(child.children)}\n```")
                setup.append("\n")
            elif child.get_type() == "RawText":
                setup.append(child.children)
            elif child.get_type() == "Heading" and child.level >= 2:
                break
            else:
                setup.append(self._convert_get_setup_content(child.children))

        return "".join(setup).strip()

    def check_explicit_restricted_field_version(self, field_name: str) -> bool:
        """Explicitly check restricted fields against global min and max versions."""
        min_stack, max_stack = BUILD_FIELD_VERSIONS[field_name]
        return self.compare_field_versions(min_stack, max_stack)

    def check_restricted_field_version(self, field_name: str) -> bool:
        """Check restricted fields against schema min and max versions."""
        min_stack, max_stack = self.data.get_restricted_fields.get(field_name)
        return self.compare_field_versions(min_stack, max_stack)

    @staticmethod
    def compare_field_versions(min_stack: Version, max_stack: Version) -> bool:
        """Check current rule version is within min and max stack versions."""
        current_version = Version.parse(load_current_package_version(), optional_minor_and_patch=True)
        max_stack = max_stack or current_version
        return min_stack <= current_version >= max_stack

    @classmethod
    def get_packaged_integrations(cls, data: QueryRuleData, meta: RuleMeta,
                                  package_manifest: dict) -> Optional[List[dict]]:
        packaged_integrations = []
        datasets, _ = beats.get_datasets_and_modules(data.get('ast') or [])

        # integration is None to remove duplicate references upstream in Kibana
        # chronologically, event.dataset is checked for package:integration, then rule tags
        # if both exist, rule tags are only used if defined in definitions for non-dataset packages
        # of machine learning analytic packages

        rule_integrations = meta.get("integration", [])
        if rule_integrations:
            for integration in rule_integrations:
                ineligible_integrations = definitions.NON_DATASET_PACKAGES + \
                    [*map(str.lower, definitions.MACHINE_LEARNING_PACKAGES)]
                if integration in ineligible_integrations or isinstance(data, MachineLearningRuleData):
                    packaged_integrations.append({"package": integration, "integration": None})

        packaged_integrations.extend(parse_datasets(datasets, package_manifest))

        return packaged_integrations

    @validates_schema
    def post_conversion_validation(self, value: dict, **kwargs):
        """Additional validations beyond base marshmallow schemas."""
        data: AnyRuleData = value["data"]
        metadata: RuleMeta = value["metadata"]

        test_config = RULES_CONFIG.test_config
        if not test_config.check_skip_by_rule_id(value['data'].rule_id):
            data.validate_query(metadata)
            data.data_validator.validate_note()
            data.data_validator.validate_bbr(metadata.get('bypass_bbr_timing'))
            data.validate(metadata) if hasattr(data, 'validate') else False

    @staticmethod
    def validate_remote(remote_validator: 'RemoteValidator', contents: 'TOMLRuleContents'):
        remote_validator.validate_rule(contents)

    @classmethod
    def from_rule_resource(
        cls, rule: dict, creation_date: str = TIME_NOW, updated_date: str = TIME_NOW, maturity: str = 'development'
    ) -> 'TOMLRuleContents':
        """Create a TOMLRuleContents from a kibana rule resource."""
        meta = {'creation_date': creation_date, 'updated_date': updated_date, 'maturity': maturity}
        contents = cls.from_dict({'metadata': meta, 'rule': rule, 'transforms': None}, unknown=marshmallow.EXCLUDE)
        return contents

    def to_dict(self, strip_none_values=True) -> dict:
        # Load schemas directly from the data and metadata classes to avoid schema ambiguity which can
        # result from union fields which contain classes and related subclasses (AnyRuleData). See issue #1141
        metadata = self.metadata.to_dict(strip_none_values=strip_none_values)
        data = self.data.to_dict(strip_none_values=strip_none_values)
        self.data.process_transforms(self.transform, data)
        dict_obj = dict(metadata=metadata, rule=data)
        return nested_normalize(dict_obj)

    def flattened_dict(self) -> dict:
        flattened = dict()
        flattened.update(self.data.to_dict())
        flattened.update(self.metadata.to_dict())
        return flattened

    def to_api_format(self, include_version: bool = True, include_metadata: bool = False) -> dict:
        """Convert the TOML rule to the API format."""
        rule_dict = self.to_dict()
        converted_data = rule_dict['rule']
        converted = self._post_dict_conversion(converted_data)

        if include_metadata:
            converted["meta"] = rule_dict['metadata']

        if include_version:
            converted["version"] = self.autobumped_version

        return converted

    def check_restricted_fields_compatibility(self) -> Dict[str, dict]:
        """Check for compatibility between restricted fields and the min_stack_version of the rule."""
        default_min_stack = get_min_supported_stack_version()
        if self.metadata.min_stack_version is not None:
            min_stack = Version.parse(self.metadata.min_stack_version, optional_minor_and_patch=True)
        else:
            min_stack = default_min_stack
        restricted = self.data.get_restricted_fields

        invalid = {}
        for _field, values in restricted.items():
            if self.data.get(_field) is not None:
                min_allowed, _ = values
                if min_stack < min_allowed:
                    invalid[_field] = {'min_stack_version': min_stack, 'min_allowed_version': min_allowed}

        return invalid


@dataclass
class TOMLRule:
    contents: TOMLRuleContents = field(hash=True)
    path: Optional[Path] = None
    gh_pr: Any = field(hash=False, compare=False, default=None, repr=False)

    @property
    def id(self):
        return self.contents.id

    @property
    def name(self):
        return self.contents.data.name

    def get_asset(self) -> dict:
        """Generate the relevant fleet compatible asset."""
        return {"id": self.id, "attributes": self.contents.to_api_format(), "type": definitions.SAVED_OBJECT_TYPE}

    def save_toml(self):
        assert self.path is not None, f"Can't save rule {self.name} (self.id) without a path"
        converted = dict(metadata=self.contents.metadata.to_dict(), rule=self.contents.data.to_dict())
        if self.contents.transform:
            converted['transform'] = self.contents.transform.to_dict()
        toml_write(converted, str(self.path.absolute()))

    def save_json(self, path: Path, include_version: bool = True):
        path = path.with_suffix('.json')
        with open(str(path.absolute()), 'w', newline='\n') as f:
            json.dump(self.contents.to_api_format(include_version=include_version), f, sort_keys=True, indent=2)
            f.write('\n')


@dataclass(frozen=True)
class DeprecatedRuleContents(BaseRuleContents):
    metadata: dict
    data: dict
    transform: Optional[dict]

    @cached_property
    def version_lock(self):
        # VersionLock
        from .version_lock import loaded_version_lock

        return getattr(self, '_version_lock', None) or loaded_version_lock

    def set_version_lock(self, value):
        from .version_lock import VersionLock

        if value and not isinstance(value, VersionLock):
            raise TypeError(f'version lock property must be set with VersionLock objects only. Got {type(value)}')

        # circumvent frozen class
        self.__dict__['_version_lock'] = value

    @property
    def id(self) -> str:
        return self.data.get('rule_id')

    @property
    def name(self) -> str:
        return self.data.get('name')

    @property
    def type(self) -> str:
        return self.data.get('type')

    @classmethod
    def from_dict(cls, obj: dict):
        kwargs = dict(metadata=obj['metadata'], data=obj['rule'])
        kwargs['transform'] = obj['transform'] if 'transform' in obj else None
        return cls(**kwargs)

    def to_api_format(self, include_version=True) -> dict:
        """Convert the TOML rule to the API format."""
        data = copy.deepcopy(self.data)
        if self.transform:
            transform = RuleTransform.from_dict(self.transform)
            BaseRuleData.process_transforms(transform, data)

        converted = data
        if include_version:
            converted["version"] = self.autobumped_version

        converted = self._post_dict_conversion(converted)
        return converted


class DeprecatedRule(dict):
    """Minimal dict object for deprecated rule."""

    def __init__(self, path: Path, contents: DeprecatedRuleContents, *args, **kwargs):
        super(DeprecatedRule, self).__init__(*args, **kwargs)
        self.path = path
        self.contents = contents

    def __repr__(self):
        return f'{type(self).__name__}(contents={self.contents}, path={self.path})'

    @property
    def id(self) -> str:
        return self.contents.id

    @property
    def name(self) -> str:
        return self.contents.name


def downgrade_contents_from_rule(rule: TOMLRule, target_version: str,
                                 replace_id: bool = True, include_metadata: bool = False) -> dict:
    """Generate the downgraded contents from a rule."""
    rule_dict = rule.contents.to_dict()["rule"]
    min_stack_version = target_version or rule.contents.metadata.min_stack_version or "8.3.0"
    min_stack_version = Version.parse(min_stack_version,
                                      optional_minor_and_patch=True)
    rule_dict.setdefault("meta", {}).update(rule.contents.metadata.to_dict())

    if replace_id:
        rule_dict["rule_id"] = str(uuid4())

    rule_dict = downgrade(rule_dict, target_version=str(min_stack_version))
    meta = rule_dict.pop("meta")
    rule_contents_dict = {"rule": rule_dict, "metadata": meta}

    if rule.contents.transform:
        rule_contents_dict["transform"] = rule.contents.transform.to_dict()

    rule_contents = TOMLRuleContents.from_dict(rule_contents_dict)
    payload = rule_contents.to_api_format(include_metadata=include_metadata)
    payload = strip_non_public_fields(min_stack_version, payload)
    return payload


def set_eql_config(min_stack_version: str) -> eql.parser.ParserConfig:
    """Based on the rule version set the eql functions allowed."""
    if not min_stack_version:
        min_stack_version = Version.parse(load_current_package_version(), optional_minor_and_patch=True)
    else:
        min_stack_version = Version.parse(min_stack_version, optional_minor_and_patch=True)

    config = eql.parser.ParserConfig()

    for feature, version_range in definitions.ELASTICSEARCH_EQL_FEATURES.items():
        if version_range[0] <= min_stack_version <= (version_range[1] or min_stack_version):
            config.context[feature] = True

    return config


def get_unique_query_fields(rule: TOMLRule) -> List[str]:
    """Get a list of unique fields used in a rule query from rule contents."""
    contents = rule.contents.to_api_format()
    language = contents.get('language')
    query = contents.get('query')
    if language in ('kuery', 'eql'):
        # TODO: remove once py-eql supports ipv6 for cidrmatch

        cfg = set_eql_config(rule.contents.metadata.get('min_stack_version'))
        with eql.parser.elasticsearch_syntax, eql.parser.ignore_missing_functions, eql.parser.skip_optimizations, cfg:
            parsed = kql.parse(query) if language == 'kuery' else eql.parse_query(query)

        return sorted(set(str(f) for f in parsed if isinstance(f, (eql.ast.Field, kql.ast.Field))))


# avoid a circular import
from .rule_validators import EQLValidator, ESQLValidator, KQLValidator  # noqa: E402
from .remote_validation import RemoteValidator  # noqa: E402<|MERGE_RESOLUTION|>--- conflicted
+++ resolved
@@ -41,11 +41,9 @@
 
 _META_SCHEMA_REQ_DEFAULTS = {}
 MIN_FLEET_PACKAGE_VERSION = '7.13.0'
-<<<<<<< HEAD
+TIME_NOW = time.strftime('%Y/%m/%d')
 RULES_CONFIG = parse_rules_config()
-=======
-TIME_NOW = time.strftime('%Y/%m/%d')
->>>>>>> c567d373
+
 
 BUILD_FIELD_VERSIONS = {
     "related_integrations": (Version.parse('8.3.0'), None),
