--- conflicted
+++ resolved
@@ -934,27 +934,15 @@
         # Convert the query string to lowercase to handle case insensitivity
         query_lower = data["query"].lower()
 
-<<<<<<< HEAD
-        # Combine both patterns using an OR operator and compile the regex
-        # The first part matches the metadata fields in the from clause by allowing one or 
-=======
         # Combine both patterns using an OR operator and compile the regex.
         # The first part matches the metadata fields in the from clause by allowing one or
->>>>>>> fbfc696a
         # multiple indices and any order of the metadata fields
         # The second part matches the stats command with the by clause
         combined_pattern = re.compile(
             r"(from\s+(?:\S+\s*,\s*)*\S+\s+metadata\s+"
-<<<<<<< HEAD
-            r"(_id,\s*_version,\s*_index|_id,\s*_index,\s*_version|_version,\s*_id,\s*_index|"
-            r"_version,\s*_index,\s*_id|_index,\s*_id,\s*_version|_index,\s*_version,\s*_id))"
-            r"|(\bstats\b.*?\bby\b)",
-            re.DOTALL
-=======
             r"(?:_id|_version|_index)(?:,\s*(?:_id|_version|_index)){2})"
             r"|(\bstats\b.*?\bby\b)",
             re.DOTALL,
->>>>>>> fbfc696a
         )
 
         # Ensure that non-aggregate queries have metadata
