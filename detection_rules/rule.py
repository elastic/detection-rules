--- conflicted
+++ resolved
@@ -20,16 +20,8 @@
 from . import beats, ecs, utils
 from .mixins import MarshmallowDataclassMixin
 from .rule_formatter import toml_write, nested_normalize
-<<<<<<< HEAD
-from .schemas import definitions
-from .schemas import get_stack_schemas, downgrade
+from .schemas import SCHEMA_DIR, definitions, downgrade, get_stack_schemas
 from .utils import cached, load_etc_dump
-
-=======
-from .schemas import definitions, SCHEMA_DIR
-from .schemas import downgrade
-from .utils import cached
->>>>>>> 8e451f23
 
 _META_SCHEMA_REQ_DEFAULTS = {}
 CURRENT_PACKAGE = load_etc_dump('packages.yml')['package']['name']
