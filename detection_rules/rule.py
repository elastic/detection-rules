--- conflicted
+++ resolved
@@ -72,17 +72,11 @@
 
     @property
     def parsed_query(self):
-<<<<<<< HEAD
-        language = self.contents.get('language')
-        if self.query and language in ('kuery', 'eql'):
-            return kql.parse(self.query) if language == 'kuery' else eql.parse_query(self.query)
-=======
         if self.query:
             if self.contents['language'] == 'kuery':
                 return kql.parse(self.query)
             elif self.contents['language'] == 'eql':
                 return eql.parse_query(self.query)
->>>>>>> 9d22970e
 
     @property
     def filters(self):
