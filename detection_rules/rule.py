# Copyright Elasticsearch B.V. and/or licensed to Elasticsearch B.V. under one
# or more contributor license agreements. Licensed under the Elastic License
# 2.0; you may not use this file except in compliance with the Elastic License
# 2.0.
"""Rule object."""
import copy
import dataclasses
import json
import re
import requests
import typing
import yaml
from abc import ABC, abstractmethod
from dataclasses import dataclass, field
from functools import cached_property
from pathlib import Path
from typing import Literal, Union, Optional, List, Any, Dict, Tuple
from uuid import uuid4

import eql
from marshmallow import ValidationError, validates_schema

import kql
from . import beats
from . import ecs
from . import utils
from .misc import load_current_package_version
from .mixins import MarshmallowDataclassMixin, StackCompatMixin
from .rule_formatter import toml_write, nested_normalize
from .schemas import SCHEMA_DIR, definitions, downgrade, get_stack_schemas, get_min_supported_stack_version
from .schemas.stack_compat import get_restricted_fields
from .semver import Version
from .utils import cached

<<<<<<< HEAD
BUILD_FIELD_VERSIONS = {"required_fields": (Version('8.3'), None),
                        "related_integrations": (Version('8.3'), None)}
=======
BUILD_FIELD_VERSIONS = {"required_fields": (Version('8.3'), None)}
>>>>>>> c76a3979
_META_SCHEMA_REQ_DEFAULTS = {}
MIN_FLEET_PACKAGE_VERSION = '7.13.0'


@dataclass(frozen=True)
class RuleMeta(MarshmallowDataclassMixin):
    """Data stored in a rule's [metadata] section of TOML."""
    creation_date: definitions.Date
    updated_date: definitions.Date
    deprecation_date: Optional[definitions.Date]

    # Optional fields
    comments: Optional[str]
    integration: Optional[str]
    maturity: Optional[definitions.Maturity]
    min_stack_version: Optional[definitions.SemVer]
    min_stack_comments: Optional[str]
    os_type_list: Optional[List[definitions.OSType]]
    query_schema_validation: Optional[bool]
    related_endpoint_rules: Optional[List[str]]

    # Extended information as an arbitrary dictionary
    extended: Optional[Dict[str, Any]]

    def get_validation_stack_versions(self) -> Dict[str, dict]:
        """Get a dict of beats and ecs versions per stack release."""
        stack_versions = get_stack_schemas(self.min_stack_version)
        return stack_versions


@dataclass(frozen=True)
class BaseThreatEntry:
    id: str
    name: str
    reference: str


@dataclass(frozen=True)
class SubTechnique(BaseThreatEntry):
    """Mapping to threat subtechnique."""
    reference: definitions.SubTechniqueURL


@dataclass(frozen=True)
class Technique(BaseThreatEntry):
    """Mapping to threat subtechnique."""
    # subtechniques are stored at threat[].technique.subtechnique[]
    reference: definitions.TechniqueURL
    subtechnique: Optional[List[SubTechnique]]


@dataclass(frozen=True)
class Tactic(BaseThreatEntry):
    """Mapping to a threat tactic."""
    reference: definitions.TacticURL


@dataclass(frozen=True)
class ThreatMapping(MarshmallowDataclassMixin):
    """Mapping to a threat framework."""
    framework: Literal["MITRE ATT&CK"]
    tactic: Tactic
    technique: Optional[List[Technique]]

    @staticmethod
    def flatten(threat_mappings: Optional[List]) -> 'FlatThreatMapping':
        """Get flat lists of tactic and technique info."""
        tactic_names = []
        tactic_ids = []
        technique_ids = set()
        technique_names = set()
        sub_technique_ids = set()
        sub_technique_names = set()

        for entry in (threat_mappings or []):
            tactic_names.append(entry.tactic.name)
            tactic_ids.append(entry.tactic.id)

            for technique in (entry.technique or []):
                technique_names.add(technique.name)
                technique_ids.add(technique.id)

                for subtechnique in (technique.subtechnique or []):
                    sub_technique_ids.add(subtechnique.id)
                    sub_technique_names.add(subtechnique.name)

        return FlatThreatMapping(
            tactic_names=sorted(tactic_names),
            tactic_ids=sorted(tactic_ids),
            technique_names=sorted(technique_names),
            technique_ids=sorted(technique_ids),
            sub_technique_names=sorted(sub_technique_names),
            sub_technique_ids=sorted(sub_technique_ids)
        )


@dataclass(frozen=True)
class RiskScoreMapping(MarshmallowDataclassMixin):
    field: str
    operator: Optional[definitions.Operator]
    value: Optional[str]


@dataclass(frozen=True)
class SeverityMapping(MarshmallowDataclassMixin):
    field: str
    operator: Optional[definitions.Operator]
    value: Optional[str]
    severity: Optional[str]


@dataclass(frozen=True)
class FlatThreatMapping(MarshmallowDataclassMixin):
    tactic_names: List[str]
    tactic_ids: List[str]
    technique_names: List[str]
    technique_ids: List[str]
    sub_technique_names: List[str]
    sub_technique_ids: List[str]


@dataclass(frozen=True)
class BaseRuleData(MarshmallowDataclassMixin, StackCompatMixin):
    @dataclass
    class RequiredFields:
        name: definitions.NonEmptyStr
        type: definitions.NonEmptyStr
        ecs: bool

<<<<<<< HEAD
    @dataclass
    class RelatedIntegrations:
        package: definitions.NonEmptyStr
        version: definitions.NonEmptyStr
        integration: Optional[definitions.NonEmptyStr]

=======
>>>>>>> c76a3979
    actions: Optional[list]
    author: List[str]
    building_block_type: Optional[str]
    description: str
    enabled: Optional[bool]
    exceptions_list: Optional[list]
    license: Optional[str]
    false_positives: Optional[List[str]]
    filters: Optional[List[dict]]
    # trailing `_` required since `from` is a reserved word in python
    from_: Optional[str] = field(metadata=dict(data_key="from"))

    interval: Optional[definitions.Interval]
    max_signals: Optional[definitions.MaxSignals]
    meta: Optional[Dict[str, Any]]
    name: definitions.RuleName
    note: Optional[definitions.Markdown]
    # can we remove this comment?
    # explicitly NOT allowed!
    # output_index: Optional[str]
    references: Optional[List[str]]
<<<<<<< HEAD
    related_integrations: Optional[List[RelatedIntegrations]] = field(metadata=dict(metadata=dict(min_compat="8.3")))
=======
    related_integrations: Optional[List[str]] = field(metadata=dict(metadata=dict(min_compat="8.3")))
>>>>>>> c76a3979
    required_fields: Optional[List[RequiredFields]] = field(metadata=dict(metadata=dict(min_compat="8.3")))
    risk_score: definitions.RiskScore
    risk_score_mapping: Optional[List[RiskScoreMapping]]
    rule_id: definitions.UUIDString
    rule_name_override: Optional[str]
    setup: Optional[str] = field(metadata=dict(metadata=dict(min_compat="8.3")))
    severity_mapping: Optional[List[SeverityMapping]]
    severity: definitions.Severity
    tags: Optional[List[str]]
    throttle: Optional[str]
    timeline_id: Optional[definitions.TimelineTemplateId]
    timeline_title: Optional[definitions.TimelineTemplateTitle]
    timestamp_override: Optional[str]
    to: Optional[str]
    type: definitions.RuleType
    threat: Optional[List[ThreatMapping]]

    @classmethod
    def save_schema(cls):
        """Save the schema as a jsonschema."""
        fields: Tuple[dataclasses.Field, ...] = dataclasses.fields(cls)
        type_field = next(f for f in fields if f.name == "type")
        rule_type = typing.get_args(type_field.type)[0] if cls != BaseRuleData else "base"
        schema = cls.jsonschema()
        version_dir = SCHEMA_DIR / "master"
        version_dir.mkdir(exist_ok=True, parents=True)

        # expand out the jsonschema definitions
        with (version_dir / f"master.{rule_type}.json").open("w") as f:
            json.dump(schema, f, indent=2, sort_keys=True)

    def validate_query(self, meta: RuleMeta) -> None:
        pass

    @cached_property
    def get_restricted_fields(self) -> Optional[Dict[str, tuple]]:
        """Get stack version restricted fields."""
        fields: List[dataclasses.Field, ...] = list(dataclasses.fields(self))
        return get_restricted_fields(fields)


@dataclass
class QueryValidator:
    query: str

    @property
    def ast(self) -> Any:
        raise NotImplementedError

    @property
    def unique_fields(self) -> Any:
        raise NotImplementedError

    def validate(self, data: 'QueryRuleData', meta: RuleMeta) -> None:
        raise NotImplementedError()

    @cached
    def get_required_fields(self, index: str) -> List[dict]:
<<<<<<< HEAD
        """retrieves fields needed for the query along with type information from the schema."""
=======
        """Retrieves fields needed for the query along with type information from the schema."""
>>>>>>> c76a3979
        current_version = Version(Version(load_current_package_version()) + (0,))
        ecs_version = get_stack_schemas()[str(current_version)]['ecs']
        beats_version = get_stack_schemas()[str(current_version)]['beats']
        ecs_schema = ecs.get_schema(ecs_version)

        beat_types, beat_schema, schema = self.get_beats_schema(index or [], beats_version, ecs_version)

        required = []
        unique_fields = self.unique_fields or []

        for fld in unique_fields:
            field_type = ecs_schema.get(fld, {}).get('type')
            is_ecs = field_type is not None

            if beat_schema and not is_ecs:
                field_type = beat_schema.get(fld, {}).get('type')

            required.append(dict(name=fld, type=field_type or 'unknown', ecs=is_ecs))

<<<<<<< HEAD
        return required
=======
        return sorted(required, key=lambda f: f['name'])
>>>>>>> c76a3979

    @cached
    def get_beats_schema(self, index: list, beats_version: str, ecs_version: str) -> (list, dict, dict):
        """Get an assembled beats schema."""
        beat_types = beats.parse_beats_from_index(index)
        beat_schema = beats.get_schema_from_kql(self.ast, beat_types, version=beats_version) if beat_types else None
        schema = ecs.get_kql_schema(version=ecs_version, indexes=index, beat_schema=beat_schema)
        return beat_types, beat_schema, schema


@dataclass(frozen=True)
class QueryRuleData(BaseRuleData):
    """Specific fields for query event types."""
    type: Literal["query"]

    index: Optional[List[str]]
    query: str
    language: definitions.FilterLanguages

    @cached_property
    def validator(self) -> Optional[QueryValidator]:
        if self.language == "kuery":
            return KQLValidator(self.query)
        elif self.language == "eql":
            return EQLValidator(self.query)

    def validate_query(self, meta: RuleMeta) -> None:
        validator = self.validator
        if validator is not None:
            return validator.validate(self, meta)

    @cached_property
    def ast(self):
        validator = self.validator
        if validator is not None:
            return validator.ast

    @cached_property
    def unique_fields(self):
        validator = self.validator
        if validator is not None:
            return validator.unique_fields

    @cached
    def get_required_fields(self, index: str) -> List[dict]:
        validator = self.validator
        if validator is not None:
            return validator.get_required_fields(index or [])


@dataclass(frozen=True)
class MachineLearningRuleData(BaseRuleData):
    type: Literal["machine_learning"]

    anomaly_threshold: int
    machine_learning_job_id: Union[str, List[str]]


@dataclass(frozen=True)
class ThresholdQueryRuleData(QueryRuleData):
    """Specific fields for query event types."""

    @dataclass(frozen=True)
    class ThresholdMapping(MarshmallowDataclassMixin):
        @dataclass(frozen=True)
        class ThresholdCardinality:
            field: str
            value: definitions.ThresholdValue

        field: definitions.CardinalityFields
        value: definitions.ThresholdValue
        cardinality: Optional[List[ThresholdCardinality]]

    type: Literal["threshold"]
    threshold: ThresholdMapping


@dataclass(frozen=True)
class EQLRuleData(QueryRuleData):
    """EQL rules are a special case of query rules."""
    type: Literal["eql"]
    language: Literal["eql"]

    @staticmethod
    def convert_time_span(span: str) -> int:
        """Convert time span in datemath to value in milliseconds."""
        amount = int("".join(char for char in span if char.isdigit()))
        unit = eql.ast.TimeUnit("".join(char for char in span if char.isalpha()))
        return eql.ast.TimeRange(amount, unit).as_milliseconds()

    def convert_relative_delta(self, lookback: str) -> int:
        now = len("now")
        min_length = now + len('+5m')

        if lookback.startswith("now") and len(lookback) >= min_length:
            lookback = lookback[len("now"):]
            sign = lookback[0]  # + or -
            span = lookback[1:]
            amount = self.convert_time_span(span)
            return amount * (-1 if sign == "-" else 1)
        else:
            return self.convert_time_span(lookback)

    @cached_property
    def is_sequence(self) -> bool:
        """Checks if the current rule is a sequence-based rule."""
        return eql.utils.get_query_type(self.ast) == 'sequence'

    @cached_property
    def max_span(self) -> Optional[int]:
        """Maxspan value for sequence rules if defined."""
        if self.is_sequence and hasattr(self.ast.first, 'max_span'):
            return self.ast.first.max_span.as_milliseconds() if self.ast.first.max_span else None

    @cached_property
    def look_back(self) -> Optional[Union[int, Literal['unknown']]]:
        """Lookback value of a rule."""
        # https://www.elastic.co/guide/en/elasticsearch/reference/current/common-options.html#date-math
        to = self.convert_relative_delta(self.to) if self.to else 0
        from_ = self.convert_relative_delta(self.from_ or "now-6m")

        if not (to or from_):
            return 'unknown'
        else:
            return to - from_

    @cached_property
    def interval_ratio(self) -> Optional[float]:
        """Ratio of interval time window / max_span time window."""
        if self.max_span:
            interval = self.convert_time_span(self.interval or '5m')
            return interval / self.max_span


@dataclass(frozen=True)
class ThreatMatchRuleData(QueryRuleData):
    """Specific fields for indicator (threat) match rule."""

    @dataclass(frozen=True)
    class Entries:

        @dataclass(frozen=True)
        class ThreatMapEntry:
            field: definitions.NonEmptyStr
            type: Literal["mapping"]
            value: definitions.NonEmptyStr

        entries: List[ThreatMapEntry]

    type: Literal["threat_match"]

    concurrent_searches: Optional[definitions.PositiveInteger]
    items_per_search: Optional[definitions.PositiveInteger]

    threat_mapping: List[Entries]
    threat_filters: Optional[List[dict]]
    threat_query: Optional[str]
    threat_language: Optional[definitions.FilterLanguages]
    threat_index: List[str]
    threat_indicator_path: Optional[str]

    def validate_query(self, meta: RuleMeta) -> None:
        super(ThreatMatchRuleData, self).validate_query(meta)

        if self.threat_query:
            if not self.threat_language:
                raise ValidationError('`threat_language` required when a `threat_query` is defined')

            if self.threat_language == "kuery":
                threat_query_validator = KQLValidator(self.threat_query)
            elif self.threat_language == "eql":
                threat_query_validator = EQLValidator(self.threat_query)
            else:
                return

            threat_query_validator.validate(self, meta)


# All of the possible rule types
# Sort inverse of any inheritance - see comment in TOMLRuleContents.to_dict
AnyRuleData = Union[EQLRuleData, ThresholdQueryRuleData, ThreatMatchRuleData, MachineLearningRuleData, QueryRuleData]


class BaseRuleContents(ABC):
    """Base contents object for shared methods between active and deprecated rules."""

    @property
    @abstractmethod
    def id(self):
        pass

    @property
    @abstractmethod
    def name(self):
        pass

    @property
    @abstractmethod
    def version_lock(self):
        pass

    @property
    @abstractmethod
    def type(self):
        pass

    def lock_info(self, bump=True) -> dict:
        version = self.autobumped_version if bump else (self.latest_version or 1)
        contents = {"rule_name": self.name, "sha256": self.sha256(), "version": version, "type": self.type}

        return contents

    @property
    def is_dirty(self) -> Optional[bool]:
        """Determine if the rule has changed since its version was locked."""
        min_stack = self.metadata.get('min_stack_version') or str(get_min_supported_stack_version(drop_patch=True))
        existing_sha256 = self.version_lock.get_locked_hash(self.id, min_stack)

        if existing_sha256 is not None:
            return existing_sha256 != self.sha256()

    @property
    def latest_version(self) -> Optional[int]:
        """Retrieve the latest known version of the rule."""
        min_stack = self.metadata.get('min_stack_version') or str(get_min_supported_stack_version(drop_patch=True))
        return self.version_lock.get_locked_version(self.id, min_stack)

    @property
    def autobumped_version(self) -> Optional[int]:
        """Retrieve the current version of the rule, accounting for automatic increments."""
        version = self.latest_version
        if version is None:
            return 1

        return version + 1 if self.is_dirty else version

    def _post_dict_transform(self, obj: dict) -> dict:
        """Transform the converted API in place before sending to Kibana."""

        # cleanup the whitespace in the rule
        obj = nested_normalize(obj)

        # fill in threat.technique so it's never missing
        for threat_entry in obj.get("threat", []):
            threat_entry.setdefault("technique", [])

        return obj

    @abstractmethod
    def to_api_format(self, include_version=True) -> dict:
        """Convert the rule to the API format."""

    @cached
    def sha256(self, include_version=False) -> str:
        # get the hash of the API dict without the version by default, otherwise it'll always be dirty.
        hashable_contents = self.to_api_format(include_version=include_version)
        return utils.dict_hash(hashable_contents)


@dataclass(frozen=True)
class TOMLRuleContents(BaseRuleContents, MarshmallowDataclassMixin):
    """Rule object which maps directly to the TOML layout."""
    metadata: RuleMeta
    data: AnyRuleData = field(metadata=dict(data_key="rule"))

    @cached_property
    def version_lock(self):
        # VersionLock
        from .version_lock import default_version_lock

        return getattr(self, '_version_lock', None) or default_version_lock

    def set_version_lock(self, value):
        from .version_lock import VersionLock

        if value and not isinstance(value, VersionLock):
            raise TypeError(f'version lock property must be set with VersionLock objects only. Got {type(value)}')

        # circumvent frozen class
        self.__dict__['_version_lock'] = value

    @classmethod
    def all_rule_types(cls) -> set:
        types = set()
        for subclass in typing.get_args(AnyRuleData):
            field = next(field for field in dataclasses.fields(subclass) if field.name == "type")
            types.update(typing.get_args(field.type))

        return types

    @classmethod
    def get_data_subclass(cls, rule_type: str) -> typing.Type[BaseRuleData]:
        """Get the proper subclass depending on the rule type"""
        for subclass in typing.get_args(AnyRuleData):
            field = next(field for field in dataclasses.fields(subclass) if field.name == "type")
            if (rule_type, ) == typing.get_args(field.type):
                return subclass

        raise ValueError(f"Unknown rule type {rule_type}")

    @property
    def id(self) -> definitions.UUIDString:
        return self.data.rule_id

    @property
    def name(self) -> str:
        return self.data.name

    @property
    def type(self) -> str:
        return self.data.type

    def _post_dict_transform(self, obj: dict) -> dict:
        """Transform the converted API in place before sending to Kibana."""
        super()._post_dict_transform(obj)

        self.add_related_integrations(obj)
        self.add_required_fields(obj)
        self.add_setup(obj)

<<<<<<< HEAD
        # validate new field against the schema
=======
        # validate new fields against the schema
>>>>>>> c76a3979
        rule_type = obj['type']
        subclass = self.get_data_subclass(rule_type)
        subclass.from_dict(obj)

        return obj

    def add_related_integrations(self, obj: dict) -> None:
<<<<<<< HEAD
        """Add restricted field add_related_integrations to the obj"""
        field_name = "related_integrations"
        field_value = obj.get(field_name, [])
        if self.check_restricted_field_version(field_name):

            invalid = (MachineLearningRuleData, ThreatMatchRuleData, ThresholdQueryRuleData)
            if not isinstance(self.data, invalid):
                indices = self.data.index
                field_value = self.get_packaged_integrations(indices)

            obj.setdefault("related_integrations", field_value)
=======
        """Add restricted field related_integrations to the obj."""
        # field_name = "related_integrations"
        ...
>>>>>>> c76a3979

    def add_required_fields(self, obj: dict) -> None:
        """Add restricted field required_fields to the obj, derived from the query AST."""
        if isinstance(self.data, QueryRuleData) and self.data.language != 'lucene':
            index = obj.get('index') or []
            required_fields = self.data.get_required_fields(index)
        else:
            required_fields = []

        field_name = "required_fields"
        if self.check_restricted_field_version(field_name=field_name):
            obj.setdefault(field_name, required_fields)

    def add_setup(self, obj: dict) -> None:
<<<<<<< HEAD
        """Add restricted field setup to the obj"""
=======
        """Add restricted field setup to the obj."""
>>>>>>> c76a3979
        # field_name = "setup"
        ...

    def check_explicit_restricted_field_version(self, field_name: str) -> bool:
<<<<<<< HEAD
=======
        """Explicitly check restricted fields against global min and max versions."""
>>>>>>> c76a3979
        min_stack, max_stack = BUILD_FIELD_VERSIONS[field_name]
        return self.compare_field_versions(min_stack, max_stack)

    def check_restricted_field_version(self, field_name: str) -> bool:
<<<<<<< HEAD
=======
        """Check restricted fields against schema min and max versions."""
>>>>>>> c76a3979
        min_stack, max_stack = self.data.get_restricted_fields.get(field_name)
        return self.compare_field_versions(min_stack, max_stack)

    def compare_field_versions(self, min_stack: Version, max_stack: Version) -> bool:
<<<<<<< HEAD
=======
        """Check current rule version is witihin min and max stack versions."""
>>>>>>> c76a3979
        current_version = Version(load_current_package_version())
        max_stack = max_stack or current_version
        return Version(min_stack) <= current_version >= Version(max_stack)

<<<<<<< HEAD
    def get_integration_manifest(self, integration_name: str) -> str:
        url = f"https://raw.githubusercontent.com/elastic/integrations/main/packages/{integration_name}/manifest.yml"
        response = requests.get(url)
        manifest = yaml.safe_load(response.content)

        # has multiple integrations in the package
        return manifest.get("policy_templates")

    def get_packaged_integrations(self, indices: list) -> list:
        if not any("logs-" in index for index in indices):
            return []

        integrations = []
        for index in indices:
            if not index.startswith('logs-') or 'logs-*' in index:
                continue

            # parse integration name from index
            integration = re.search(r"(?<=-)\w+", index).group()
            # TODO: version = self.get_package_version()
            rule_integration = {"package": integration, "version": "unknown"}

            # get policy templates from the integration manifest
            packaged_integrations = self.get_integration_manifest(integration)

            # check for integration within package
            if "endpoint" in integration:
                rule_integration.update({"integration": "events"})

            elif len(packaged_integrations) > 1:

                # check if integrations are supplied in index
                # TODO: check against event.dataset vs using regex against index
                integration_list = r"|".join([x['name'] for x in packaged_integrations])
                integration_search = re.search(integration_list, index, re.IGNORECASE)
                if integration_search:
                    integration_match = integration_search.group()

                    # add the specific sub package integration data if available
                    rule_integration.update({"integration": integration_match})

            integrations.append(rule_integration)

        return integrations

=======
>>>>>>> c76a3979
    @validates_schema
    def validate_query(self, value: dict, **kwargs):
        """Validate queries by calling into the validator for the relevant method."""
        data: AnyRuleData = value["data"]
        metadata: RuleMeta = value["metadata"]

        return data.validate_query(metadata)

    def to_dict(self, strip_none_values=True) -> dict:
        # Load schemas directly from the data and metadata classes to avoid schema ambiguity which can
        # result from union fields which contain classes and related subclasses (AnyRuleData). See issue #1141
        metadata = self.metadata.to_dict(strip_none_values=strip_none_values)
        data = self.data.to_dict(strip_none_values=strip_none_values)
        dict_obj = dict(metadata=metadata, rule=data)
        return nested_normalize(dict_obj)

    def flattened_dict(self) -> dict:
        flattened = dict()
        flattened.update(self.data.to_dict())
        flattened.update(self.metadata.to_dict())
        return flattened

    def to_api_format(self, include_version=True) -> dict:
        """Convert the TOML rule to the API format."""
        converted = self.data.to_dict()
        converted = self._post_dict_transform(converted)

        if include_version:
            converted["version"] = self.autobumped_version

        return converted

    def check_restricted_fields_compatibility(self) -> Dict[str, dict]:
        """Check for compatibility between restricted fields and the min_stack_version of the rule."""
        default_min_stack = get_min_supported_stack_version(drop_patch=True)
        if self.metadata.min_stack_version is not None:
            min_stack = Version(self.metadata.min_stack_version)
        else:
            min_stack = default_min_stack
        restricted = self.data.get_restricted_fields

        invalid = {}
        for _field, values in restricted.items():
            if self.data.get(_field) is not None:
                min_allowed, _ = values
                if min_stack < min_allowed:
                    invalid[_field] = {'min_stack_version': min_stack, 'min_allowed_version': min_allowed}

        return invalid


@dataclass
class TOMLRule:
    contents: TOMLRuleContents = field(hash=True)
    path: Optional[Path] = None
    gh_pr: Any = field(hash=False, compare=False, default=None, repr=False)

    @property
    def id(self):
        return self.contents.id

    @property
    def name(self):
        return self.contents.data.name

    def get_asset(self) -> dict:
        """Generate the relevant fleet compatible asset."""
        return {"id": self.id, "attributes": self.contents.to_api_format(), "type": definitions.SAVED_OBJECT_TYPE}

    def save_toml(self):
        assert self.path is not None, f"Can't save rule {self.name} (self.id) without a path"
        converted = self.contents.to_dict()
        toml_write(converted, str(self.path.absolute()))

    def save_json(self, path: Path, include_version: bool = True):
        path = path.with_suffix('.json')
        with open(str(path.absolute()), 'w', newline='\n') as f:
            json.dump(self.contents.to_api_format(include_version=include_version), f, sort_keys=True, indent=2)
            f.write('\n')


@dataclass(frozen=True)
class DeprecatedRuleContents(BaseRuleContents):
    metadata: dict
    data: dict

    @cached_property
    def version_lock(self):
        # VersionLock
        from .version_lock import default_version_lock

        return getattr(self, '_version_lock', None) or default_version_lock

    def set_version_lock(self, value):
        from .version_lock import VersionLock

        if value and not isinstance(value, VersionLock):
            raise TypeError(f'version lock property must be set with VersionLock objects only. Got {type(value)}')

        # circumvent frozen class
        self.__dict__['_version_lock'] = value

    @property
    def id(self) -> str:
        return self.data.get('rule_id')

    @property
    def name(self) -> str:
        return self.data.get('name')

    @property
    def type(self) -> str:
        return self.data.get('type')

    @classmethod
    def from_dict(cls, obj: dict):
        return cls(metadata=obj['metadata'], data=obj['rule'])

    def to_api_format(self, include_version=True) -> dict:
        """Convert the TOML rule to the API format."""
        converted = copy.deepcopy(self.data)
        if include_version:
            converted["version"] = self.autobumped_version

        converted = self._post_dict_transform(converted)
        return converted


class DeprecatedRule(dict):
    """Minimal dict object for deprecated rule."""

    def __init__(self, path: Path, contents: DeprecatedRuleContents, *args, **kwargs):
        super(DeprecatedRule, self).__init__(*args, **kwargs)
        self.path = path
        self.contents = contents

    def __repr__(self):
        return f'{type(self).__name__}(contents={self.contents}, path={self.path})'

    @property
    def id(self) -> str:
        return self.contents.id

    @property
    def name(self) -> str:
        return self.contents.name


def downgrade_contents_from_rule(rule: TOMLRule, target_version: str) -> dict:
    """Generate the downgraded contents from a rule."""
    payload = rule.contents.to_api_format()
    meta = payload.setdefault("meta", {})
    meta["original"] = dict(id=rule.id, **rule.contents.metadata.to_dict())
    payload["rule_id"] = str(uuid4())
    payload = downgrade(payload, target_version)
    return payload


def get_unique_query_fields(rule: TOMLRule) -> List[str]:
    """Get a list of unique fields used in a rule query from rule contents."""
    contents = rule.contents.to_api_format()
    language = contents.get('language')
    query = contents.get('query')
    if language in ('kuery', 'eql'):
        # TODO: remove once py-eql supports ipv6 for cidrmatch
        with eql.parser.elasticsearch_syntax, eql.parser.ignore_missing_functions:
            parsed = kql.parse(query) if language == 'kuery' else eql.parse_query(query)

        return sorted(set(str(f) for f in parsed if isinstance(f, (eql.ast.Field, kql.ast.Field))))


# avoid a circular import
from .rule_validators import KQLValidator, EQLValidator  # noqa: E402<|MERGE_RESOLUTION|>--- conflicted
+++ resolved
@@ -32,12 +32,8 @@
 from .semver import Version
 from .utils import cached
 
-<<<<<<< HEAD
 BUILD_FIELD_VERSIONS = {"required_fields": (Version('8.3'), None),
                         "related_integrations": (Version('8.3'), None)}
-=======
-BUILD_FIELD_VERSIONS = {"required_fields": (Version('8.3'), None)}
->>>>>>> c76a3979
 _META_SCHEMA_REQ_DEFAULTS = {}
 MIN_FLEET_PACKAGE_VERSION = '7.13.0'
 
@@ -167,15 +163,12 @@
         type: definitions.NonEmptyStr
         ecs: bool
 
-<<<<<<< HEAD
     @dataclass
     class RelatedIntegrations:
         package: definitions.NonEmptyStr
         version: definitions.NonEmptyStr
         integration: Optional[definitions.NonEmptyStr]
 
-=======
->>>>>>> c76a3979
     actions: Optional[list]
     author: List[str]
     building_block_type: Optional[str]
@@ -197,11 +190,7 @@
     # explicitly NOT allowed!
     # output_index: Optional[str]
     references: Optional[List[str]]
-<<<<<<< HEAD
     related_integrations: Optional[List[RelatedIntegrations]] = field(metadata=dict(metadata=dict(min_compat="8.3")))
-=======
-    related_integrations: Optional[List[str]] = field(metadata=dict(metadata=dict(min_compat="8.3")))
->>>>>>> c76a3979
     required_fields: Optional[List[RequiredFields]] = field(metadata=dict(metadata=dict(min_compat="8.3")))
     risk_score: definitions.RiskScore
     risk_score_mapping: Optional[List[RiskScoreMapping]]
@@ -260,11 +249,7 @@
 
     @cached
     def get_required_fields(self, index: str) -> List[dict]:
-<<<<<<< HEAD
-        """retrieves fields needed for the query along with type information from the schema."""
-=======
         """Retrieves fields needed for the query along with type information from the schema."""
->>>>>>> c76a3979
         current_version = Version(Version(load_current_package_version()) + (0,))
         ecs_version = get_stack_schemas()[str(current_version)]['ecs']
         beats_version = get_stack_schemas()[str(current_version)]['beats']
@@ -284,11 +269,7 @@
 
             required.append(dict(name=fld, type=field_type or 'unknown', ecs=is_ecs))
 
-<<<<<<< HEAD
-        return required
-=======
         return sorted(required, key=lambda f: f['name'])
->>>>>>> c76a3979
 
     @cached
     def get_beats_schema(self, index: list, beats_version: str, ecs_version: str) -> (list, dict, dict):
@@ -609,11 +590,7 @@
         self.add_required_fields(obj)
         self.add_setup(obj)
 
-<<<<<<< HEAD
-        # validate new field against the schema
-=======
         # validate new fields against the schema
->>>>>>> c76a3979
         rule_type = obj['type']
         subclass = self.get_data_subclass(rule_type)
         subclass.from_dict(obj)
@@ -621,7 +598,6 @@
         return obj
 
     def add_related_integrations(self, obj: dict) -> None:
-<<<<<<< HEAD
         """Add restricted field add_related_integrations to the obj"""
         field_name = "related_integrations"
         field_value = obj.get(field_name, [])
@@ -633,11 +609,6 @@
                 field_value = self.get_packaged_integrations(indices)
 
             obj.setdefault("related_integrations", field_value)
-=======
-        """Add restricted field related_integrations to the obj."""
-        # field_name = "related_integrations"
-        ...
->>>>>>> c76a3979
 
     def add_required_fields(self, obj: dict) -> None:
         """Add restricted field required_fields to the obj, derived from the query AST."""
@@ -652,40 +623,26 @@
             obj.setdefault(field_name, required_fields)
 
     def add_setup(self, obj: dict) -> None:
-<<<<<<< HEAD
-        """Add restricted field setup to the obj"""
-=======
         """Add restricted field setup to the obj."""
->>>>>>> c76a3979
         # field_name = "setup"
         ...
 
     def check_explicit_restricted_field_version(self, field_name: str) -> bool:
-<<<<<<< HEAD
-=======
         """Explicitly check restricted fields against global min and max versions."""
->>>>>>> c76a3979
         min_stack, max_stack = BUILD_FIELD_VERSIONS[field_name]
         return self.compare_field_versions(min_stack, max_stack)
 
     def check_restricted_field_version(self, field_name: str) -> bool:
-<<<<<<< HEAD
-=======
         """Check restricted fields against schema min and max versions."""
->>>>>>> c76a3979
         min_stack, max_stack = self.data.get_restricted_fields.get(field_name)
         return self.compare_field_versions(min_stack, max_stack)
 
     def compare_field_versions(self, min_stack: Version, max_stack: Version) -> bool:
-<<<<<<< HEAD
-=======
         """Check current rule version is witihin min and max stack versions."""
->>>>>>> c76a3979
         current_version = Version(load_current_package_version())
         max_stack = max_stack or current_version
         return Version(min_stack) <= current_version >= Version(max_stack)
 
-<<<<<<< HEAD
     def get_integration_manifest(self, integration_name: str) -> str:
         url = f"https://raw.githubusercontent.com/elastic/integrations/main/packages/{integration_name}/manifest.yml"
         response = requests.get(url)
@@ -731,8 +688,6 @@
 
         return integrations
 
-=======
->>>>>>> c76a3979
     @validates_schema
     def validate_query(self, value: dict, **kwargs):
         """Validate queries by calling into the validator for the relevant method."""
