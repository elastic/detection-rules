--- conflicted
+++ resolved
@@ -178,7 +178,6 @@
 
         return cls.from_dict({"metadata": metadata, "exceptions": [exceptions_dict]}, unknown=EXCLUDE)
 
-<<<<<<< HEAD
     def to_api_format(self) -> List[dict]:
         """Convert the TOML Exception to the API format."""
         converted = []
@@ -190,8 +189,6 @@
 
         return converted
 
-=======
->>>>>>> 828a9b58
 
 @dataclass(frozen=True)
 class TOMLException:
@@ -201,11 +198,7 @@
 
     @property
     def name(self):
-<<<<<<< HEAD
-        """Return the name of the exception."""
-=======
         """Return the name of the exception list."""
->>>>>>> 828a9b58
         return self.contents.metadata.list_name
 
     def save_toml(self):
@@ -225,11 +218,7 @@
 
 def parse_exceptions_results_from_api(
     results: List[dict], skip_errors: bool = False
-<<<<<<< HEAD
-) -> Tuple[dict, dict, List[str], List[dict]]:
-=======
 ) -> tuple[dict, dict, List[str], List[dict]]:
->>>>>>> 828a9b58
     """Parse exceptions results from the API into containers and items."""
     exceptions_containers = {}
     exceptions_items = {}
