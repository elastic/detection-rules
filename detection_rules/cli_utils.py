--- conflicted
+++ resolved
@@ -16,21 +16,14 @@
 import functools
 from . import ecs
 from .attack import matrix, tactics, build_threat_map_entry
-from .config import parse_rules_config
 from .rule import TOMLRule, TOMLRuleContents
 from .rule_loader import (RuleCollection,
+                          BYPASS_VERSION_LOCK,
                           DEFAULT_PREBUILT_RULES_DIRS,
                           DEFAULT_PREBUILT_BBR_DIRS,
                           dict_filter)
 from .schemas import definitions
-<<<<<<< HEAD
-from .utils import clear_caches, get_path
-
-RULES_CONFIG = parse_rules_config()
-RULES_DIR = get_path("rules")
-=======
 from .utils import clear_caches
->>>>>>> d0a2e280
 
 
 def single_collection(f):
@@ -139,7 +132,7 @@
             continue
 
         # these are set at package release time depending on the version strategy
-        if (name == 'version' or name == 'revision') and not RULES_CONFIG.bypass_version_lock:
+        if (name == 'version' or name == 'revision') and not BYPASS_VERSION_LOCK:
             continue
 
         if required_only and name not in required_fields:
