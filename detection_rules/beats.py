# Copyright Elasticsearch B.V. and/or licensed to Elasticsearch B.V. under one
# or more contributor license agreements. Licensed under the Elastic License;
# you may not use this file except in compliance with the Elastic License.

"""ECS Schemas management."""
import os
<<<<<<< HEAD
from pathlib import Path
=======
import re
from typing import List
>>>>>>> b012a23d

import kql
import eql
import json
import requests
import yaml

from .semver import Version
<<<<<<< HEAD
from .utils import ETC_DIR, unzip, load_dump, save_etc_dump, cached
=======
from .utils import DateTimeEncoder, unzip, get_etc_path, gzip_compress, read_gzip, cached
>>>>>>> b012a23d


def _decompress_and_save_schema(url, release_name):
    print(f"Downloading beats {release_name}")
    response = requests.get(url)

    print(f"Downloaded {len(response.content) / 1024.0 / 1024.0:.2f} MB release.")

    fs = {}
    parsed = {}

    with unzip(response.content) as archive:
        base_directory = archive.namelist()[0]

        for name in archive.namelist():
            if Path(name).name in ("fields.yml", "fields.common.yml", "config.yml"):
                contents = archive.read(name)

                # chop off the base directory name
                key = name[len(base_directory):]

                if key.startswith("x-pack"):
                    key = key[len("x-pack") + 1:]

                try:
                    decoded = yaml.safe_load(contents)
                except yaml.YAMLError:
                    print(f"Error loading {name}")

                # create a hierarchical structure
                parsed[key] = decoded
                branch = fs
                key = Path(key)
                directory, base_name = key.parent, key.name
                for limb in str(directory).split(os.path.sep):
                    branch = branch.setdefault("folders", {}).setdefault(limb, {})

                branch.setdefault("files", {})[base_name] = decoded

    # remove all non-beat directories
    fs = {k: v for k, v in fs.get("folders", {}).items() if k.endswith("beat")}
    print(f"Saving etc/beats_schema/{release_name}.json")

    compressed = gzip_compress(json.dumps(fs, sort_keys=True, cls=DateTimeEncoder))
    path = get_etc_path("beats_schemas", release_name + ".json.gz")
    with open(path, 'wb') as f:
        f.write(compressed)


def download_latest_beats_schema():
    """Download additional schemas from beats releases."""
    url = 'https://api.github.com/repos/elastic/beats/releases'
    releases = requests.get(url)

    latest_release = max(releases.json(), key=lambda release: Version(release["tag_name"].lstrip("v")))
    beats_url = latest_release['zipball_url']
    name = latest_release['tag_name']

    _decompress_and_save_schema(beats_url, name)


def refresh_master_schema():
    """Download and refresh beats schema from master."""
    _decompress_and_save_schema('https://github.com/elastic/beats/archive/master.zip', 'master')


def _flatten_schema(schema: list, prefix="") -> list:
    if schema is None:
        # sometimes we see `fields: null` in the yaml
        return []

    flattened = []
    for s in schema:
        if s.get("type") == "group":
            nested_prefix = prefix + s["name"] + "."
            # beats is complicated. it seems lke we would expect a zoom.webhook.*, for the zoom.webhook dataset,
            # but instead it's just at zoom.* directly.
            #
            # we have what looks like zoom.zoom.*, but should actually just be zoom.*.
            # this is one quick heuristic to determine if a submodule nests fields at the parent.
            # it's probably not perfect, but we can fix other bugs as we run into them later
            if len(schema) == 1 and nested_prefix.startswith(prefix + prefix):
                nested_prefix = s["name"] + "."
            flattened.extend(_flatten_schema(s["fields"], prefix=nested_prefix))
        elif "fields" in s:
            flattened.extend(_flatten_schema(s["fields"], prefix=prefix))
        elif "name" in s:
            s = s.copy()
            # type is implicitly keyword if not defined
            # example: https://github.com/elastic/beats/blob/master/packetbeat/_meta/fields.common.yml#L7-L12
            s.setdefault("type", "keyword")
            s["name"] = prefix + s["name"]
            flattened.append(s)

    return flattened


def get_field_schema(base_directory, prefix="", include_common=False):
    base_directory = base_directory.get("folders", {}).get("_meta", {}).get("files", {})
    flattened = []

    file_names = ("fields.yml", "fields.common.yml") if include_common else ("fields.yml", )

    for name in file_names:
        if name in base_directory:
            flattened.extend(_flatten_schema(base_directory[name], prefix=prefix))

    return flattened


def get_beat_root_schema(schema: dict, beat: str):
    if beat not in schema:
        raise KeyError(f"Unknown beats module {beat}")

    beat_dir = schema[beat]
    flattened = get_field_schema(beat_dir, include_common=True)

    return {field["name"]: field for field in sorted(flattened, key=lambda f: f["name"])}


def get_beats_sub_schema(schema: dict, beat: str, module: str, *datasets: str):
    if beat not in schema:
        raise KeyError(f"Unknown beats module {beat}")

    flattened = []
    beat_dir = schema[beat]
    module_dir = beat_dir.get("folders", {}).get("module", {}).get("folders", {}).get(module, {})

    # if we only have a module then we'll work with what we got
    if not datasets:
        datasets = [d for d in module_dir.get("folders", {}) if not d.startswith("_")]

    for dataset in datasets:
        # replace aws.s3 -> s3
        if dataset.startswith(module + "."):
            dataset = dataset[len(module) + 1:]

        dataset_dir = module_dir.get("folders", {}).get(dataset, {})
        flattened.extend(get_field_schema(dataset_dir, prefix=module + ".", include_common=True))

    return {field["name"]: field for field in sorted(flattened, key=lambda f: f["name"])}


@cached
<<<<<<< HEAD
def read_beats_schema():
    beats_schemas = list(ETC_DIR.joinpath("beats_schemas").iterdir())
    latest = max(beats_schemas, key=lambda b: Version(str(b).lstrip("v")))

    return load_dump(ETC_DIR / "beats_schemas" / latest)
=======
def get_versions() -> List[Version]:
    versions = []
    for filename in os.listdir(get_etc_path("beats_schemas")):
        version_match = re.match(r'v(.+)\.json\.gz', filename)
        if version_match:
            versions.append(Version(version_match.groups()[0]))

    return versions


@cached
def get_max_version() -> str:
    return str(max(get_versions()))


@cached
def read_beats_schema(version: str = None):
    if version and version.lower() == 'master':
        return json.loads(read_gzip(get_etc_path('beats_schemas', 'master.json.gz')))

    version = Version(version) if version else None
    beats_schemas = get_versions()

    if version and version not in beats_schemas:
        raise ValueError(f'Unknown beats schema: {version}')

    version = version or get_max_version()

    return json.loads(read_gzip(get_etc_path('beats_schemas', f'v{version}.json.gz')))
>>>>>>> b012a23d


def get_schema_from_datasets(beats, modules, datasets, version=None):
    filtered = {}
    beats_schema = read_beats_schema(version=version)

    # infer the module if only a dataset are defined
    if not modules:
        modules.update(ds.split(".")[0] for ds in datasets if "." in ds)

    for beat in beats:
        # if no modules are specified then grab them all
        # all_modules = list(beats_schema.get(beat, {}).get("folders", {}).get("module", {}).get("folders", {}))
        # beat_modules = modules or all_modules
        filtered.update(get_beat_root_schema(beats_schema, beat))

        for module in modules:
            filtered.update(get_beats_sub_schema(beats_schema, beat, module, *datasets))

    return filtered


def get_schema_from_eql(tree: eql.ast.BaseNode, beats: list, version: str = None) -> dict:
    modules = set()
    datasets = set()

    # extract out event.module and event.dataset from the query's AST
    for node in tree:
        if isinstance(node, eql.ast.Comparison) and node.comparator == node.EQ and \
                isinstance(node.right, eql.ast.String):
            if node.left == eql.ast.Field("event", ["module"]):
                modules.add(node.right.render())
            elif node.left == eql.ast.Field("event", ["dataset"]):
                datasets.add(node.right.render())
        elif isinstance(node, eql.ast.InSet):
            if node.expression == eql.ast.Field("event", ["module"]):
                modules.add(node.get_literals())
            elif node.expression == eql.ast.Field("event", ["dataset"]):
                datasets.add(node.get_literals())

    return get_schema_from_datasets(beats, modules, datasets, version=version)


def get_schema_from_kql(tree: kql.ast.BaseNode, beats: list, version: str = None) -> dict:
    modules = set()
    datasets = set()

    # extract out event.module and event.dataset from the query's AST
    for node in tree:
        if isinstance(node, kql.ast.FieldComparison) and node.field == kql.ast.Field("event.module"):
            modules.update(child.value for child in node.value if isinstance(child, kql.ast.String))

        if isinstance(node, kql.ast.FieldComparison) and node.field == kql.ast.Field("event.dataset"):
            datasets.update(child.value for child in node.value if isinstance(child, kql.ast.String))

    return get_schema_from_datasets(beats, modules, datasets, version=version)<|MERGE_RESOLUTION|>--- conflicted
+++ resolved
@@ -4,12 +4,9 @@
 
 """ECS Schemas management."""
 import os
-<<<<<<< HEAD
-from pathlib import Path
-=======
 import re
 from typing import List
->>>>>>> b012a23d
+from pathlib import Path
 
 import kql
 import eql
@@ -18,11 +15,7 @@
 import yaml
 
 from .semver import Version
-<<<<<<< HEAD
-from .utils import ETC_DIR, unzip, load_dump, save_etc_dump, cached
-=======
 from .utils import DateTimeEncoder, unzip, get_etc_path, gzip_compress, read_gzip, cached
->>>>>>> b012a23d
 
 
 def _decompress_and_save_schema(url, release_name):
@@ -167,13 +160,6 @@
 
 
 @cached
-<<<<<<< HEAD
-def read_beats_schema():
-    beats_schemas = list(ETC_DIR.joinpath("beats_schemas").iterdir())
-    latest = max(beats_schemas, key=lambda b: Version(str(b).lstrip("v")))
-
-    return load_dump(ETC_DIR / "beats_schemas" / latest)
-=======
 def get_versions() -> List[Version]:
     versions = []
     for filename in os.listdir(get_etc_path("beats_schemas")):
@@ -203,7 +189,6 @@
     version = version or get_max_version()
 
     return json.loads(read_gzip(get_etc_path('beats_schemas', f'v{version}.json.gz')))
->>>>>>> b012a23d
 
 
 def get_schema_from_datasets(beats, modules, datasets, version=None):
