# Copyright Elasticsearch B.V. and/or licensed to Elasticsearch B.V. under one
# or more contributor license agreements. Licensed under the Elastic License
# 2.0; you may not use this file except in compliance with the Elastic License
# 2.0.

"""Functions to support and interact with Kibana integrations."""
import glob
import gzip
import json
import re
from collections import OrderedDict
from pathlib import Path
from typing import Generator, Tuple, Union

import requests
<<<<<<< HEAD
import semver
from marshmallow import EXCLUDE, Schema, fields, post_load

from .utils import cached, get_etc_path, read_gzip
=======
import yaml
from marshmallow import EXCLUDE, Schema, fields, post_load

import kql

from . import ecs
from .beats import flatten_ecs_schema
from .misc import load_current_package_version
from .semver import Version
from .utils import cached, get_etc_path, read_gzip, unzip
>>>>>>> 51b7df86

MANIFEST_FILE_PATH = Path(get_etc_path('integration-manifests.json.gz'))
SCHEMA_FILE_PATH = Path(get_etc_path('integration-schemas.json.gz'))


@cached
def load_integrations_manifests() -> dict:
    """Load the consolidated integrations manifest."""
    return json.loads(read_gzip(get_etc_path('integration-manifests.json.gz')))


@cached
def load_integrations_schemas() -> dict:
    """Load the consolidated integrations schemas."""
    return json.loads(read_gzip(get_etc_path('integration-schemas.json.gz')))


class IntegrationManifestSchema(Schema):
    name = fields.Str(required=True)
    version = fields.Str(required=True)
    release = fields.Str(required=True)
    description = fields.Str(required=True)
    download = fields.Str(required=True)
    conditions = fields.Dict(required=True)
    policy_templates = fields.List(fields.Dict, required=True)
    owner = fields.Dict(required=False)

    @post_load
    def transform_policy_template(self, data, **kwargs):
        data["policy_templates"] = [policy["name"] for policy in data["policy_templates"]]
        return data


def build_integrations_manifest(overwrite: bool, rule_integrations: list) -> None:
    """Builds a new local copy of manifest.yaml from integrations Github."""
    if overwrite:
        if MANIFEST_FILE_PATH.exists():
            MANIFEST_FILE_PATH.unlink()

    final_integration_manifests = {integration: {} for integration in rule_integrations}

    for integration in rule_integrations:
        integration_manifests = get_integration_manifests(integration)
        for manifest in integration_manifests:
            validated_manifest = IntegrationManifestSchema(unknown=EXCLUDE).load(manifest)
            package_version = validated_manifest.pop("version")
            final_integration_manifests[integration][package_version] = validated_manifest

    manifest_file = gzip.open(MANIFEST_FILE_PATH, "w+")
    manifest_file_bytes = json.dumps(final_integration_manifests).encode("utf-8")
    manifest_file.write(manifest_file_bytes)
    print(f"final integrations manifests dumped: {MANIFEST_FILE_PATH}")


def build_integrations_schemas(overwrite: bool) -> None:
    """Builds a new local copy of integration-schemas.json.gz from EPR integrations."""

    final_integration_schemas = {}
    saved_integration_schemas = {}

    # Check if the file already exists and handle accordingly
    if overwrite and SCHEMA_FILE_PATH.exists():
        SCHEMA_FILE_PATH.unlink()
    elif SCHEMA_FILE_PATH.exists():
        saved_integration_schemas = load_integrations_schemas()

    # Load the integration manifests
    integration_manifests = load_integrations_manifests()

    # Loop through the packages and versions
    for package, versions in integration_manifests.items():
        print(f"processing {package}")
        final_integration_schemas.setdefault(package, {})
        for version, manifest in versions.items():
            if package in saved_integration_schemas and version in saved_integration_schemas[package]:
                continue

            # Download the zip file
            download_url = f"https://epr.elastic.co{manifest['download']}"
            response = requests.get(download_url)
            response.raise_for_status()

            # Update the final integration schemas
            final_integration_schemas[package].update({version: {}})

            # Open the zip file
            with unzip(response.content) as zip_ref:
                for file in zip_ref.namelist():
                    # Check if the file is a match
                    if glob.fnmatch.fnmatch(file, '*/fields/*.yml'):
                        integration_name = Path(file).parent.parent.name
                        final_integration_schemas[package][version].setdefault(integration_name, {})
                        file_data = zip_ref.read(file)
                        schema_fields = yaml.safe_load(file_data)

                        # Parse the schema and add to the integration_manifests
                        data = flatten_ecs_schema(schema_fields)
                        flat_data = {field['name']: field['type'] for field in data}

                        final_integration_schemas[package][version][integration_name].update(flat_data)

                        del file_data

    # Write the final integration schemas to disk
    with gzip.open(SCHEMA_FILE_PATH, "w") as schema_file:
        schema_file_bytes = json.dumps(final_integration_schemas).encode("utf-8")
        schema_file.write(schema_file_bytes)

    print(f"final integrations manifests dumped: {SCHEMA_FILE_PATH}")


def find_least_compatible_version(package: str, integration: str,
                                  current_stack_version: str, packages_manifest: dict) -> str:
    """Finds least compatible version for specified integration based on stack version supplied."""
    integration_manifests = {k: v for k, v in sorted(packages_manifest[package].items(),
                             key=lambda x: semver.VersionInfo.parse(x[0]))}
    current_stack_version = semver.VersionInfo(*current_stack_version.split("."))

    # filter integration_manifests to only the latest major entries
    major_versions = sorted(list(set([semver.VersionInfo.parse(manifest_version).major
                            for manifest_version in integration_manifests])), reverse=True)
    for max_major in major_versions:
        major_integration_manifests = \
            {k: v for k, v in integration_manifests.items() if semver.VersionInfo.parse(k).major == max_major}

        # iterates through ascending integration manifests
        # returns latest major version that is least compatible
        for version, manifest in OrderedDict(sorted(major_integration_manifests.items(),
                                                    key=lambda x: semver.VersionInfo.parse(x[0]))).items():
            compatible_versions = re.sub(r"\>|\<|\=|\^", "", manifest["conditions"]["kibana"]["version"]).split(" || ")
            for kibana_ver in compatible_versions:
                kibana_ver = semver.VersionInfo.parse(kibana_ver)
                # check versions have the same major
                if kibana_ver.major == current_stack_version.major:
                    if kibana_ver <= current_stack_version:
                        return f"^{version}"

    raise ValueError(f"no compatible version for integration {package}:{integration}")


<<<<<<< HEAD
def get_integration_manifests(integration: str, prerelease: str, kibana_version: str) -> list:
=======
def find_latest_compatible_version(package: str, integration: str,
                                   rule_stack_version: str, packages_manifest: dict) -> Union[None, Tuple[str, str]]:
    """Finds least compatible version for specified integration based on stack version supplied."""

    if not package:
        raise ValueError("Package must be specified")

    package_manifest = packages_manifest.get(package)
    if package_manifest is None:
        raise ValueError(f"Package {package} not found in manifest.")

    # Converts the dict keys (version numbers) to Version objects for proper sorting (descending)
    integration_manifests = sorted(package_manifest.items(), key=lambda x: Version(str(x[0])), reverse=True)
    notice = ""

    for version, manifest in integration_manifests:
        kibana_conditions = manifest.get("conditions", {}).get("kibana", {})
        version_requirement = kibana_conditions.get("version")
        if not version_requirement:
            raise ValueError(f"Manifest for {package}:{integration} version {version} is missing conditions.")

        compatible_versions = re.sub(r"\>|\<|\=|\^", "", version_requirement).split(" || ")

        if not compatible_versions:
            raise ValueError(f"Manifest for {package}:{integration} version {version} is missing compatible versions")

        highest_compatible_version = max(compatible_versions, key=lambda x: Version(x))

        if Version(highest_compatible_version) > Version(rule_stack_version):
            # generate notice message that a later integration version is available
            integration = f" {integration.strip()}" if integration else ""

            notice = (f"There is a new integration {package}{integration} version {version} available!",
                      f"Update the rule min_stack version from {rule_stack_version} to "
                      f"{highest_compatible_version} if using new features in this latest version.")

        if int(highest_compatible_version[0]) == int(rule_stack_version[0]):
            return version, notice

        else:
            # Check for rules that cross majors
            for compatible_version in compatible_versions:
                if Version(compatible_version) <= Version(rule_stack_version):
                    return version, notice

    raise ValueError(f"no compatible version for integration {package}:{integration}")


def get_integration_manifests(integration: str) -> list:
>>>>>>> 51b7df86
    """Iterates over specified integrations from package-storage and combines manifests per version."""
    epr_search_url = "https://epr.elastic.co/search"
    if not prerelease:
        prerelease = "false"

    # link for search parameters - https://github.com/elastic/package-registry
<<<<<<< HEAD
    epr_search_parameters = {"package": f"{integration}", "prerelease": prerelease,
=======
    epr_search_parameters = {"package": f"{integration}", "prerelease": "false",
>>>>>>> 51b7df86
                             "all": "true", "include_policy_templates": "true"}
    if kibana_version:
        epr_search_parameters["kibana.version"] = kibana_version
    epr_search_response = requests.get(epr_search_url, params=epr_search_parameters)
    epr_search_response.raise_for_status()
    manifests = epr_search_response.json()

    if not manifests:
        raise ValueError(f"EPR search for {integration} integration package returned empty list")

    sorted_manifests = sorted(manifests, key=lambda p: semver.VersionInfo.parse(p["version"]), reverse=True)
    print(f"loaded {integration} manifests from the following package versions: "
<<<<<<< HEAD
          f"{[manifest['version'] for manifest in sorted_manifests]}")
    return manifests


def find_latest_integration_version(integration: str, maturity: str, stack_version: str):
    """Finds the latest integration version based on maturity and stack version"""
    prerelease = "false" if maturity == "ga" else "true"
    existing_pkgs = get_integration_manifests(integration, prerelease, stack_version)
    if maturity == "ga":
        existing_pkgs = [pkg for pkg in existing_pkgs if not
                         semver.VersionInfo.parse(pkg["version"]).prerelease]
    if maturity == "beta":
        existing_pkgs = [pkg for pkg in existing_pkgs if
                         semver.VersionInfo.parse(pkg["version"]).prerelease]
    return max([semver.VersionInfo.parse(pkg["version"]) for pkg in existing_pkgs])
=======
          f"{[manifest['version'] for manifest in manifests]}")
    return manifests


def get_integration_schema_data(data, meta, package_integrations: dict) -> Generator[dict, None, None]:
    """Iterates over specified integrations from package-storage and combines schemas per version."""

    # lazy import to avoid circular import
    from .rule import (  # pylint: disable=import-outside-toplevel
        QueryRuleData, RuleMeta
    )

    data: QueryRuleData = data
    meta: RuleMeta = meta

    packages_manifest = load_integrations_manifests()
    integrations_schemas = load_integrations_schemas()

    # validate the query against related integration fields
    if isinstance(data, QueryRuleData) and data.language != 'lucene' and meta.maturity == "production":

        # flag to only warn once per integration for available upgrades
        notify_update_available = True

        for stack_version, mapping in meta.get_validation_stack_versions().items():
            ecs_version = mapping['ecs']
            endgame_version = mapping['endgame']

            ecs_schema = ecs.flatten_multi_fields(ecs.get_schema(ecs_version, name='ecs_flat'))

            for pk_int in package_integrations:
                package = pk_int["package"]
                integration = pk_int["integration"]

                # Use the minimum stack version from the package not the rule
                min_stack = meta.min_stack_version or load_current_package_version()

                # Prior to 8.3, some rules had a min_stack_version with only major.minor
                if Version(min_stack) != 3:
                    min_stack = Version(Version(load_current_package_version()) + (0,))

                package_version, notice = find_latest_compatible_version(package=package,
                                                                         integration=integration,
                                                                         rule_stack_version=min_stack,
                                                                         packages_manifest=packages_manifest)

                if notify_update_available and notice and data.get("notify", False):
                    # Notify for now, as to not lock rule stacks to integrations
                    notify_update_available = False
                    print(f"\n{data.get('name')}")
                    print(*notice)

                schema = {}
                if integration is None:
                    # Use all fields from each dataset
                    for dataset in integrations_schemas[package][package_version]:
                        schema.update(integrations_schemas[package][package_version][dataset])
                else:
                    if integration not in integrations_schemas[package][package_version]:
                        raise ValueError(f"Integration {integration} not found in package {package} "
                                         f"version {package_version}")
                    schema = integrations_schemas[package][package_version][integration]
                schema.update(ecs_schema)
                integration_schema = {k: kql.parser.elasticsearch_type_family(v) for k, v in schema.items()}

                data = {"schema": integration_schema, "package": package, "integration": integration,
                        "stack_version": stack_version, "ecs_version": ecs_version,
                        "package_version": package_version, "endgame_version": endgame_version}
                yield data
>>>>>>> 51b7df86
<|MERGE_RESOLUTION|>--- conflicted
+++ resolved
@@ -13,12 +13,7 @@
 from typing import Generator, Tuple, Union
 
 import requests
-<<<<<<< HEAD
 import semver
-from marshmallow import EXCLUDE, Schema, fields, post_load
-
-from .utils import cached, get_etc_path, read_gzip
-=======
 import yaml
 from marshmallow import EXCLUDE, Schema, fields, post_load
 
@@ -27,9 +22,7 @@
 from . import ecs
 from .beats import flatten_ecs_schema
 from .misc import load_current_package_version
-from .semver import Version
 from .utils import cached, get_etc_path, read_gzip, unzip
->>>>>>> 51b7df86
 
 MANIFEST_FILE_PATH = Path(get_etc_path('integration-manifests.json.gz'))
 SCHEMA_FILE_PATH = Path(get_etc_path('integration-schemas.json.gz'))
@@ -170,11 +163,9 @@
     raise ValueError(f"no compatible version for integration {package}:{integration}")
 
 
-<<<<<<< HEAD
-def get_integration_manifests(integration: str, prerelease: str, kibana_version: str) -> list:
-=======
 def find_latest_compatible_version(package: str, integration: str,
-                                   rule_stack_version: str, packages_manifest: dict) -> Union[None, Tuple[str, str]]:
+                                   rule_stack_version: semver.VersionInfo,
+                                   packages_manifest: dict) -> Union[None, Tuple[str, str]]:
     """Finds least compatible version for specified integration based on stack version supplied."""
 
     if not package:
@@ -185,7 +176,7 @@
         raise ValueError(f"Package {package} not found in manifest.")
 
     # Converts the dict keys (version numbers) to Version objects for proper sorting (descending)
-    integration_manifests = sorted(package_manifest.items(), key=lambda x: Version(str(x[0])), reverse=True)
+    integration_manifests = sorted(package_manifest.items(), key=lambda x: semver.VersionInfo.parse(x[0]), reverse=True)
     notice = ""
 
     for version, manifest in integration_manifests:
@@ -199,9 +190,10 @@
         if not compatible_versions:
             raise ValueError(f"Manifest for {package}:{integration} version {version} is missing compatible versions")
 
-        highest_compatible_version = max(compatible_versions, key=lambda x: Version(x))
-
-        if Version(highest_compatible_version) > Version(rule_stack_version):
+        highest_compatible_version = semver.VersionInfo.parse(max(compatible_versions,
+                                                              key=lambda x: semver.VersionInfo.parse(x)))
+
+        if highest_compatible_version > rule_stack_version:
             # generate notice message that a later integration version is available
             integration = f" {integration.strip()}" if integration else ""
 
@@ -209,31 +201,26 @@
                       f"Update the rule min_stack version from {rule_stack_version} to "
                       f"{highest_compatible_version} if using new features in this latest version.")
 
-        if int(highest_compatible_version[0]) == int(rule_stack_version[0]):
+        if highest_compatible_version.major == rule_stack_version.major:
             return version, notice
 
         else:
             # Check for rules that cross majors
             for compatible_version in compatible_versions:
-                if Version(compatible_version) <= Version(rule_stack_version):
+                if semver.VersionInfo.parse(compatible_version) <= rule_stack_version:
                     return version, notice
 
     raise ValueError(f"no compatible version for integration {package}:{integration}")
 
 
-def get_integration_manifests(integration: str) -> list:
->>>>>>> 51b7df86
+def get_integration_manifests(integration: str, prerelease: str, kibana_version: str) -> list:
     """Iterates over specified integrations from package-storage and combines manifests per version."""
     epr_search_url = "https://epr.elastic.co/search"
     if not prerelease:
         prerelease = "false"
 
     # link for search parameters - https://github.com/elastic/package-registry
-<<<<<<< HEAD
     epr_search_parameters = {"package": f"{integration}", "prerelease": prerelease,
-=======
-    epr_search_parameters = {"package": f"{integration}", "prerelease": "false",
->>>>>>> 51b7df86
                              "all": "true", "include_policy_templates": "true"}
     if kibana_version:
         epr_search_parameters["kibana.version"] = kibana_version
@@ -246,15 +233,14 @@
 
     sorted_manifests = sorted(manifests, key=lambda p: semver.VersionInfo.parse(p["version"]), reverse=True)
     print(f"loaded {integration} manifests from the following package versions: "
-<<<<<<< HEAD
           f"{[manifest['version'] for manifest in sorted_manifests]}")
     return manifests
 
 
-def find_latest_integration_version(integration: str, maturity: str, stack_version: str):
+def find_latest_integration_version(integration: str, maturity: str, stack_version: semver.VersionInfo):
     """Finds the latest integration version based on maturity and stack version"""
     prerelease = "false" if maturity == "ga" else "true"
-    existing_pkgs = get_integration_manifests(integration, prerelease, stack_version)
+    existing_pkgs = get_integration_manifests(integration, prerelease, str(stack_version))
     if maturity == "ga":
         existing_pkgs = [pkg for pkg in existing_pkgs if not
                          semver.VersionInfo.parse(pkg["version"]).prerelease]
@@ -262,9 +248,6 @@
         existing_pkgs = [pkg for pkg in existing_pkgs if
                          semver.VersionInfo.parse(pkg["version"]).prerelease]
     return max([semver.VersionInfo.parse(pkg["version"]) for pkg in existing_pkgs])
-=======
-          f"{[manifest['version'] for manifest in manifests]}")
-    return manifests
 
 
 def get_integration_schema_data(data, meta, package_integrations: dict) -> Generator[dict, None, None]:
@@ -272,8 +255,7 @@
 
     # lazy import to avoid circular import
     from .rule import (  # pylint: disable=import-outside-toplevel
-        QueryRuleData, RuleMeta
-    )
+        QueryRuleData, RuleMeta)
 
     data: QueryRuleData = data
     meta: RuleMeta = meta
@@ -301,8 +283,10 @@
                 min_stack = meta.min_stack_version or load_current_package_version()
 
                 # Prior to 8.3, some rules had a min_stack_version with only major.minor
-                if Version(min_stack) != 3:
-                    min_stack = Version(Version(load_current_package_version()) + (0,))
+                if len(min_stack.split(".")) < 3:
+                    min_stack = semver.VersionInfo(*min_stack.split("."))
+                else:
+                    min_stack = semver.VersionInfo.parse(min_stack)
 
                 package_version, notice = find_latest_compatible_version(package=package,
                                                                          integration=integration,
@@ -331,5 +315,4 @@
                 data = {"schema": integration_schema, "package": package, "integration": integration,
                         "stack_version": stack_version, "ecs_version": ecs_version,
                         "package_version": package_version, "endgame_version": endgame_version}
-                yield data
->>>>>>> 51b7df86
+                yield data