# Copyright Elasticsearch B.V. and/or licensed to Elasticsearch B.V. under one
# or more contributor license agreements. Licensed under the Elastic License
# 2.0; you may not use this file except in compliance with the Elastic License
# 2.0.

"""Packaging and preparation for releases."""
import base64
import datetime
import hashlib
import json
import os
import shutil
import textwrap
from collections import defaultdict
from pathlib import Path
from typing import Dict, Optional, Tuple
from semver import Version

import click
import yaml

from .misc import JS_LICENSE, cached, load_current_package_version
from .navigator import NavigatorBuilder, Navigator
from .rule import TOMLRule, QueryRuleData, ThreatMapping
from .rule_loader import DeprecatedCollection, RuleCollection, DEFAULT_RULES_DIR, DEFAULT_BBR_DIR
from .schemas import definitions
from .utils import Ndjson, get_path, get_etc_path, load_etc_dump
from .version_lock import default_version_lock

RELEASE_DIR = get_path("releases")
PACKAGE_FILE = get_etc_path('packages.yaml')
NOTICE_FILE = get_path('NOTICE.txt')
FLEET_PKG_LOGO = get_etc_path("security-logo-color-64px.svg")


# CHANGELOG_FILE = Path(get_etc_path('rules-changelog.json'))


def filter_rule(rule: TOMLRule, config_filter: dict, exclude_fields: Optional[dict] = None) -> bool:
    """Filter a rule based off metadata and a package configuration."""
    flat_rule = rule.contents.flattened_dict()

    for key, values in config_filter.items():
        if key not in flat_rule:
            return False

        values = set([v.lower() if isinstance(v, str) else v for v in values])
        rule_value = flat_rule[key]

        if isinstance(rule_value, list):
            rule_values = {v.lower() if isinstance(v, str) else v for v in rule_value}
        else:
            rule_values = {rule_value.lower() if isinstance(rule_value, str) else rule_value}

        if len(rule_values & values) == 0:
            return False

    exclude_fields = exclude_fields or {}
    if exclude_fields:
        from .rule import get_unique_query_fields

        unique_fields = get_unique_query_fields(rule)

        for index, fields in exclude_fields.items():
            if unique_fields and (rule.contents.data.index == index or index == 'any'):
                if set(unique_fields) & set(fields):
                    return False

    return True


CURRENT_RELEASE_PATH = RELEASE_DIR / load_current_package_version()


class Package(object):
    """Packaging object for siem rules and releases."""

    def __init__(self, rules: RuleCollection, name: str, release: Optional[bool] = False,
                 min_version: Optional[int] = None, max_version: Optional[int] = None,
                 registry_data: Optional[dict] = None, verbose: Optional[bool] = True,
                 generate_navigator: bool = False, historical: bool = False):
        """Initialize a package."""
        self.name = name
        self.rules = rules
        self.deprecated_rules: DeprecatedCollection = rules.deprecated
        self.release = release
        self.registry_data = registry_data or {}
        self.generate_navigator = generate_navigator
        self.historical = historical

        if min_version is not None:
            self.rules = self.rules.filter(lambda r: min_version <= r.contents.latest_version)

        if max_version is not None:
            self.rules = self.rules.filter(lambda r: max_version >= r.contents.latest_version)

        self.changed_ids, self.new_ids, self.removed_ids = \
            default_version_lock.manage_versions(self.rules, verbose=verbose, save_changes=False)

    @classmethod
    def load_configs(cls):
<<<<<<< HEAD
        """Load configs from packages.yml."""
        return load_etc_dump(str(PACKAGE_FILE))['package']
=======
        """Load configs from packages.yaml."""
        return load_etc_dump(PACKAGE_FILE)['package']
>>>>>>> 79f575b3

    @staticmethod
    def _package_kibana_notice_file(save_dir):
        """Convert and save notice file with package."""
        with open(NOTICE_FILE, 'rt') as f:
            notice_txt = f.read()

        with open(os.path.join(save_dir, 'notice.ts'), 'wt') as f:
            commented_notice = [f' * {line}'.rstrip() for line in notice_txt.splitlines()]
            lines = ['/* eslint-disable @kbn/eslint/require-license-header */', '', '/* @notice']
            lines = lines + commented_notice + [' */', '']
            f.write('\n'.join(lines))

    def _package_kibana_index_file(self, save_dir):
        """Convert and save index file with package."""
        sorted_rules = sorted(self.rules, key=lambda k: (k.contents.metadata.creation_date, os.path.basename(k.path)))
        comments = [
            '// Auto generated file from either:',
            '// - scripts/regen_prepackage_rules_index.sh',
            '// - detection-rules repo using CLI command build-release',
            '// Do not hand edit. Run script/command to regenerate package information instead',
        ]
        rule_imports = [f"import rule{i} from './{os.path.splitext(os.path.basename(r.path))[0] + '.json'}';"
                        for i, r in enumerate(sorted_rules, 1)]
        const_exports = ['export const rawRules = [']
        const_exports.extend(f"  rule{i}," for i, _ in enumerate(sorted_rules, 1))
        const_exports.append("];")
        const_exports.append("")

        index_ts = [JS_LICENSE, ""]
        index_ts.extend(comments)
        index_ts.append("")
        index_ts.extend(rule_imports)
        index_ts.append("")
        index_ts.extend(const_exports)

        with open(os.path.join(save_dir, 'index.ts'), 'wt') as f:
            f.write('\n'.join(index_ts))

    def save_release_files(self, directory: str, changed_rules: list, new_rules: list, removed_rules: list):
        """Release a package."""
        summary, changelog = self.generate_summary_and_changelog(changed_rules, new_rules, removed_rules)
        with open(os.path.join(directory, f'{self.name}-summary.txt'), 'w') as f:
            f.write(summary)
        with open(os.path.join(directory, f'{self.name}-changelog-entry.md'), 'w') as f:
            f.write(changelog)

        if self.generate_navigator:
            self.generate_attack_navigator(Path(directory))

        consolidated = json.loads(self.get_consolidated())
        with open(os.path.join(directory, f'{self.name}-consolidated-rules.json'), 'w') as f:
            json.dump(consolidated, f, sort_keys=True, indent=2)
        consolidated_rules = Ndjson(consolidated)
        consolidated_rules.dump(Path(directory).joinpath(f'{self.name}-consolidated-rules.ndjson'), sort_keys=True)

        self.generate_xslx(os.path.join(directory, f'{self.name}-summary.xlsx'))

        bulk_upload, rules_ndjson = self.create_bulk_index_body()
        bulk_upload.dump(Path(directory).joinpath(f'{self.name}-enriched-rules-index-uploadable.ndjson'),
                         sort_keys=True)
        rules_ndjson.dump(Path(directory).joinpath(f'{self.name}-enriched-rules-index-importable.ndjson'),
                          sort_keys=True)

    def get_consolidated(self, as_api=True):
        """Get a consolidated package of the rules in a single file."""
        full_package = []
        for rule in self.rules:
            full_package.append(rule.contents.to_api_format() if as_api else rule.contents.to_dict())

        return json.dumps(full_package, sort_keys=True)

    def save(self, verbose=True):
        """Save a package and all artifacts."""
        save_dir = os.path.join(RELEASE_DIR, self.name)
        rules_dir = os.path.join(save_dir, 'rules')
        extras_dir = os.path.join(save_dir, 'extras')

        # remove anything that existed before
        shutil.rmtree(save_dir, ignore_errors=True)
        os.makedirs(rules_dir, exist_ok=True)
        os.makedirs(extras_dir, exist_ok=True)

        for rule in self.rules:
            rule.save_json(Path(rules_dir).joinpath(rule.path.name).with_suffix('.json'))

        self._package_kibana_notice_file(rules_dir)
        self._package_kibana_index_file(rules_dir)

        if self.release:
            self._generate_registry_package(save_dir)
            self.save_release_files(extras_dir, self.changed_ids, self.new_ids, self.removed_ids)

            # zip all rules only and place in extras
            shutil.make_archive(os.path.join(extras_dir, self.name), 'zip', root_dir=os.path.dirname(rules_dir),
                                base_dir=os.path.basename(rules_dir))

            # zip everything and place in release root
            shutil.make_archive(os.path.join(save_dir, '{}-all'.format(self.name)), 'zip',
                                root_dir=os.path.dirname(extras_dir), base_dir=os.path.basename(extras_dir))

        if verbose:
            click.echo('Package saved to: {}'.format(save_dir))

    def export(self, outfile, downgrade_version=None, verbose=True, skip_unsupported=False):
        """Export rules into a consolidated ndjson file."""
        from .main import _export_rules

        _export_rules(self.rules, outfile=outfile, downgrade_version=downgrade_version, verbose=verbose,
                      skip_unsupported=skip_unsupported)

    def get_package_hash(self, as_api=True, verbose=True):
        """Get hash of package contents."""
        contents = base64.b64encode(self.get_consolidated(as_api=as_api).encode('utf-8'))
        sha256 = hashlib.sha256(contents).hexdigest()

        if verbose:
            click.echo('- sha256: {}'.format(sha256))

        return sha256

    @classmethod
    def from_config(cls, config: dict = None, verbose: bool = False, historical: bool = True) -> 'Package':
        """Load a rules package given a config."""
        all_rules = RuleCollection.default()
        config = config or {}
        exclude_fields = config.pop('exclude_fields', {})
        # deprecated rules are now embedded in the RuleCollection.deprecated - this is left here for backwards compat
        config.pop('log_deprecated', False)
        rule_filter = config.pop('filter', {})

        rules = all_rules.filter(lambda r: filter_rule(r, rule_filter, exclude_fields))

        # add back in deprecated fields
        rules.deprecated = all_rules.deprecated

        if verbose:
            click.echo(f' - {len(all_rules) - len(rules)} rules excluded from package')

        package = cls(rules, verbose=verbose, historical=historical, **config)

        return package

    def generate_summary_and_changelog(self, changed_rule_ids, new_rule_ids, removed_rules):
        """Generate stats on package."""
        from string import ascii_lowercase, ascii_uppercase

        summary = {
            'changed': defaultdict(list),
            'added': defaultdict(list),
            'removed': defaultdict(list),
            'unchanged': defaultdict(list)
        }
        changelog = {
            'changed': defaultdict(list),
            'added': defaultdict(list),
            'removed': defaultdict(list),
            'unchanged': defaultdict(list)
        }

        # build an index map first
        longest_name = 0
        indexes = set()
        for rule in self.rules:
            longest_name = max(longest_name, len(rule.name))
            index_list = getattr(rule.contents.data, "index", [])
            if index_list:
                indexes.update(index_list)

        letters = ascii_uppercase + ascii_lowercase
        index_map = {index: letters[i] for i, index in enumerate(sorted(indexes))}

        def get_summary_rule_info(r: TOMLRule):
            r = r.contents
            rule_str = f'{r.name:<{longest_name}} (v:{r.autobumped_version} t:{r.data.type}'
            if isinstance(rule.contents.data, QueryRuleData):
                index = rule.contents.data.get("index") or []
                rule_str += f'-{r.data.language}'
                rule_str += f'(indexes:{"".join(index_map[idx] for idx in index) or "none"}'

            return rule_str

        def get_markdown_rule_info(r: TOMLRule, sd):
            # lookup the rule in the GitHub tag v{major.minor.patch}
            data = r.contents.data
            rules_dir_link = f'https://github.com/elastic/detection-rules/tree/v{self.name}/rules/{sd}/'
            rule_type = data.language if isinstance(data, QueryRuleData) else data.type
            return f'`{r.id}` **[{r.name}]({rules_dir_link + os.path.basename(str(r.path))})** (_{rule_type}_)'

        for rule in self.rules:
            sub_dir = os.path.basename(os.path.dirname(rule.path))

            if rule.id in changed_rule_ids:
                summary['changed'][sub_dir].append(get_summary_rule_info(rule))
                changelog['changed'][sub_dir].append(get_markdown_rule_info(rule, sub_dir))
            elif rule.id in new_rule_ids:
                summary['added'][sub_dir].append(get_summary_rule_info(rule))
                changelog['added'][sub_dir].append(get_markdown_rule_info(rule, sub_dir))
            else:
                summary['unchanged'][sub_dir].append(get_summary_rule_info(rule))
                changelog['unchanged'][sub_dir].append(get_markdown_rule_info(rule, sub_dir))

        for rule in self.deprecated_rules:
            sub_dir = os.path.basename(os.path.dirname(rule.path))

            if rule.id in removed_rules:
                summary['removed'][sub_dir].append(rule.name)
                changelog['removed'][sub_dir].append(rule.name)

        def format_summary_rule_str(rule_dict):
            str_fmt = ''
            for sd, rules in sorted(rule_dict.items(), key=lambda x: x[0]):
                str_fmt += f'\n{sd} ({len(rules)})\n'
                str_fmt += '\n'.join(' - ' + s for s in sorted(rules))
            return str_fmt or '\nNone'

        def format_changelog_rule_str(rule_dict):
            str_fmt = ''
            for sd, rules in sorted(rule_dict.items(), key=lambda x: x[0]):
                str_fmt += f'\n- **{sd}** ({len(rules)})\n'
                str_fmt += '\n'.join('   - ' + s for s in sorted(rules))
            return str_fmt or '\nNone'

        def rule_count(rule_dict):
            count = 0
            for _, rules in rule_dict.items():
                count += len(rules)
            return count

        today = str(datetime.date.today())
        summary_fmt = [f'{sf.capitalize()} ({rule_count(summary[sf])}): \n{format_summary_rule_str(summary[sf])}\n'
                       for sf in ('added', 'changed', 'removed', 'unchanged') if summary[sf]]

        change_fmt = [f'{sf.capitalize()} ({rule_count(changelog[sf])}): \n{format_changelog_rule_str(changelog[sf])}\n'
                      for sf in ('added', 'changed', 'removed') if changelog[sf]]

        summary_str = '\n'.join([
            f'Version {self.name}',
            f'Generated: {today}',
            f'Total Rules: {len(self.rules)}',
            f'Package Hash: {self.get_package_hash(verbose=False)}',
            '---',
            '(v: version, t: rule_type-language)',
            'Index Map:\n{}'.format("\n".join(f"  {v}: {k}" for k, v in index_map.items())),
            '',
            'Rules',
            *summary_fmt
        ])

        changelog_str = '\n'.join([
            f'# Version {self.name}',
            f'_Released {today}_',
            '',
            '### Rules',
            *change_fmt,
            '',
            '### CLI'
        ])

        return summary_str, changelog_str

    def generate_attack_navigator(self, path: Path) -> Dict[Path, Navigator]:
        """Generate ATT&CK navigator layer files."""
        save_dir = path / 'navigator_layers'
        save_dir.mkdir()
        lb = NavigatorBuilder(self.rules.rules)
        return lb.save_all(save_dir, verbose=False)

    def generate_xslx(self, path):
        """Generate a detailed breakdown of a package in an excel file."""
        from .docs import PackageDocument

        doc = PackageDocument(path, self)
        doc.populate()
        doc.close()

    def _generate_registry_package(self, save_dir):
        """Generate the artifact for the oob package-storage."""
        from .schemas.registry_package import (RegistryPackageManifestV1,
                                               RegistryPackageManifestV3)

        # 8.12.0+ we use elastic package v3
        stack_version = Version.parse(self.name, optional_minor_and_patch=True)
        if stack_version >= Version.parse('8.12.0'):
            manifest = RegistryPackageManifestV3.from_dict(self.registry_data)
        else:
            manifest = RegistryPackageManifestV1.from_dict(self.registry_data)

        package_dir = Path(save_dir) / 'fleet' / manifest.version
        docs_dir = package_dir / 'docs'
        rules_dir = package_dir / 'kibana' / definitions.ASSET_TYPE

        docs_dir.mkdir(parents=True)
        rules_dir.mkdir(parents=True)

        manifest_file = package_dir / 'manifest.yml'
        readme_file = docs_dir / 'README.md'
        notice_file = package_dir / 'NOTICE.txt'
        logo_file = package_dir / 'img' / 'security-logo-color-64px.svg'

        manifest_file.write_text(yaml.safe_dump(manifest.to_dict()))

        logo_file.parent.mkdir(parents=True)
        shutil.copyfile(FLEET_PKG_LOGO, logo_file)
        # shutil.copyfile(CHANGELOG_FILE, str(rules_dir.joinpath('CHANGELOG.json')))

        for rule in self.rules:
            asset = rule.get_asset()
            if self.historical:
                # if this package includes historical rules the IDs need to be changed
                # asset['id] and the file name needs to resemble RULEID_VERSION instead of RULEID
                asset_id = f"{asset['attributes']['rule_id']}_{asset['attributes']['version']}"
                asset["id"] = asset_id
                asset_path = rules_dir / f'{asset_id}.json'
            else:
                asset_path = rules_dir / f'{asset["id"]}.json'
            asset_path.write_text(json.dumps(asset, indent=4, sort_keys=True), encoding="utf-8")

        notice_contents = NOTICE_FILE.read_text()
        readme_text = textwrap.dedent("""
        # Prebuilt Security Detection Rules

        The detection rules package stores the prebuilt security rules for the Elastic Security [detection engine](https://www.elastic.co/guide/en/security/7.13/detection-engine-overview.html).

        To download or update the rules, click **Settings** > **Install Prebuilt Security Detection Rules assets**.
        Then [import](https://www.elastic.co/guide/en/security/master/rules-ui-management.html#load-prebuilt-rules)
        the rules into the Detection engine.

        ## License Notice

        """).lstrip()  # noqa: E501

        # notice only needs to be appended to the README for 7.13.x
        # in 7.14+ there's a separate modal to display this
        if self.name == "7.13":
            textwrap.indent(notice_contents, prefix="    ")

        readme_file.write_text(readme_text)
        notice_file.write_text(notice_contents)

    def create_bulk_index_body(self) -> Tuple[Ndjson, Ndjson]:
        """Create a body to bulk index into a stack."""
        package_hash = self.get_package_hash(verbose=False)
        now = datetime.datetime.isoformat(datetime.datetime.utcnow())
        create = {'create': {'_index': f'rules-repo-{self.name}-{package_hash}'}}

        # first doc is summary stats
        summary_doc = {
            'group_hash': package_hash,
            'package_version': self.name,
            'rule_count': len(self.rules),
            'rule_ids': [],
            'rule_names': [],
            'rule_hashes': [],
            'source': 'repo',
            'details': {'datetime_uploaded': now}
        }
        bulk_upload_docs = Ndjson([create, summary_doc])
        importable_rules_docs = Ndjson()

        for rule in self.rules:
            summary_doc['rule_ids'].append(rule.id)
            summary_doc['rule_names'].append(rule.name)
            summary_doc['rule_hashes'].append(rule.contents.sha256())

            if rule.id in self.new_ids:
                status = 'new'
            elif rule.id in self.changed_ids:
                status = 'modified'
            else:
                status = 'unmodified'

            bulk_upload_docs.append(create)

            try:
                relative_path = str(rule.path.resolve().relative_to(DEFAULT_RULES_DIR))
            except ValueError:
                relative_path = str(rule.path.resolve().relative_to(DEFAULT_BBR_DIR))

            rule_doc = dict(hash=rule.contents.sha256(),
                            source='repo',
                            datetime_uploaded=now,
                            status=status,
                            package_version=self.name,
                            flat_mitre=ThreatMapping.flatten(rule.contents.data.threat).to_dict(),
                            relative_path=relative_path)
            rule_doc.update(**rule.contents.to_api_format())
            bulk_upload_docs.append(rule_doc)
            importable_rules_docs.append(rule_doc)

        return bulk_upload_docs, importable_rules_docs

    @staticmethod
    def add_historical_rules(historical_rules: Dict[str, dict], manifest_version: str) -> list:
        """Adds historical rules to existing build package."""
        rules_dir = CURRENT_RELEASE_PATH / 'fleet' / manifest_version / 'kibana' / 'security_rule'

        # iterates over historical rules from previous package and writes them to disk
        for historical_rule_id, historical_rule_contents in historical_rules.items():
            rule_id = historical_rule_contents["attributes"]["rule_id"]
            historical_rule_version = historical_rule_contents['attributes']['version']

            # checks if the rule exists in the current package first
            current_rule_path = list(rules_dir.glob(f"{rule_id}*.json"))
            if not current_rule_path:
                continue

            # load the current rule from disk
            current_rule_path = current_rule_path[0]
            current_rule_json = json.load(current_rule_path.open(encoding="UTF-8"))
            current_rule_version = current_rule_json['attributes']['version']

            # if the historical rule version and current rules version differ, write
            # the historical rule to disk
            if historical_rule_version != current_rule_version:
                historical_rule_path = rules_dir / f"{historical_rule_id}.json"
                with historical_rule_path.open("w", encoding="UTF-8") as file:
                    json.dump(historical_rule_contents, file)


@cached
def current_stack_version() -> str:
    return Package.load_configs()['name']<|MERGE_RESOLUTION|>--- conflicted
+++ resolved
@@ -99,13 +99,8 @@
 
     @classmethod
     def load_configs(cls):
-<<<<<<< HEAD
         """Load configs from packages.yml."""
         return load_etc_dump(str(PACKAGE_FILE))['package']
-=======
-        """Load configs from packages.yaml."""
-        return load_etc_dump(PACKAGE_FILE)['package']
->>>>>>> 79f575b3
 
     @staticmethod
     def _package_kibana_notice_file(save_dir):
