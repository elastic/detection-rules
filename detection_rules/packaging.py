--- conflicted
+++ resolved
@@ -69,91 +69,12 @@
     return load_etc_dump('packages.yml')['package']['name']
 
 
-<<<<<<< HEAD
-@cached
-def load_versions(current_versions: dict = None):
-    """Load the versions file."""
-    return current_versions or load_etc_dump('version.lock.json')
-
-
-def manage_versions(rules: RuleCollection, current_versions: dict = None,
-                    exclude_version_update=False, save_changes=False,
-                    verbose=True) -> (List[str], List[str], List[str]):
-    """Update the contents of the version.lock file and optionally save changes."""
-    current_versions = load_versions(current_versions)
-    versions_hash = dict_hash(current_versions)
-    rule_deprecations = load_etc_dump('deprecated_rules.json')
-
-    echo = click.echo if verbose else (lambda x: None)
-
-    already_deprecated = set(rule_deprecations)
-    deprecated_rules = set(rules.deprecated.id_map)
-    new_rules = set(rule.id for rule in rules if rule.contents.latest_version is None) - deprecated_rules
-    changed_rules = set(rule.id for rule in rules if rule.contents.is_dirty) - deprecated_rules
-
-    # manage deprecated rules
-    newly_deprecated = deprecated_rules - already_deprecated
-
-    if not (new_rules or changed_rules or newly_deprecated):
-        return list(changed_rules), list(new_rules), list(newly_deprecated)
-
-    echo('Rule changes detected!')
-
-    if not save_changes:
-        echo('run `build-release --update-version-lock` to update version.lock.json and deprecated_rules.json')
-        return list(changed_rules), list(new_rules), list(newly_deprecated)
-
-    for rule in rules:
-        contents = rule.contents.lock_info(bump=not exclude_version_update)
-
-        if rule.contents.metadata.maturity == "production":
-            current_versions[rule.id] = contents
-
-    for rule in rules.deprecated:
-        contents = rule.contents.lock_info(bump=not exclude_version_update)
-
-        if rule.id in newly_deprecated:
-            current_versions[rule.id] = contents
-            rule_deprecations[rule.id] = {
-                "rule_name": rule.name,
-                "stack_version": current_stack_version,
-                "deprecation_date": rule.contents.metadata.deprecation_date
-            }
-
-    new_hash = dict_hash(current_versions)
-
-    if versions_hash != new_hash:
-        save_etc_dump(current_versions, 'version.lock.json')
-        echo('Updated version.lock.json file')
-
-    if newly_deprecated:
-        save_etc_dump(rule_deprecations, 'deprecated_rules.json')
-        echo('Updated deprecated_rules.json file')
-
-    echo(f' - {len(changed_rules)} changed rules')
-    echo(f' - {len(new_rules)} new rules')
-    echo(f' - {len(newly_deprecated)} newly deprecated rules')
-
-    return changed_rules, list(new_rules), newly_deprecated
-
-
 class Package(object):
     """Packaging object for siem rules and releases."""
 
     def __init__(self, rules: RuleCollection, name: str, release: Optional[bool] = False,
-                 current_versions: Optional[dict] = None, min_version: Optional[int] = None,
-                 max_version: Optional[int] = None, update_version_lock: Optional[bool] = False,
+                 min_version: Optional[int] = None, max_version: Optional[int] = None,
                  registry_data: Optional[dict] = None, verbose: Optional[bool] = True):
-=======
-class Package(object):
-    """Packaging object for siem rules and releases."""
-
-    def __init__(self, rules: List[TOMLRule], name: str, deprecated_rules: Optional[List[TOMLRule]] = None,
-                 release: Optional[bool] = False,
-                 min_version: Optional[int] = None, max_version: Optional[int] = None,
-                 registry_data: Optional[dict] = None,
-                 verbose: Optional[bool] = True):
->>>>>>> 3b338baa
         """Initialize a package."""
         self.name = name
         self.rules = rules
@@ -161,20 +82,12 @@
         self.release = release
         self.registry_data = registry_data or {}
 
-        if min_version is not None:
-            self.rules = [r for r in self.rules if min_version <= r.contents.latest_version]
-
-<<<<<<< HEAD
         if min_version or max_version:
             self.rules = rules.filter(
                 lambda r: (min_version or 0) <= r.contents['version'] <= (max_version or r.contents['version']))
-=======
-        if max_version is not None:
-            self.rules = [r for r in self.rules if max_version >= r.contents.latest_version]
->>>>>>> 3b338baa
 
         self.changed_ids, self.new_ids, self.removed_ids = \
-            manage_versions(self.rules, verbose=False, save_changes=False)
+            manage_versions(self.rules, verbose=verbose, save_changes=False)
 
     @classmethod
     def load_configs(cls):
@@ -338,12 +251,8 @@
         if verbose:
             click.echo(f' - {len(all_rules) - len(rules)} rules excluded from package')
 
-<<<<<<< HEAD
-        package = cls(rules, update_version_lock=update_version_lock, verbose=verbose, **config)
-
-=======
-        package = cls(rules, deprecated_rules=deprecated_rules, verbose=verbose, **config)
->>>>>>> 3b338baa
+        package = cls(rules, verbose=verbose, **config)
+
         return package
 
     def generate_summary_and_changelog(self, changed_rule_ids, new_rule_ids, removed_rules):
