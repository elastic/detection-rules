--- conflicted
+++ resolved
@@ -18,13 +18,8 @@
 import yaml
 
 from .misc import JS_LICENSE, cached
-<<<<<<< HEAD
-from .rule import TOMLRule, BaseQueryRuleData, RULES_DIR, ThreatMapping
-=======
 from .rule import TOMLRule, BaseQueryRuleData, ThreatMapping
-from .rule import downgrade_contents_from_rule
 from .rule_loader import RuleCollection, DEFAULT_RULES_DIR
->>>>>>> 414d3202
 from .schemas import CurrentSchema, definitions
 from .utils import Ndjson, get_path, get_etc_path, load_etc_dump, save_etc_dump
 
