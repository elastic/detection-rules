--- conflicted
+++ resolved
@@ -630,12 +630,8 @@
 
 __all__ = (
     "FILE_PATTERN",
-<<<<<<< HEAD
     "DEFAULT_PREBUILT_RULES_DIR",
-=======
-    "DEFAULT_RULES_DIR",
-    "DEFAULT_BBR_DIR",
->>>>>>> c567d373
+    "DEFAULT_PREBUILT_BBR_DIR",
     "load_github_pr_rules",
     "DeprecatedCollection",
     "DeprecatedRule",
