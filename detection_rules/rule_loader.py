# Copyright Elasticsearch B.V. and/or licensed to Elasticsearch B.V. under one
# or more contributor license agreements. Licensed under the Elastic License
# 2.0; you may not use this file except in compliance with the Elastic License
# 2.0.

"""Load rule metadata transform between rule and api formats."""
import io
from collections import OrderedDict
from pathlib import Path
from typing import Dict, List, Iterable, Callable, Optional

import click
import pytoml

from .mappings import RtaMappings
from .rule import TOMLRule, TOMLRuleContents
from .schemas import definitions
from .utils import get_path, cached

DEFAULT_RULES_DIR = Path(get_path("rules"))
RTA_DIR = get_path("rta")
FILE_PATTERN = r'^([a-z0-9_])+\.(json|toml)$'


def path_getter(value: str) -> Callable[[dict], bool]:
    """Get the path from a Python object."""
    path = value.replace("__", ".").split(".")

    def callback(obj: dict):
        for p in path:
            if isinstance(obj, dict) and p in path:
                obj = obj[p]
            else:
                return None

        return obj

    return callback


def dict_filter(_obj: Optional[dict] = None, **critieria) -> Callable[[dict], bool]:
    """Get a callable that will return true if a dictionary matches a set of criteria.

    * each key is a dotted (or __ delimited) path into a dictionary to check
    * each value is a value or list of values to match
    """
    critieria.update(_obj or {})
    checkers = [(path_getter(k), set(v) if isinstance(v, (list, set, tuple)) else {v}) for k, v in critieria.items()]

    def callback(obj: dict) -> bool:
        for getter, expected in checkers:
            target_values = getter(obj)
            target_values = set(target_values) if isinstance(target_values, (list, set, tuple)) else {target_values}

            return bool(expected.intersection(target_values))

        return False

    return callback


def metadata_filter(**metadata) -> Callable[[TOMLRule], bool]:
    """Get a filter callback based off rule metadata"""
    flt = dict_filter(metadata)

    def callback(rule: TOMLRule) -> bool:
        target_dict = rule.contents.metadata.to_dict()
        return flt(target_dict)

    return callback


production_filter = metadata_filter(maturity="production")
deprecate_filter = metadata_filter(maturity="deprecated")


class RuleCollection:
    """Collection of rule objects."""

    __default = None

    def __init__(self, rules: Optional[List[TOMLRule]] = None):
        self.id_map: Dict[definitions.UUIDString, TOMLRule] = {}
        self.file_map: Dict[Path, TOMLRule] = {}
        self.rules: List[TOMLRule] = []
        self.frozen = False

        self._toml_load_cache: Dict[Path, dict] = {}

        for rule in (rules or []):
            self.add_rule(rule)

    def __len__(self):
        """Get the total amount of rules in the collection."""
        return len(self.rules)

    def __iter__(self):
        """Iterate over all rules in the collection."""
        return iter(self.rules)

    def __contains__(self, rule: TOMLRule):
        """Check if a rule is in the map by comparing IDs."""
        return rule.id in self.id_map

    def filter(self, cb: Callable[[TOMLRule], bool]) -> 'RuleCollection':
        """Retrieve a filtered collection of rules."""
        filtered_collection = RuleCollection()

        for rule in filter(cb, self.rules):
            filtered_collection.add_rule(rule)

        return filtered_collection

    def _deserialize_toml(self, path: Path) -> dict:
        if path in self._toml_load_cache:
            return self._toml_load_cache[path]

        # use pytoml instead of toml because of annoying bugs
        # https://github.com/uiri/toml/issues/152
        # might also be worth looking at https://github.com/sdispater/tomlkit
        with io.open(str(path.resolve()), "r", encoding="utf-8") as f:
            toml_dict = pytoml.load(f)
            self._toml_load_cache[path] = toml_dict
            return toml_dict

    def _get_paths(self, directory: Path, recursive=True) -> List[Path]:
        return sorted(directory.rglob('*.toml') if recursive else directory.glob('*.toml'))

    def add_rule(self, rule: TOMLRule):
        assert not self.frozen, f"Unable to add rule {rule.name} {rule.id} to a frozen collection"
        assert rule.id not in self.id_map, \
            f"Rule ID {rule.id} for {rule.name} collides with rule {self.id_map.get(rule.id).name}"

        if rule.path is not None:
            rule.path = rule.path.resolve()
            assert rule.path not in self.file_map, f"Rule file {rule.path} already loaded"
            self.file_map[rule.path] = rule

        self.id_map[rule.id] = rule
        self.rules.append(rule)

    def load_dict(self, obj: dict, path: Optional[Path] = None):
        contents = TOMLRuleContents.from_dict(obj)
        rule = TOMLRule(path=path, contents=contents)
        self.add_rule(rule)

        return rule

    def load_file(self, path: Path) -> TOMLRule:
        try:
            path = path.resolve()

            # use the default rule loader as a cache.
            # if it already loaded the rule, then we can just use it from that
            if self.__default is not None and self is not self.__default and path in self.__default.file_map:
                rule = self.__default.file_map[path]
                self.add_rule(rule)
                return rule

            obj = self._deserialize_toml(path)
            return self.load_dict(obj, path=path)
        except Exception:
            print(f"Error loading rule in {path}")
            raise

    def load_files(self, paths: Iterable[Path]):
        """Load multiple files into the collection."""
        for path in paths:
            self.load_file(path)

    def load_directory(self, directory: Path, recursive=True, toml_filter: Optional[Callable[[dict], bool]] = None):
        paths = self._get_paths(directory, recursive=recursive)
        if toml_filter is not None:
            paths = [path for path in paths if toml_filter(self._deserialize_toml(path))]

        self.load_files(paths)

    def load_directories(self, directories: Iterable[Path], recursive=True,
                         toml_filter: Optional[Callable[[dict], bool]] = None):
        for path in directories:
            self.load_directory(path, recursive=recursive, toml_filter=toml_filter)

    def freeze(self):
        """Freeze the rule collection and make it immutable going forward."""
        self.frozen = True

    @classmethod
    def default(cls):
        """Return the default rule collection, which retrieves from rules/."""
        if cls.__default is None:
            collection = RuleCollection()
            collection.load_directory(DEFAULT_RULES_DIR)
            collection.freeze()
            cls.__default = collection

        return cls.__default


@cached
def load_github_pr_rules(labels: list = None, repo: str = 'elastic/detection-rules', token=None, threads=50,
                         verbose=True):
    """Load all rules active as a GitHub PR."""
    import requests
    import pytoml
    from multiprocessing.pool import ThreadPool
    from pathlib import Path
    from .misc import GithubClient

    github = GithubClient(token=token)
    repo = github.client.get_repo(repo)
    labels = set(labels or [])
    open_prs = [r for r in repo.get_pulls() if not labels.difference(set(list(lbl.name for lbl in r.get_labels())))]

    new_rules: List[TOMLRule] = []
    modified_rules: List[TOMLRule] = []
    errors: Dict[str, list] = {}

    existing_rules = RuleCollection.default()
    pr_rules = []

    if verbose:
        click.echo('Downloading rules from GitHub PRs')

    def download_worker(pr_info):
        pull, rule_file = pr_info
        response = requests.get(rule_file.raw_url)
        try:
            raw_rule = pytoml.loads(response.text)
            contents = TOMLRuleContents.from_dict(raw_rule)
            rule = TOMLRule(path=rule_file.filename, contents=contents)
            rule.gh_pr = pull

<<<<<<< HEAD
            if rule.contents.id in existing_rules:
=======
            if rule in existing_rules:
>>>>>>> 414d3202
                modified_rules.append(rule)
            else:
                new_rules.append(rule)

        except Exception as e:
            errors.setdefault(Path(rule_file.filename).name, []).append(str(e))

    for pr in open_prs:
        pr_rules.extend([(pr, f) for f in pr.get_files()
                         if f.filename.startswith('rules/') and f.filename.endswith('.toml')])

    pool = ThreadPool(processes=threads)
    pool.map(download_worker, pr_rules)
    pool.close()
    pool.join()

    new = OrderedDict([(rule.contents.id, rule) for rule in sorted(new_rules, key=lambda r: r.contents.name)])
    modified = OrderedDict()

    for modified_rule in sorted(modified_rules, key=lambda r: r.contents.name):
        modified.setdefault(modified_rule.contents.id, []).append(modified_rule)

    return new, modified, errors


rta_mappings = RtaMappings()


__all__ = (
    "FILE_PATTERN",
    "DEFAULT_RULES_DIR",
    "load_github_pr_rules",
    "RuleCollection",
    "metadata_filter",
    "production_filter",
    "dict_filter",
    "rta_mappings"
)<|MERGE_RESOLUTION|>--- conflicted
+++ resolved
@@ -230,11 +230,7 @@
             rule = TOMLRule(path=rule_file.filename, contents=contents)
             rule.gh_pr = pull
 
-<<<<<<< HEAD
             if rule.contents.id in existing_rules:
-=======
-            if rule in existing_rules:
->>>>>>> 414d3202
                 modified_rules.append(rule)
             else:
                 new_rules.append(rule)
