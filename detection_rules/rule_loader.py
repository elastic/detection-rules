# Copyright Elasticsearch B.V. and/or licensed to Elasticsearch B.V. under one
# or more contributor license agreements. Licensed under the Elastic License
# 2.0; you may not use this file except in compliance with the Elastic License
# 2.0.

"""Load rule metadata transform between rule and api formats."""
import io
from collections import OrderedDict
from dataclasses import dataclass, field
from pathlib import Path
from typing import Dict, List, Iterable, Callable, Optional, Union

import click
import pytoml

from . import utils
from .mappings import RtaMappings
from .rule import DeprecatedRule, DeprecatedRuleContents, TOMLRule, TOMLRuleContents
from .schemas import definitions
from .utils import get_path, cached

DEFAULT_RULES_DIR = Path(get_path("rules"))
DEFAULT_DEPRECATED_DIR = DEFAULT_RULES_DIR / '_deprecated'
RTA_DIR = get_path("rta")
FILE_PATTERN = r'^([a-z0-9_])+\.(json|toml)$'


def path_getter(value: str) -> Callable[[dict], bool]:
    """Get the path from a Python object."""
    path = value.replace("__", ".").split(".")

    def callback(obj: dict):
        for p in path:
            if isinstance(obj, dict) and p in path:
                obj = obj[p]
            else:
                return None

        return obj

    return callback


def dict_filter(_obj: Optional[dict] = None, **critieria) -> Callable[[dict], bool]:
    """Get a callable that will return true if a dictionary matches a set of criteria.

    * each key is a dotted (or __ delimited) path into a dictionary to check
    * each value is a value or list of values to match
    """
    critieria.update(_obj or {})
    checkers = [(path_getter(k), set(v) if isinstance(v, (list, set, tuple)) else {v}) for k, v in critieria.items()]

    def callback(obj: dict) -> bool:
        for getter, expected in checkers:
            target_values = getter(obj)
            target_values = set(target_values) if isinstance(target_values, (list, set, tuple)) else {target_values}

            return bool(expected.intersection(target_values))

        return False

    return callback


def metadata_filter(**metadata) -> Callable[[TOMLRule], bool]:
    """Get a filter callback based off rule metadata"""
    flt = dict_filter(metadata)

    def callback(rule: TOMLRule) -> bool:
        target_dict = rule.contents.metadata.to_dict()
        return flt(target_dict)

    return callback


production_filter = metadata_filter(maturity="production")


def load_locks_from_tag(remote: str, tag: str) -> (str, dict, dict):
    """Loads version and deprecated lock files from git tag."""
    import json
    git = utils.make_git()

    exists_args = ['ls-remote']
    if remote:
        exists_args.append(remote)
    exists_args.append(f'refs/tags/{tag}')

    assert git(*exists_args), f'tag: {tag} does not exist in {remote or "local"}'

    fetch_tags = ['fetch']
    if remote:
        fetch_tags += [remote, '--tags', '-f', tag]
    else:
        fetch_tags += ['--tags', '-f', tag]

    git(*fetch_tags)

    commit_hash = git('rev-list', '-1', tag)
    version = json.loads(git('show', f'{tag}:etc/version.lock.json'))
    deprecated = json.loads(git('show', f'{tag}:etc/deprecated_rules.json'))
    return commit_hash, version, deprecated


@dataclass
class BaseCollection:
    """Base class for collections."""

    rules: list

    def __len__(self):
        """Get the total amount of rules in the collection."""
        return len(self.rules)

    def __iter__(self):
        """Iterate over all rules in the collection."""
        return iter(self.rules)


@dataclass
class DeprecatedCollection(BaseCollection):
    """Collection of loaded deprecated rule dicts."""

    id_map: Dict[str, DeprecatedRule] = field(default_factory=dict)
    file_map: Dict[Path, DeprecatedRule] = field(default_factory=dict)
    rules: List[DeprecatedRule] = field(default_factory=list)

    def __contains__(self, rule: DeprecatedRule):
        """Check if a rule is in the map by comparing IDs."""
        return rule.id in self.id_map

    def filter(self, cb: Callable[[DeprecatedRule], bool]) -> 'RuleCollection':
        """Retrieve a filtered collection of rules."""
        filtered_collection = RuleCollection()

        for rule in filter(cb, self.rules):
            filtered_collection.add_deprecated_rule(rule)

        return filtered_collection


class RuleCollection(BaseCollection):
    """Collection of rule objects."""

    __default = None

    def __init__(self, rules: Optional[List[TOMLRule]] = None):
        from .version_lock import VersionLock

        self.id_map: Dict[definitions.UUIDString, TOMLRule] = {}
        self.file_map: Dict[Path, TOMLRule] = {}
        self.rules: List[TOMLRule] = []
        self.deprecated: DeprecatedCollection = DeprecatedCollection()
        self.frozen = False

        self._toml_load_cache: Dict[Path, dict] = {}
<<<<<<< HEAD
        self._version_lock: Optional[VersionLock] = None
=======
        self._version_lock: Optional[dict] = None
>>>>>>> f0f3b83e

        for rule in (rules or []):
            self.add_rule(rule)

    def __contains__(self, rule: TOMLRule):
        """Check if a rule is in the map by comparing IDs."""
        return rule.id in self.id_map

    def filter(self, cb: Callable[[TOMLRule], bool]) -> 'RuleCollection':
        """Retrieve a filtered collection of rules."""
        filtered_collection = RuleCollection()

        for rule in filter(cb, self.rules):
            filtered_collection.add_rule(rule)

        return filtered_collection

    @staticmethod
    def deserialize_toml_string(contents: Union[bytes, str]) -> dict:
        return pytoml.loads(contents)

    def _load_toml_file(self, path: Path) -> dict:
        if path in self._toml_load_cache:
            return self._toml_load_cache[path]

        # use pytoml instead of toml because of annoying bugs
        # https://github.com/uiri/toml/issues/152
        # might also be worth looking at https://github.com/sdispater/tomlkit
        with io.open(path, "r", encoding="utf-8") as f:
            toml_dict = self.deserialize_toml_string(f.read())
            self._toml_load_cache[path] = toml_dict
            return toml_dict

    def _get_paths(self, directory: Path, recursive=True) -> List[Path]:
        return sorted(directory.rglob('*.toml') if recursive else directory.glob('*.toml'))

    def _assert_new(self, rule: Union[TOMLRule, DeprecatedRule], is_deprecated=False):
        if is_deprecated:
            id_map = self.deprecated.id_map
            file_map = self.deprecated.file_map
        else:
            id_map = self.id_map
            file_map = self.file_map

        assert not self.frozen, f"Unable to add rule {rule.name} {rule.id} to a frozen collection"
        assert rule.id not in id_map, \
            f"Rule ID {rule.id} for {rule.name} collides with rule {id_map.get(rule.id).get('name')}"

        if rule.path is not None:
            rule_path = rule.path.resolve()
            assert rule_path not in file_map, f"Rule file {rule_path} already loaded"
            file_map[rule_path] = rule

    def add_rule(self, rule: TOMLRule):
        self._assert_new(rule)
        self.id_map[rule.id] = rule
        self.rules.append(rule)

    def add_deprecated_rule(self, rule: DeprecatedRule):
        self._assert_new(rule, is_deprecated=True)
        self.deprecated.id_map[rule.id] = rule
        self.deprecated.rules.append(rule)

    def load_dict(self, obj: dict, path: Optional[Path] = None) -> Union[TOMLRule, DeprecatedRule]:
        # bypass rule object load (load_dict) and load as a dict only
        if obj.get('metadata', {}).get('maturity', '') == 'deprecated':
            contents = DeprecatedRuleContents.from_dict(obj)
            contents.set_version_lock(self._version_lock)
            deprecated_rule = DeprecatedRule(path, contents)
            self.add_deprecated_rule(deprecated_rule)
            return deprecated_rule
        else:
            # obj['_version_lock'] = self._version_lock
            contents = TOMLRuleContents.from_dict(obj)
            contents.set_version_lock(self._version_lock)
            rule = TOMLRule(path=path, contents=contents)
            self.add_rule(rule)
            return rule

    def load_file(self, path: Path) -> Union[TOMLRule, DeprecatedRule]:
        try:
            path = path.resolve()

            # use the default rule loader as a cache.
            # if it already loaded the rule, then we can just use it from that
            if self.__default is not None and self is not self.__default:
                if path in self.__default.file_map:
                    rule = self.__default.file_map[path]
                    self.add_rule(rule)
                    return rule
                elif path in self.__default.deprecated.file_map:
                    deprecated_rule = self.__default.deprecated.file_map[path]
                    self.add_deprecated_rule(deprecated_rule)
                    return deprecated_rule

            obj = self._load_toml_file(path)
            return self.load_dict(obj, path=path)
        except Exception:
            print(f"Error loading rule in {path}")
            raise

    def load_git_tag(self, branch: str, remote: Optional[str] = None):
        """Load rules from a Git branch."""
        from .version_lock import VersionLock

        commit_hash, v_lock, d_lock = load_locks_from_tag(remote, branch)

        v_lock_name_prefix = f'{remote}/' if remote else ''
        v_lock_name = f'{v_lock_name_prefix}{branch}-{commit_hash}'

        version_lock = VersionLock(version_lock=v_lock, deprecated_lock=d_lock, name=v_lock_name)
        self._version_lock = version_lock

        git = utils.make_git()
        rules_dir = DEFAULT_RULES_DIR.relative_to(get_path("."))
        paths = git("ls-tree", "-r", "--name-only", branch, rules_dir).splitlines()

        for path in paths:
            path = Path(path)
            if path.suffix != ".toml":
                continue

            contents = git("show", f"{branch}:{path}")
            toml_dict = self.deserialize_toml_string(contents)
            self.load_dict(toml_dict, path)

    def load_files(self, paths: Iterable[Path]):
        """Load multiple files into the collection."""
        for path in paths:
            self.load_file(path)

    def load_directory(self, directory: Path, recursive=True, toml_filter: Optional[Callable[[dict], bool]] = None):
        paths = self._get_paths(directory, recursive=recursive)
        if toml_filter is not None:
            paths = [path for path in paths if toml_filter(self._load_toml_file(path))]

        self.load_files(paths)

    def load_directories(self, directories: Iterable[Path], recursive=True,
                         toml_filter: Optional[Callable[[dict], bool]] = None):
        for path in directories:
            self.load_directory(path, recursive=recursive, toml_filter=toml_filter)

    def freeze(self):
        """Freeze the rule collection and make it immutable going forward."""
        self.frozen = True

    @classmethod
    def default(cls) -> 'RuleCollection':
        """Return the default rule collection, which retrieves from rules/."""
        if cls.__default is None:
            collection = RuleCollection()
            collection.load_directory(DEFAULT_RULES_DIR)
            collection.freeze()
            cls.__default = collection

        return cls.__default

    def compare_collections(self, other: 'RuleCollection'
                            ) -> (Dict[str, TOMLRule], Dict[str, TOMLRule], Dict[str, DeprecatedRule]):
        """Get the changes between two sets of rules."""
        assert self._version_lock, 'RuleCollection._version_lock must be set for self'
        assert other._version_lock, 'RuleCollection._version_lock must be set for other'

        # we cannot trust the assumption that either of the versions or deprecated files were pre-locked, which means we
        # have to perform additional checks beyond what is done in manage_versions
        changed_rules = {}
        new_rules = {}
        newly_deprecated = {}

        pre_versions_hash = utils.dict_hash(self._version_lock.version_lock)
        post_versions_hash = utils.dict_hash(other._version_lock.version_lock)
        pre_deprecated_hash = utils.dict_hash(self._version_lock.deprecated_lock)
        post_deprecated_hash = utils.dict_hash(other._version_lock.deprecated_lock)

        if pre_versions_hash == post_versions_hash and pre_deprecated_hash == post_deprecated_hash:
            return changed_rules, new_rules, newly_deprecated

        for rule in other:
            if rule.contents.metadata.maturity != 'production':
                continue

            if rule.id not in self.id_map:
                new_rules[rule.id] = rule
            else:
                pre_rule = self.id_map[rule.id]
                if rule.contents.sha256() != pre_rule.contents.sha256():
                    changed_rules[rule.id] = rule

        for rule in other.deprecated:
            if rule.id not in self.deprecated.id_map:
                newly_deprecated[rule.id] = rule

        return changed_rules, new_rules, newly_deprecated


@cached
def load_github_pr_rules(labels: list = None, repo: str = 'elastic/detection-rules', token=None, threads=50,
                         verbose=True) -> (Dict[str, TOMLRule], Dict[str, TOMLRule], Dict[str, list]):
    """Load all rules active as a GitHub PR."""
    import requests
    import pytoml
    from multiprocessing.pool import ThreadPool
    from pathlib import Path
    from .ghwrap import GithubClient

    github = GithubClient(token=token)
    repo = github.client.get_repo(repo)
    labels = set(labels or [])
    open_prs = [r for r in repo.get_pulls() if not labels.difference(set(list(lbl.name for lbl in r.get_labels())))]

    new_rules: List[TOMLRule] = []
    modified_rules: List[TOMLRule] = []
    errors: Dict[str, list] = {}

    existing_rules = RuleCollection.default()
    pr_rules = []

    if verbose:
        click.echo('Downloading rules from GitHub PRs')

    def download_worker(pr_info):
        pull, rule_file = pr_info
        response = requests.get(rule_file.raw_url)
        try:
            raw_rule = pytoml.loads(response.text)
            contents = TOMLRuleContents.from_dict(raw_rule)
            rule = TOMLRule(path=rule_file.filename, contents=contents)
            rule.gh_pr = pull

            if rule in existing_rules:
                modified_rules.append(rule)
            else:
                new_rules.append(rule)

        except Exception as e:
            errors.setdefault(Path(rule_file.filename).name, []).append(str(e))

    for pr in open_prs:
        pr_rules.extend([(pr, f) for f in pr.get_files()
                         if f.filename.startswith('rules/') and f.filename.endswith('.toml')])

    pool = ThreadPool(processes=threads)
    pool.map(download_worker, pr_rules)
    pool.close()
    pool.join()

    new = OrderedDict([(rule.contents.id, rule) for rule in sorted(new_rules, key=lambda r: r.contents.name)])
    modified = OrderedDict()

    for modified_rule in sorted(modified_rules, key=lambda r: r.contents.name):
        modified.setdefault(modified_rule.contents.id, []).append(modified_rule)

    return new, modified, errors


rta_mappings = RtaMappings()

__all__ = (
    "FILE_PATTERN",
    "DEFAULT_RULES_DIR",
    "load_github_pr_rules",
    "DeprecatedCollection",
    "DeprecatedRule",
    "RuleCollection",
    "metadata_filter",
    "production_filter",
    "dict_filter",
    "rta_mappings"
)<|MERGE_RESOLUTION|>--- conflicted
+++ resolved
@@ -154,11 +154,7 @@
         self.frozen = False
 
         self._toml_load_cache: Dict[Path, dict] = {}
-<<<<<<< HEAD
         self._version_lock: Optional[VersionLock] = None
-=======
-        self._version_lock: Optional[dict] = None
->>>>>>> f0f3b83e
 
         for rule in (rules or []):
             self.add_rule(rule)
