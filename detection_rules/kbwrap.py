# Copyright Elasticsearch B.V. and/or licensed to Elasticsearch B.V. under one
# or more contributor license agreements. Licensed under the Elastic License
# 2.0; you may not use this file except in compliance with the Elastic License
# 2.0.

"""Kibana cli commands."""

import fnmatch
import json
import re
import sys
from pathlib import Path
from typing import Any, cast

import click
import kql  # type: ignore[reportMissingTypeStubs]
from kibana import (
    ExceptionListResource,
    RuleResource,
    Signal,
    TimelineTemplateResource,
    ValueListResource,
)  # type: ignore[reportMissingTypeStubs]

from .action_connector import (
    TOMLActionConnector,
    TOMLActionConnectorContents,
    build_action_connector_objects,
    parse_action_connector_results_from_api,
)
from .cli_utils import multi_collection
from .config import get_default_rule_dir, parse_rules_config
from .exception import (
    TOMLException,
    TOMLExceptionContents,
    build_exception_objects,
    parse_exceptions_results_from_api,
)
from .generic_loader import GenericCollection, GenericCollectionTypes
from .main import root
from .misc import add_params, get_kibana_client, kibana_options, nested_set, raise_client_error
from .rule import TOMLRule, TOMLRuleContents, downgrade_contents_from_rule
from .rule_loader import RawRuleCollection, RuleCollection, update_metadata_from_file
from .schemas import definitions  # noqa: TC001
from .utils import CUSTOM_RULES_KQL, format_command_options, rulename_to_filename

RULES_CONFIG = parse_rules_config()


@root.group("kibana")
@add_params(*kibana_options)
@click.pass_context
def kibana_group(ctx: click.Context, **kibana_kwargs: Any) -> None:
    """Commands for integrating with Kibana."""
    _ = ctx.ensure_object(dict)  # type: ignore[reportUnknownVariableType]

    # only initialize an kibana client if the subcommand is invoked without help (hacky)
    if sys.argv[-1] in ctx.help_option_names:
        click.echo("Kibana client:")
        click.echo(format_command_options(ctx))

    else:
        ctx.obj["kibana"] = get_kibana_client(**kibana_kwargs)


@kibana_group.command("upload-rule")
@multi_collection
@click.option("--replace-id", "-r", is_flag=True, help="Replace rule IDs with new IDs before export")
@click.pass_context
def upload_rule(ctx: click.Context, rules: RuleCollection, replace_id: bool) -> list[RuleResource]:
    """[Deprecated] Upload a list of rule .toml files to Kibana."""
    kibana = ctx.obj["kibana"]
    api_payloads: list[RuleResource] = []

    click.secho(
        "WARNING: This command is deprecated as of Elastic Stack version 9.0. Please use `kibana import-rules`.",
        fg="yellow",
    )

    for rule in rules:
        try:
            payload = downgrade_contents_from_rule(rule, kibana.version, replace_id=replace_id)
        except ValueError as e:
            raise_client_error(f"{e} in version:{kibana.version}, for rule: {rule.name}", e, ctx=ctx)

        api_payloads.append(RuleResource(payload))

    with kibana:
        results: list[RuleResource] = RuleResource.bulk_create_legacy(api_payloads)  # type: ignore[reportUnknownMemberType]

    success: list[str] = []
    errors: list[str] = []
    for result in results:
        if "error" in result:
            errors.append(f"{result['rule_id']} - {result['error']['message']}")
        else:
            success.append(result["rule_id"])  # type: ignore[reportUnknownArgumentType]

    if success:
        click.echo("Successful uploads:\n  - " + "\n  - ".join(success))
    if errors:
        click.echo("Failed uploads:\n  - " + "\n  - ".join(errors))

    return results


@kibana_group.command("import-rules")
@multi_collection
@click.option("--overwrite", "-o", is_flag=True, help="Overwrite existing rules")
@click.option(
    "--overwrite-exceptions",
    "-e",
    is_flag=True,
    help="Overwrite existing exception lists (otherwise they are skipped)",
)
@click.option(
    "--overwrite-action-connectors",
    "-ac",
    is_flag=True,
    help="Overwrite action connectors in existing rules",
)
@click.option(
    "--overwrite-value-lists",
    "-vl",
    is_flag=True,
    help="Overwrite value lists referenced in exceptions",
)
@click.option(
    "--overwrite-timeline-templates",
    "-tt",
    is_flag=True,
    help="Overwrite timeline templates referenced in rules",
)
@click.option(
    "--exclude-exceptions",
    "-ee",
    multiple=True,
    help="Exclude exception lists by name (supports wildcards)",
)
@click.pass_context
def kibana_import_rules(  # noqa: PLR0912, PLR0913, PLR0915
    ctx: click.Context,
    rules: RuleCollection,
    overwrite: bool = False,
    overwrite_exceptions: bool = False,
    overwrite_action_connectors: bool = False,
    overwrite_value_lists: bool = False,
    overwrite_timeline_templates: bool = False,
    exclude_exceptions: tuple[str, ...] = (),
) -> tuple[dict[str, Any], list[RuleResource]]:
    """Import custom rules into Kibana."""

    def _handle_response_errors(response: dict[str, Any]) -> None:
        """Handle errors from the import response."""

        def _parse_list_id(s: str) -> str | None:
            """Parse the list ID from the error message."""
            match = re.search(r'list_id: "(.*?)"', s)
            return match.group(1) if match else None

        # Re-try to address known Kibana issue: https://github.com/elastic/kibana/issues/143864
        workaround_errors: list[str] = []
        workaround_error_types: set[str] = set()

        flattened_exceptions = [e for sublist in exception_dicts for e in sublist]
        all_exception_list_ids = {exception["list_id"] for exception in flattened_exceptions}

        click.echo(f"{len(response['errors'])} rule(s) failed to import!")

        action_connector_validation_error = "Error validating create data"
        action_connector_type_error = "expected value of type [string] but got [undefined]"
        for error in response["errors"]:
            error_message = error["error"]["message"]
            click.echo(f" - {error['rule_id']}: ({error['error']['status_code']}) {error_message}")

            if "references a non existent exception list" in error_message:
                list_id = _parse_list_id(error_message)
                if list_id in all_exception_list_ids:
                    workaround_errors.append(error["rule_id"])
                    workaround_error_types.add("non existent exception list")

            if action_connector_validation_error in error_message and action_connector_type_error in error_message:
                workaround_error_types.add("connector still being built")

        if workaround_errors:
            workaround_errors = list(set(workaround_errors))
            if "non existent exception list" in workaround_error_types:
                click.echo(
                    f"Missing exception list errors detected for {len(workaround_errors)} rules. "
                    "Try re-importing using the following command and rule IDs:\n"
                )
                click.echo("python -m detection_rules kibana import-rules -o ", nl=False)
                click.echo(" ".join(f"-id {rule_id}" for rule_id in workaround_errors))
                click.echo()
            if "connector still being built" in workaround_error_types:
                click.echo(
                    f"Connector still being built errors detected for {len(workaround_errors)} rules. "
                    "Please try re-importing the rules again."
                )
                click.echo()

    def _matches_rule_ids(item: GenericCollectionTypes, rule_ids: set[str]) -> bool:
        """Check if the item matches any of the rule IDs in the provided set."""
        return any(rule_id in rule_ids for rule_id in item.contents.metadata.get("rule_ids", []))

    def _process_imported_items(
        imported_items_list: list[list[dict[str, Any]]],
        item_type_description: str,
        item_key: str,
    ) -> None:
        """Displays appropriately formatted success message that all items imported successfully."""
        all_ids = {item[item_key] for sublist in imported_items_list for item in sublist}
        if all_ids:
            click.echo(f"{len(all_ids)} {item_type_description} successfully imported")
            ids_str = "\n - ".join(all_ids)
            click.echo(f" - {ids_str}")

    kibana = ctx.obj["kibana"]
    rule_dicts = [r.contents.to_api_format() for r in rules]
    rule_ids = {rule["rule_id"] for rule in rule_dicts}
    timeline_ids = {rule["timeline_id"] for rule in rule_dicts if rule.get("timeline_id")}
    with kibana:
        cl = GenericCollection.default()
        exception_list_map: dict[str, list[dict[str, Any]]] = {}
        action_connectors_dicts: list[list[dict[str, Any]]] = []
        value_list_map: dict[str, str] = {}
        exclusion_regexes = [re.compile(fnmatch.translate(pat), re.IGNORECASE) for pat in exclude_exceptions]

        def _is_excluded(name: str) -> bool:
            return any(rx.match(name) for rx in exclusion_regexes)

        # helper to gather all referenced value list IDs from exception entries
        def _collect_list_ids(entries: list[dict[str, Any]]) -> None:
            for entry in entries:
                if entry.get("type") == "list" and entry.get("list"):
                    value_list_map[entry["list"]["id"]] = entry["list"].get("type", "keyword")
                elif entry.get("type") == "nested":
                    # recurse into nested entries to find any further value list references
                    _collect_list_ids(entry.get("entries", []))

        # iterate over collection items and separate exception lists/action connectors
        excluded_exception_lists: list[str] = []
        excluded_list_ids: set[str] = set()
        for d in cl.items:
            if isinstance(d.contents, TOMLExceptionContents) and _matches_rule_ids(d, rule_ids):
                name = d.contents.metadata.list_name
                edicts = d.contents.to_api_format()
                list_id = edicts[0]["list_id"]
                if _is_excluded(name):
                    excluded_exception_lists.append(name)
                    excluded_list_ids.add(list_id)
                    continue
                exception_list_map[list_id] = edicts
            elif isinstance(d.contents, TOMLActionConnectorContents) and _matches_rule_ids(d, rule_ids):
                action_connectors_dicts.append(d.contents.to_api_format())

        if excluded_list_ids:
            for rd in rule_dicts:
                if "exceptions_list" in rd:
                    rd["exceptions_list"] = [
                        e for e in rd["exceptions_list"] if e.get("list_id") not in excluded_list_ids
                    ]

        exception_dicts: list[list[dict[str, Any]]] = []
        skipped_exception_lists: list[str] = []
        failed_exception_lists: list[str] = []

        for list_id, edicts in exception_list_map.items():
            try:
                existing = ExceptionListResource.get(list_id)
            except Exception as exc:  # noqa: BLE001
                failed_exception_lists.append(f"{list_id}: {exc}")
                continue
            # decide whether to skip or overwrite existing exception lists
            if existing and not overwrite_exceptions:
                skipped_exception_lists.append(list_id)
                continue
            for item in edicts:
                # collect value list IDs from each exception item for later processing
                _collect_list_ids(item.get("entries", []))
            exception_dicts.append(edicts)

        # begin handling value lists referenced by the exceptions above
        imported_value_lists: list[str] = []
        skipped_value_lists: list[str] = []
        missing_value_lists: list[str] = []
        failed_value_lists: list[str] = []
        value_list_dir = RULES_CONFIG.value_list_dir
        if value_list_map:
            # the value list APIs expect an index to exist, so ensure it's created once
            try:
                ValueListResource.create_index()
            except Exception as exc:  # noqa: BLE001
                failed_value_lists.append(f"index: {exc}")
        for list_id, list_type in value_list_map.items():
            file_path = value_list_dir / list_id if value_list_dir else None
            if not file_path or not file_path.exists():
                missing_value_lists.append(list_id)
                continue
            text = file_path.read_text()
            try:
                existing = ValueListResource.get(list_id)
            except Exception as exc:  # noqa: BLE001
                failed_value_lists.append(f"{list_id}: {exc}")
                continue
            if existing and not overwrite_value_lists:
                # skip existing lists unless --overwrite-value-lists is provided
                skipped_value_lists.append(list_id)
                continue
            if existing and overwrite_value_lists:
                # Deleting the list itself fails when it is referenced by
                # active exception items. Instead clear its contents and
                # re-import to avoid duplicate entries.
                try:
                    ValueListResource.delete_list_items(list_id)
                except Exception as exc:  # noqa: BLE001
                    failed_value_lists.append(f"{list_id}: {exc}")
                    continue
            else:
                # /items/_import only uploads items and does not create the list itself
                try:
                    ValueListResource.create(list_id, list_type)
                except Exception as exc:  # noqa: BLE001
                    failed_value_lists.append(f"{list_id}: {exc}")
                    continue
            # now populate the value list with its newline-delimited contents
            try:
                ValueListResource.import_list_items(list_id, text, list_type)
            except Exception as exc:  # noqa: BLE001
                failed_value_lists.append(f"{list_id}: {exc}")
                continue
            imported_value_lists.append(list_id)

        # begin handling timeline templates referenced in the rules
        imported_timeline_templates: list[str] = []
        skipped_timeline_templates: list[str] = []
        missing_timeline_templates: list[str] = []
        failed_timeline_templates: list[str] = []
        timeline_template_dir = RULES_CONFIG.timeline_template_dir
        for t_id in timeline_ids:
            # resolve each timeline ID to a file within the configured directory
            file_path = (
                timeline_template_dir / f"{t_id}.json" if timeline_template_dir else None
            )
            if not file_path or not file_path.exists():
                missing_timeline_templates.append(t_id)
                continue
            text = file_path.read_text()
            try:
                existing = TimelineTemplateResource.get(t_id)
            except Exception as exc:  # noqa: BLE001
                failed_timeline_templates.append(f"{t_id}: {exc}")
                continue
            if existing and not overwrite_timeline_templates:
                skipped_timeline_templates.append(t_id)
                continue
            if existing and overwrite_timeline_templates:
                try:
                    # importing over an existing template may fail if a conflict occurs
                    TimelineTemplateResource.import_template(text)
                except Exception:  # noqa: BLE001
                    try:
                        # fall back to deleting and re-importing to fully replace the template
                        TimelineTemplateResource.delete(t_id)
                        TimelineTemplateResource.import_template(text)
                    except Exception as exc:  # noqa: BLE001
                        failed_timeline_templates.append(f"{t_id}: {exc}")
                        continue
            else:
                try:
                    TimelineTemplateResource.import_template(text)
                except Exception as exc:  # noqa: BLE001
                    failed_timeline_templates.append(f"{t_id}: {exc}")
                    continue
            imported_timeline_templates.append(t_id)

        response, successful_rule_ids, results = RuleResource.import_rules(  # type: ignore[reportUnknownMemberType]
            rule_dicts,
            exception_dicts,
            action_connectors_dicts,
            overwrite=overwrite,
            overwrite_exceptions=overwrite_exceptions,
            overwrite_action_connectors=overwrite_action_connectors,
        )

    if successful_rule_ids:
        click.echo(
            f"{len(successful_rule_ids)} rule(s) successfully imported"
        )  # type: ignore[reportUnknownArgumentType]
        rule_str = "\n - ".join(successful_rule_ids)  # type: ignore[reportUnknownArgumentType]
        click.echo(f" - {rule_str}")
    if response["errors"]:
        _handle_response_errors(response)  # type: ignore[reportUnknownArgumentType]
    else:
        _process_imported_items(exception_dicts, "exception list(s)", "list_id")
        _process_imported_items(action_connectors_dicts, "action connector(s)", "id")

    if excluded_exception_lists:
        click.echo("Exception lists excluded from import:")
        ids_str = "\n - ".join(excluded_exception_lists)
        click.echo(f" - {ids_str}")
    if skipped_exception_lists:
        click.echo("Exception lists already exist and were not overwritten:")
        ids_str = "\n - ".join(skipped_exception_lists)
        click.echo(f" - {ids_str}")
    if failed_exception_lists:
        click.echo("Exception list errors:")
        ids_str = "\n - ".join(failed_exception_lists)
        click.echo(f" - {ids_str}")

    if imported_value_lists:
        click.echo(f"{len(imported_value_lists)} value list(s) successfully imported")
        ids_str = "\n - ".join(imported_value_lists)
        click.echo(f" - {ids_str}")
    if skipped_value_lists:
        click.echo("Value lists already exist and were not overwritten:")
        ids_str = "\n - ".join(skipped_value_lists)
        click.echo(f" - {ids_str}")
    if missing_value_lists:
        click.echo("Value list files not found:")
        ids_str = "\n - ".join(missing_value_lists)
        click.echo(f" - {ids_str}")
    if failed_value_lists:
        click.echo("Value list errors:")
        ids_str = "\n - ".join(failed_value_lists)
        click.echo(f" - {ids_str}")

    if imported_timeline_templates:
        click.echo(
            f"{len(imported_timeline_templates)} timeline template(s) successfully imported"
        )
        ids_str = "\n - ".join(imported_timeline_templates)
        click.echo(f" - {ids_str}")
    if skipped_timeline_templates:
        click.echo("Timeline templates already exist and were not overwritten:")
        ids_str = "\n - ".join(skipped_timeline_templates)
        click.echo(f" - {ids_str}")
    if missing_timeline_templates:
        click.echo("Timeline template files not found:")
        ids_str = "\n - ".join(missing_timeline_templates)
        click.echo(f" - {ids_str}")
    if failed_timeline_templates:
        click.echo("Timeline template errors:")
        ids_str = "\n - ".join(failed_timeline_templates)
        click.echo(f" - {ids_str}")

    return response, results  # type: ignore[reportUnknownVariableType]


@kibana_group.command("export-rules")
@click.option("--directory", "-d", required=False, type=Path, help="Directory to export rules to")
@click.option(
    "--action-connectors-directory", "-acd", required=False, type=Path, help="Directory to export action connectors to"
)
@click.option("--exceptions-directory", "-ed", required=False, type=Path, help="Directory to export exceptions to")
@click.option("--value-list-directory", "-vld", required=False, type=Path, help="Directory to export value lists to")
@click.option(
    "--timeline-templates-directory",
    "-ttd",
    required=False,
    type=Path,
    help="Directory to export timeline templates to",
)
@click.option("--default-author", "-da", type=str, required=False, help="Default author for rules missing one")
@click.option("--rule-id", "-r", multiple=True, help="Optional Rule IDs to restrict export to")
@click.option(
    "--rule-name",
    "-rn",
    multiple=True,
    required=False,
    help=(
        "Optional Rule name to restrict export to (KQL, case-insensitive, supports wildcards). "
        "May be specified multiple times."
    ),
)
@click.option("--export-action-connectors", "-ac", is_flag=True, help="Include action connectors in export")
@click.option("--export-exceptions", "-e", is_flag=True, help="Include exceptions in export")
@click.option("--export-value-lists", "-vl", is_flag=True, help="Include value lists referenced in exceptions")
@click.option(
    "--export-timeline-templates",
    "-tt",
    is_flag=True,
    help="Include timeline templates referenced in rules",
)
@click.option("--skip-errors", "-s", is_flag=True, help="Skip errors when exporting rules")
@click.option("--strip-version", "-sv", is_flag=True, help="Strip the version fields from all rules")
@click.option("--strip-dates", "-sd", is_flag=True, help="Strip creation and updated date fields from exported rules")
@click.option("--strip-exception-list-id", "-sli", is_flag=True, help="Strip id fields from rule exceptions list")
@click.option(
    "--no-tactic-filename",
    "-nt",
    is_flag=True,
    help="Exclude tactic prefix in exported filenames for rules. "
    "Use same flag for import-rules to prevent warnings and disable its unit test.",
)
@click.option("--local-creation-date", "-lc", is_flag=True, help="Preserve the local creation date of the rule")
@click.option("--local-updated-date", "-lu", is_flag=True, help="Preserve the local updated date of the rule")
@click.option("--custom-rules-only", "-cro", is_flag=True, help="Only export custom rules")
@click.option(
    "--export-query",
    "-eq",
    type=str,
    required=False,
    help=(
        "Apply a query filter to exporting rules e.g. "
        '"alert.attributes.tags: \\"test\\"" to filter for rules that have the tag "test"'
    ),
)
@click.option(
    "--load-rule-loading",
    "-lr",
    is_flag=True,
    help="Enable arbitrary rule loading from the rules directories (Can be very slow!)",
)
@click.pass_context
def kibana_export_rules(  # noqa: PLR0912, PLR0913, PLR0915
    ctx: click.Context,
    directory: Path | None,
    action_connectors_directory: Path | None,
    exceptions_directory: Path | None,
    value_list_directory: Path | None,
    timeline_templates_directory: Path | None,
    default_author: str,
    rule_id: list[str] | None = None,
    rule_name: list[str] | None = None,
    export_action_connectors: bool = False,
    export_exceptions: bool = False,
    export_value_lists: bool = False,
    export_timeline_templates: bool = False,
    skip_errors: bool = False,
    strip_version: bool = False,
    strip_dates: bool = False,
    strip_exception_list_id: bool = False,
    no_tactic_filename: bool = False,
    local_creation_date: bool = False,
    local_updated_date: bool = False,
    custom_rules_only: bool = False,
    export_query: str | None = None,
    load_rule_loading: bool = False,
) -> list[TOMLRule]:
    """Export custom rules from Kibana."""
    directory = directory or get_default_rule_dir()
    if directory is None:
        raise click.UsageError("No directory specified and no rule_dirs configured")

    kibana = ctx.obj["kibana"]
<<<<<<< HEAD
    strip_version = strip_version or RULES_CONFIG.strip_version
    strip_dates = strip_dates or RULES_CONFIG.strip_dates
    strip_exception_list_id = strip_exception_list_id or RULES_CONFIG.strip_exception_list_id
    default_author = default_author or RULES_CONFIG.default_author
    if export_value_lists and not export_exceptions:
        raise click.UsageError("--export-value-lists requires --export-exceptions")
    kibana_include_details = export_exceptions or export_action_connectors
=======
    kibana_include_details = export_exceptions or export_action_connectors or custom_rules_only or export_query
>>>>>>> fbfc696a

    # Only allow one of rule_id or rule_name
    if rule_name and rule_id:
        raise click.UsageError("Cannot use --rule-id and --rule-name together. Please choose one.")

    raw_rule_collection = RawRuleCollection()
    if load_rule_loading:
        raw_rule_collection = raw_rule_collection.default()

    with kibana:
        # Look up rule IDs by name if --rule-name was provided
        if rule_name:
<<<<<<< HEAD
            found_ids: list[str] = []
            for name in rule_name:
                found = RuleResource.find(filter=f"alert.attributes.name:{name}")  # type: ignore[reportUnknownMemberType]
                found_ids.extend([r["rule_id"] for r in found])  # type: ignore[reportUnknownVariableType]
            rule_id = list(dict.fromkeys(found_ids))
=======
            found = RuleResource.find(filter=f"alert.attributes.name:{rule_name}")  # type: ignore[reportUnknownMemberType]
            rule_id = [r["rule_id"] for r in found]  # type: ignore[reportUnknownVariableType]
            if not rule_id:
                click.echo(
                    f"No rules found to export matching the provided name '{rule_name}' "
                    f"using filter 'alert.attributes.name:{rule_name}'"
                )
                return []
>>>>>>> fbfc696a
        query = (
            export_query
            if not custom_rules_only
            else (f"({CUSTOM_RULES_KQL}){f' and ({export_query})' if export_query else ''}")
        )

        results = (  # type: ignore[reportUnknownVariableType]
            RuleResource.bulk_export(rule_ids=list(rule_id), query=query)  # type: ignore[reportArgumentType]
            if query
            else RuleResource.export_rules(list(rule_id), exclude_export_details=not kibana_include_details)  # type: ignore[reportArgumentType]
        )
    # Handle Exceptions Directory Location
    if results and exceptions_directory:
        exceptions_directory.mkdir(parents=True, exist_ok=True)
    exceptions_directory = exceptions_directory or RULES_CONFIG.exception_dir
    if not exceptions_directory and export_exceptions:
        click.echo("Warning: Exceptions export requested, but no exceptions directory found")

    # Handle Actions Connector Directory Location
    if results and action_connectors_directory:
        action_connectors_directory.mkdir(parents=True, exist_ok=True)
    action_connectors_directory = action_connectors_directory or RULES_CONFIG.action_connector_dir
    if not action_connectors_directory and export_action_connectors:
        click.echo("Warning: Action Connector export requested, but no Action Connector directory found")

    # Handle Value List Directory Location
    if results and value_list_directory:
        value_list_directory.mkdir(parents=True, exist_ok=True)
    value_list_directory = value_list_directory or RULES_CONFIG.value_list_dir
    if not value_list_directory and export_value_lists:
        click.echo("Warning: Value list export requested, but no Value list directory found")

    # Handle Timeline Template Directory Location
    if results and timeline_templates_directory:
        timeline_templates_directory.mkdir(parents=True, exist_ok=True)
    timeline_templates_directory = timeline_templates_directory or RULES_CONFIG.timeline_template_dir
    if not timeline_templates_directory and export_timeline_templates:
        click.echo("Warning: Timeline template export requested, but no Timeline template directory found")

    if results:
        directory.mkdir(parents=True, exist_ok=True)
    else:
        click.echo("No rules found to export")
        return []

    rules_results = results  # type: ignore[reportUnknownVariableType]
    action_connector_results = []
    exception_results = []
    results_len = len(results)  # type: ignore[reportUnknownVariableType]
    if kibana_include_details:
        # Assign counts to variables
        results_len = results_len - 1
        rules_count = results[-1]["exported_rules_count"]  # type: ignore[reportUnknownVariableType]
        exception_list_count = results[-1]["exported_exception_list_count"]  # type: ignore[reportUnknownVariableType]
        exception_list_item_count = results[-1]["exported_exception_list_item_count"]  # type: ignore[reportUnknownVariableType]
        action_connector_count = results[-1]["exported_action_connector_count"]  # type: ignore[reportUnknownVariableType]

        # Parse rules results and exception results from API return
        rules_results = results[:rules_count]  # type: ignore[reportUnknownVariableType]
        exception_results = results[rules_count : rules_count + exception_list_count + exception_list_item_count]  # type: ignore[reportUnknownVariableType]
        rules_and_exceptions_count = rules_count + exception_list_count + exception_list_item_count  # type: ignore[reportUnknownVariableType]
        action_connector_results = results[  # type: ignore[reportUnknownVariableType]
            rules_and_exceptions_count : rules_and_exceptions_count + action_connector_count
        ]

    errors: list[str] = []
    exported: list[TOMLRule] = []
    exception_list_rule_table: dict[str, list[dict[str, Any]]] = {}
    action_connector_rule_table: dict[str, list[dict[str, Any]]] = {}
    value_list_ids: set[str] = set()  # value lists referenced across all exceptions
    timeline_ids: set[str] = set()  # timeline templates referenced by rules
    for rule_resource in rules_results:  # type: ignore[reportUnknownVariableType]
        try:
            if strip_version:
                rule_resource.pop("revision", None)  # type: ignore[reportUnknownMemberType]
                rule_resource.pop("version", None)  # type: ignore[reportUnknownMemberType]
            rule_resource["author"] = rule_resource.get("author") or default_author or [rule_resource.get("created_by")]  # type: ignore[reportUnknownMemberType]
            if isinstance(rule_resource["author"], str):
                rule_resource["author"] = [rule_resource["author"]]
            # Inherit maturity and optionally local dates from the rule if it already exists
            params: dict[str, Any] = {
                "rule": rule_resource,
                "maturity": "development",
            }
            threat = rule_resource.get("threat")  # type: ignore[reportUnknownMemberType]
            first_tactic = threat[0].get("tactic").get("name") if threat else ""  # type: ignore[reportUnknownMemberType]
            # Check if flag or config is set to not include tactic in the filename
            no_tactic_filename = no_tactic_filename or RULES_CONFIG.no_tactic_filename
            # Check if the flag is set to not include tactic in the filename
            tactic_name = first_tactic if not no_tactic_filename else None  # type: ignore[reportUnknownMemberType]
            rule_name = rulename_to_filename(rule_resource.get("name"), tactic_name=tactic_name)  # type: ignore[reportUnknownMemberType]

            save_path = directory / f"{rule_name}"

            # Get local rule data if load_rule_loading is enabled. If not enabled rules variable will be None.
            local_rule: dict[str, Any] = params.get("rule", {})
            input_rule_id: str | None = None

            if local_rule:
                input_rule_id = cast("definitions.UUIDString", local_rule.get("rule_id"))

            if input_rule_id and input_rule_id in raw_rule_collection.id_map:
                save_path = raw_rule_collection.id_map[input_rule_id].path or save_path
            params.update(
                update_metadata_from_file(
                    save_path, {"creation_date": local_creation_date, "updated_date": local_updated_date}
                )
            )
            if strip_dates:
                params["creation_date"] = None
                params["updated_date"] = None
            contents = TOMLRuleContents.from_rule_resource(**params)  # type: ignore[reportArgumentType]
            rule = TOMLRule(contents=contents, path=save_path)
            if strip_exception_list_id and rule.contents.data.exceptions_list:
                for exc in rule.contents.data.exceptions_list:
                    exc.pop("id", None)
        except Exception as e:
            if skip_errors:
                print(f"- skipping {rule_resource.get('name')} - {type(e).__name__}")  # type: ignore[reportUnknownMemberType]
                errors.append(f"- {rule_resource.get('name')} - {e}")  # type: ignore[reportUnknownMemberType]
                continue
            raise
        if rule.contents.data.exceptions_list:
            # For each item in rule.contents.data.exceptions_list to the exception_list_rule_table under the list_id
            for exception in rule.contents.data.exceptions_list:
                exception_id = exception["list_id"]
                if exception_id not in exception_list_rule_table:
                    exception_list_rule_table[exception_id] = []
                exception_list_rule_table[exception_id].append({"id": rule.id, "name": rule.name})
        if rule.contents.data.actions:
            # use connector ids as rule source
            for action in rule.contents.data.actions:
                action_id = action["id"]
                if action_id not in action_connector_rule_table:
                    action_connector_rule_table[action_id] = []
                action_connector_rule_table[action_id].append({"id": rule.id, "name": rule.name})

        if export_timeline_templates:
            # Collect timeline IDs in this initial pass, alongside exception and action connector data,
            # so we only walk the rules once before exporting templates later.
            t_id = rule.contents.data.timeline_id  # type: ignore[reportUnknownMemberType]
            if t_id:
                timeline_ids.add(t_id)

        exported.append(rule)

    # Parse exceptions results from API return
    exceptions = []
    if export_exceptions:
        exceptions_containers = {}
        exceptions_items = {}

        exceptions_containers, exceptions_items, parse_errors, _ = parse_exceptions_results_from_api(exception_results)  # type: ignore[reportArgumentType]
        errors.extend(parse_errors)

        # Build TOMLException Objects
        exceptions, e_output, e_errors = build_exception_objects(
            exceptions_containers,
            exceptions_items,
            exception_list_rule_table,
            exceptions_directory if exceptions_directory else None,
            save_toml=False,
            skip_errors=skip_errors,
            verbose=False,
            strip_dates=strip_dates,
        )
        for line in e_output:
            click.echo(line)
        errors.extend(e_errors)

    # Parse action connector results from API return
    action_connectors = []
    if export_action_connectors:
        action_connector_results, _ = parse_action_connector_results_from_api(action_connector_results)  # type: ignore[reportArgumentType]

        # Build TOMLActionConnector Objects
        action_connectors, ac_output, ac_errors = build_action_connector_objects(
            action_connector_results,
            action_connector_rule_table,
            action_connectors_directory=action_connectors_directory if action_connectors_directory else None,
            save_toml=False,
            skip_errors=skip_errors,
            verbose=False,
            strip_dates=strip_dates,
        )
        for line in ac_output:
            click.echo(line)
        errors.extend(ac_errors)

    saved: list[TOMLRule] = []
    for rule in exported:
        try:
            rule.save_toml()
        except Exception as e:
            if skip_errors:
                print(f"- skipping {rule.contents.data.name} - {type(e).__name__}")
                errors.append(f"- {rule.contents.data.name} - {e}")
                continue
            raise

        saved.append(rule)

    saved_exceptions: list[TOMLException] = []

    # Recursively walk exception entries and record any referenced value list IDs
    def _collect_list_ids(entries: list[dict[str, Any]]) -> None:
        for entry in entries:
            if entry.get("type") == "list" and entry.get("list"):
                value_list_ids.add(entry["list"]["id"])
            elif entry.get("type") == "nested":
                _collect_list_ids(entry.get("entries", []))

    for exception in exceptions:
        try:
            exception.save_toml()
        except Exception as e:
            if skip_errors:
                print(f"- skipping {exception.rule_name} - {type(e).__name__}")  # type: ignore[reportUnknownMemberType]
                errors.append(f"- {exception.rule_name} - {e}")  # type: ignore[reportUnknownMemberType]
                continue
            raise

        saved_exceptions.append(exception)
        if export_value_lists:
            # Gather list IDs for each successfully saved exception
            list_id = exception.contents.exceptions[0].container.list_id  # type: ignore[reportUnknownMemberType]
            for item in exceptions_items.get(list_id, []):
                _collect_list_ids(item.get("entries", []))

    value_list_exported: list[str] = []
    saved_value_lists: list[str] = []
    # Export each collected value list from Kibana and write to disk once
    if export_value_lists and value_list_ids:
        with kibana:
            for list_id in sorted(value_list_ids):
                try:
                    # Call Kibana API to fetch the list's items in export format
                    text = ValueListResource.export_list_items(list_id)
                    value_list_exported.append(list_id)
                    if value_list_directory:
                        (value_list_directory / list_id).write_text(text)
                        saved_value_lists.append(list_id)
                except Exception as e:
                    if skip_errors:
                        print(f"- skipping value list {list_id} - {type(e).__name__}")
                        errors.append(f"- {list_id} - {e}")
                        continue
                    raise

    timeline_template_exported: list[str] = []
    saved_timeline_templates: list[str] = []
    if export_timeline_templates and timeline_ids:
        with kibana:
            for t_id in sorted(timeline_ids):
                try:
                    text = TimelineTemplateResource.export_template(t_id)

                    # Optionally strip version and date fields from the exported JSON
                    if strip_version or strip_dates:
                        lines = text.splitlines()
                        if lines:
                            template_obj = json.loads(lines[0])
                            if strip_version:
                                template_obj.pop("version", None)
                            if strip_dates:
                                template_obj.pop("created", None)
                                template_obj.pop("updated", None)
                            lines[0] = json.dumps(template_obj)
                            text = "\n".join(lines)
                            if text and not text.endswith("\n"):
                                text += "\n"

                    timeline_template_exported.append(t_id)
                    if timeline_templates_directory:
                        (timeline_templates_directory / f"{t_id}.json").write_text(text)
                        saved_timeline_templates.append(t_id)
                except Exception as e:
                    if skip_errors:
                        print(f"- skipping timeline template {t_id} - {type(e).__name__}")
                        errors.append(f"- {t_id} - {e}")
                        continue
                    raise

    saved_action_connectors: list[TOMLActionConnector] = []
    for action in action_connectors:
        try:
            action.save_toml()
        except Exception as e:
            if skip_errors:
                print(f"- skipping {action.name} - {type(e).__name__}")
                errors.append(f"- {action.name} - {e}")
                continue
            raise

        saved_action_connectors.append(action)

    click.echo(f"{results_len} results exported")  # type: ignore[reportUnknownArgumentType]
    click.echo(f"{len(exported)} rules converted")
    click.echo(f"{len(exceptions)} exceptions exported")
    click.echo(f"{len(action_connectors)} action connectors exported")
    click.echo(f"{len(value_list_exported)} value lists exported")
    click.echo(f"{len(timeline_template_exported)} timeline templates exported")
    click.echo(f"{len(saved)} rules saved to {directory}")
    click.echo(f"{len(saved_exceptions)} exception lists saved to {exceptions_directory}")
    click.echo(f"{len(saved_action_connectors)} action connectors saved to {action_connectors_directory}")
    click.echo(f"{len(saved_value_lists)} value lists saved to {value_list_directory}")
    click.echo(f"{len(saved_timeline_templates)} timeline templates saved to {timeline_templates_directory}")
    if errors:
        err_file = directory / "_errors.txt"
        _ = err_file.write_text("\n".join(errors))
        click.echo(f"{len(errors)} errors saved to {err_file}")

    return exported


@kibana_group.command("search-alerts")
@click.argument("query", required=False)
@click.option("--date-range", "-d", type=(str, str), default=("now-7d", "now"), help="Date range to scope search")
@click.option("--columns", "-c", multiple=True, help="Columns to display in table")
@click.option("--extend", "-e", is_flag=True, help="If columns are specified, extend the original columns")
@click.option("--max-count", "-m", default=100, help="The max number of alerts to return")
@click.pass_context
def search_alerts(  # noqa: PLR0913
    ctx: click.Context,
    query: str,
    date_range: tuple[str, str],
    columns: list[str],
    extend: bool,
    max_count: int,
) -> None:
    """Search detection engine alerts with KQL."""
    from eql.table import Table  # type: ignore[reportMissingTypeStubs]

    from .eswrap import MATCH_ALL, add_range_to_dsl

    kibana = ctx.obj["kibana"]
    start_time, end_time = date_range
    kql_query = kql.to_dsl(query) if query else MATCH_ALL  # type: ignore[reportUnknownMemberType]
    add_range_to_dsl(kql_query["bool"].setdefault("filter", []), start_time, end_time)  # type: ignore[reportUnknownArgumentType]

    with kibana:
        alerts = [a["_source"] for a in Signal.search({"query": kql_query}, size=max_count)["hits"]["hits"]]  # type: ignore[reportUnknownMemberType]

    # check for events with nested signal fields
    if alerts:
        table_columns = ["host.hostname"]

        if "signal" in alerts[0]:
            table_columns += ["signal.rule.name", "signal.status", "signal.original_time"]
        elif "kibana.alert.rule.name" in alerts[0]:
            table_columns += ["kibana.alert.rule.name", "kibana.alert.status", "kibana.alert.original_time"]
        else:
            table_columns += ["rule.name", "@timestamp"]
        if columns:
            columns = list(columns)
            table_columns = table_columns + columns if extend else columns

        # Table requires the data to be nested, but depending on the version, some data uses dotted keys, so
        # they must be nested explicitly
        for alert in alerts:  # type: ignore[reportUnknownVariableType]
            for key in table_columns:
                if key in alert:
                    nested_set(alert, key, alert[key])  # type: ignore[reportUnknownArgumentType]

        click.echo(Table.from_list(table_columns, alerts))  # type: ignore[reportUnknownMemberType]
    else:
        click.echo("No alerts detected")<|MERGE_RESOLUTION|>--- conflicted
+++ resolved
@@ -544,17 +544,13 @@
         raise click.UsageError("No directory specified and no rule_dirs configured")
 
     kibana = ctx.obj["kibana"]
-<<<<<<< HEAD
     strip_version = strip_version or RULES_CONFIG.strip_version
     strip_dates = strip_dates or RULES_CONFIG.strip_dates
     strip_exception_list_id = strip_exception_list_id or RULES_CONFIG.strip_exception_list_id
     default_author = default_author or RULES_CONFIG.default_author
     if export_value_lists and not export_exceptions:
         raise click.UsageError("--export-value-lists requires --export-exceptions")
-    kibana_include_details = export_exceptions or export_action_connectors
-=======
     kibana_include_details = export_exceptions or export_action_connectors or custom_rules_only or export_query
->>>>>>> fbfc696a
 
     # Only allow one of rule_id or rule_name
     if rule_name and rule_id:
@@ -567,22 +563,17 @@
     with kibana:
         # Look up rule IDs by name if --rule-name was provided
         if rule_name:
-<<<<<<< HEAD
             found_ids: list[str] = []
             for name in rule_name:
                 found = RuleResource.find(filter=f"alert.attributes.name:{name}")  # type: ignore[reportUnknownMemberType]
                 found_ids.extend([r["rule_id"] for r in found])  # type: ignore[reportUnknownVariableType]
             rule_id = list(dict.fromkeys(found_ids))
-=======
-            found = RuleResource.find(filter=f"alert.attributes.name:{rule_name}")  # type: ignore[reportUnknownMemberType]
-            rule_id = [r["rule_id"] for r in found]  # type: ignore[reportUnknownVariableType]
             if not rule_id:
                 click.echo(
                     f"No rules found to export matching the provided name '{rule_name}' "
                     f"using filter 'alert.attributes.name:{rule_name}'"
                 )
                 return []
->>>>>>> fbfc696a
         query = (
             export_query
             if not custom_rules_only
