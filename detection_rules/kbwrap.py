--- conflicted
+++ resolved
@@ -199,25 +199,18 @@
 @click.option("--export-exceptions", "-e", is_flag=True, help="Include exceptions in export")
 @click.option("--skip-errors", "-s", is_flag=True, help="Skip errors when exporting rules")
 @click.option("--strip-version", "-sv", is_flag=True, help="Strip the version fields from all rules")
-<<<<<<< HEAD
 @click.option("--no-tactic-filename", "-nt", is_flag=True,
               help="Exclude tactic prefix in exported filenames for rules. "
               "Use same flag for import-rules to prevent warnings and disable its unit test.")
-=======
 @click.option("--local-creation-date", "-lc", is_flag=True, help="Preserve the local creation date of the rule")
 @click.option("--local-updated-date", "-lu", is_flag=True, help="Preserve the local updated date of the rule")
->>>>>>> 033c8285
 @click.pass_context
 def kibana_export_rules(ctx: click.Context, directory: Path, action_connectors_directory: Optional[Path],
                         exceptions_directory: Optional[Path], default_author: str,
                         rule_id: Optional[Iterable[str]] = None, export_action_connectors: bool = False,
                         export_exceptions: bool = False, skip_errors: bool = False, strip_version: bool = False,
-<<<<<<< HEAD
-                        no_tactic_filename: bool = False
-                        ) -> List[TOMLRule]:
-=======
-                        local_creation_date: bool = False, local_updated_date: bool = False) -> List[TOMLRule]:
->>>>>>> 033c8285
+                        no_tactic_filename: bool = False, local_creation_date: bool = False,
+                        local_updated_date: bool = False) -> List[TOMLRule]:
     """Export custom rules from Kibana."""
     kibana = ctx.obj["kibana"]
     kibana_include_details = export_exceptions or export_action_connectors
@@ -281,30 +274,17 @@
             }
             threat = rule_resource.get("threat")
             first_tactic = threat[0].get("tactic").get("name") if threat else ""
-<<<<<<< HEAD
             # Check if flag or config is set to not include tactic in the filename
             no_tactic_filename = no_tactic_filename or RULES_CONFIG.no_tactic_filename
             # Check if the flag is set to not include tactic in the filename
             tactic_name = first_tactic if not no_tactic_filename else None
             rule_name = rulename_to_filename(rule_resource.get("name"), tactic_name=tactic_name)
-            # check if directory / f"{rule_name}" exists
-            if (directory / f"{rule_name}").exists():
-                rules = RuleCollection()
-                rules.load_file(directory / f"{rule_name}")
-                if rules:
-                    maturity = rules.rules[0].contents.metadata.maturity
-
-            contents = TOMLRuleContents.from_rule_resource(
-                rule_resource, maturity=maturity
-=======
-            rule_name = rulename_to_filename(rule_resource.get("name"), tactic_name=first_tactic)
 
             save_path = directory / f"{rule_name}"
             params.update(
                 update_metadata_from_file(
                     save_path, {"creation_date": local_creation_date, "updated_date": local_updated_date}
                 )
->>>>>>> 033c8285
             )
             contents = TOMLRuleContents.from_rule_resource(**params)
             rule = TOMLRule(contents=contents, path=save_path)
