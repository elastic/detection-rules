--- conflicted
+++ resolved
@@ -17,10 +17,7 @@
 from .cli_utils import multi_collection
 from .exception import (TOMLException, TOMLExceptionContents,
                         parse_exceptions_results_from_api)
-<<<<<<< HEAD
 from .generic_loader import GenericCollection
-=======
->>>>>>> 828a9b58
 from .main import root
 from .misc import add_params, client_error, kibana_options, get_kibana_client, nested_set
 from .rule import downgrade_contents_from_rule, TOMLRuleContents, TOMLRule
@@ -171,10 +168,7 @@
 
     errors = []
     exported = []
-<<<<<<< HEAD
-=======
     exception_list_rule_table = {}
->>>>>>> 828a9b58
     for rule_resource in rules_results:
         try:
             if strip_version:
@@ -215,36 +209,23 @@
         # Build TOMLException Objects
         for container in exceptions_containers.values():
             try:
-<<<<<<< HEAD
-                contents = TOMLExceptionContents.from_exceptions_dict(
-                    {"container": container, "items": exceptions_items[container.get("list_id")]}
-=======
                 list_id = container.get("list_id")
                 contents = TOMLExceptionContents.from_exceptions_dict(
                     {"container": container, "items": exceptions_items[list_id]},
                     exception_list_rule_table.get(list_id),
->>>>>>> 828a9b58
                 )
                 # if exceptions_directory is not set then use RULES_CONFIG.exception_dir
                 exception_directory = exceptions_directory if exceptions_directory else RULES_CONFIG.exception_dir
                 exception = TOMLException(
-<<<<<<< HEAD
-                    contents=contents, path=exception_directory / f"{contents.metadata.rule_name}_exceptions.toml"
-=======
                     contents=contents, path=exception_directory / f"{list_id}_exceptions.toml"
->>>>>>> 828a9b58
                 )
             except Exception as e:
                 if skip_errors:
                     print(f"- skipping exceptions export - {type(e).__name__}")
-<<<<<<< HEAD
-                    errors.append(f"- exceptions export - {e}")
-=======
                     if not exception_directory:
                         errors.append(f"- no exceptions directory found - {e}")
                     else:
                         errors.append(f"- exceptions export - {e}")
->>>>>>> 828a9b58
                     continue
                 raise
 
