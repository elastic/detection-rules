# Copyright Elasticsearch B.V. and/or licensed to Elasticsearch B.V. under one
# or more contributor license agreements. Licensed under the Elastic License
# 2.0; you may not use this file except in compliance with the Elastic License
# 2.0.

"""Kibana cli commands."""
import re
import sys
from pathlib import Path
from typing import Iterable, List, Optional

import click

import kql
from kibana import Signal, RuleResource

from .config import parse_rules_config
from .cli_utils import multi_collection
from .action_connector import (TOMLActionConnectorContents,
                               parse_action_connector_results_from_api, build_action_connector_objects)
from .exception import (TOMLExceptionContents,
                        build_exception_objects, parse_exceptions_results_from_api)
from .generic_loader import GenericCollection
from .main import root
from .misc import add_params, client_error, kibana_options, get_kibana_client, nested_set
from .rule import downgrade_contents_from_rule, TOMLRuleContents, TOMLRule
from .rule_loader import RuleCollection, update_metadata_from_file
from .utils import format_command_options, rulename_to_filename

RULES_CONFIG = parse_rules_config()


@root.group('kibana')
@add_params(*kibana_options)
@click.pass_context
def kibana_group(ctx: click.Context, **kibana_kwargs):
    """Commands for integrating with Kibana."""
    ctx.ensure_object(dict)

    # only initialize an kibana client if the subcommand is invoked without help (hacky)
    if sys.argv[-1] in ctx.help_option_names:
        click.echo('Kibana client:')
        click.echo(format_command_options(ctx))

    else:
        ctx.obj['kibana'] = get_kibana_client(**kibana_kwargs)


@kibana_group.command("upload-rule")
@multi_collection
@click.option('--replace-id', '-r', is_flag=True, help='Replace rule IDs with new IDs before export')
@click.pass_context
def upload_rule(ctx, rules: RuleCollection, replace_id):
    """[Deprecated] Upload a list of rule .toml files to Kibana."""
    kibana = ctx.obj['kibana']
    api_payloads = []

    click.secho(
        "WARNING: This command is deprecated as of Elastic Stack version 9.0. Please use `kibana import-rules`.",
        fg="yellow",
    )

    for rule in rules:
        try:
            payload = downgrade_contents_from_rule(rule, kibana.version, replace_id=replace_id)
        except ValueError as e:
            client_error(f'{e} in version:{kibana.version}, for rule: {rule.name}', e, ctx=ctx)

        rule = RuleResource(payload)
        api_payloads.append(rule)

    with kibana:
        results = RuleResource.bulk_create_legacy(api_payloads)

    success = []
    errors = []
    for result in results:
        if 'error' in result:
            errors.append(f'{result["rule_id"]} - {result["error"]["message"]}')
        else:
            success.append(result['rule_id'])

    if success:
        click.echo('Successful uploads:\n  - ' + '\n  - '.join(success))
    if errors:
        click.echo('Failed uploads:\n  - ' + '\n  - '.join(errors))

    return results


@kibana_group.command('import-rules')
@multi_collection
@click.option('--overwrite', '-o', is_flag=True, help='Overwrite existing rules')
@click.option('--overwrite-exceptions', '-e', is_flag=True, help='Overwrite exceptions in existing rules')
@click.option('--overwrite-action-connectors', '-ac', is_flag=True,
              help='Overwrite action connectors in existing rules')
@click.pass_context
def kibana_import_rules(ctx: click.Context, rules: RuleCollection, overwrite: Optional[bool] = False,
                        overwrite_exceptions: Optional[bool] = False,
                        overwrite_action_connectors: Optional[bool] = False) -> (dict, List[RuleResource]):
    """Import custom rules into Kibana."""
    def _handle_response_errors(response: dict):
        """Handle errors from the import response."""
        def _parse_list_id(s: str):
            """Parse the list ID from the error message."""
            match = re.search(r'list_id: "(.*?)"', s)
            return match.group(1) if match else None

        # Re-try to address known Kibana issue: https://github.com/elastic/kibana/issues/143864
        workaround_errors = []
        workaround_error_types = set()

        flattened_exceptions = [e for sublist in exception_dicts for e in sublist]
        all_exception_list_ids = {exception["list_id"] for exception in flattened_exceptions}

        click.echo(f'{len(response["errors"])} rule(s) failed to import!')

        action_connector_validation_error = "Error validating create data"
        action_connector_type_error = "expected value of type [string] but got [undefined]"
        for error in response['errors']:
            error_message = error["error"]["message"]
            click.echo(f' - {error["rule_id"]}: ({error["error"]["status_code"]}) {error_message}')

            if "references a non existent exception list" in error_message:
                list_id = _parse_list_id(error_message)
                if list_id in all_exception_list_ids:
                    workaround_errors.append(error["rule_id"])
                    workaround_error_types.add("non existent exception list")

            if action_connector_validation_error in error_message and action_connector_type_error in error_message:
                workaround_error_types.add("connector still being built")

        if workaround_errors:
            workaround_errors = list(set(workaround_errors))
            if "non existent exception list" in workaround_error_types:
                click.echo(
                    f"Missing exception list errors detected for {len(workaround_errors)} rules. "
                    "Try re-importing using the following command and rule IDs:\n"
                )
                click.echo("python -m detection_rules kibana import-rules -o ", nl=False)
                click.echo(" ".join(f"-id {rule_id}" for rule_id in workaround_errors))
                click.echo()
            if "connector still being built" in workaround_error_types:
                click.echo(
                    f"Connector still being built errors detected for {len(workaround_errors)} rules. "
                    "Please try re-importing the rules again."
                )
                click.echo()

    def _process_imported_items(imported_items_list, item_type_description, item_key):
        """Displays appropriately formatted success message that all items imported successfully."""
        all_ids = {item[item_key] for sublist in imported_items_list for item in sublist}
        if all_ids:
            click.echo(f'{len(all_ids)} {item_type_description} successfully imported')
            ids_str = '\n - '.join(all_ids)
            click.echo(f' - {ids_str}')

    kibana = ctx.obj['kibana']
    rule_dicts = [r.contents.to_api_format() for r in rules]
    with kibana:
        cl = GenericCollection.default()
        exception_dicts = [
            d.contents.to_api_format() for d in cl.items if isinstance(d.contents, TOMLExceptionContents)
        ]
        action_connectors_dicts = [
            d.contents.to_api_format() for d in cl.items if isinstance(d.contents, TOMLActionConnectorContents)
        ]
        response, successful_rule_ids, results = RuleResource.import_rules(
            rule_dicts,
            exception_dicts,
            action_connectors_dicts,
            overwrite=overwrite,
            overwrite_exceptions=overwrite_exceptions,
            overwrite_action_connectors=overwrite_action_connectors
        )

    if successful_rule_ids:
        click.echo(f'{len(successful_rule_ids)} rule(s) successfully imported')
        rule_str = '\n - '.join(successful_rule_ids)
        click.echo(f' - {rule_str}')
    if response['errors']:
        _handle_response_errors(response)
    else:
        _process_imported_items(exception_dicts, 'exception list(s)', 'list_id')
        _process_imported_items(action_connectors_dicts, 'action connector(s)', 'id')

    return response, results


@kibana_group.command("export-rules")
@click.option("--directory", "-d", required=True, type=Path, help="Directory to export rules to")
@click.option(
    "--action-connectors-directory", "-acd", required=False, type=Path, help="Directory to export action connectors to"
)
@click.option("--exceptions-directory", "-ed", required=False, type=Path, help="Directory to export exceptions to")
@click.option("--default-author", "-da", type=str, required=False, help="Default author for rules missing one")
@click.option("--rule-id", "-r", multiple=True, help="Optional Rule IDs to restrict export to")
@click.option("--rule-name", "-rn", required=False, help="Optional Rule name to restrict export to "
              "(KQL, case-insensitive, supports wildcards)")
@click.option("--export-action-connectors", "-ac", is_flag=True, help="Include action connectors in export")
@click.option("--export-exceptions", "-e", is_flag=True, help="Include exceptions in export")
@click.option("--skip-errors", "-s", is_flag=True, help="Skip errors when exporting rules")
@click.option("--strip-version", "-sv", is_flag=True, help="Strip the version fields from all rules")
@click.option("--local-creation-date", "-lc", is_flag=True, help="Preserve the local creation date of the rule")
@click.option("--local-updated-date", "-lu", is_flag=True, help="Preserve the local updated date of the rule")
@click.pass_context
def kibana_export_rules(ctx: click.Context, directory: Path, action_connectors_directory: Optional[Path],
                        exceptions_directory: Optional[Path], default_author: str,
<<<<<<< HEAD
                        rule_id: Optional[Iterable[str]] = None, rule_name: Optional[str] = None,
                        export_action_connectors: bool = False,
                        export_exceptions: bool = False, skip_errors: bool = False, strip_version: bool = False
                        ) -> List[TOMLRule]:
=======
                        rule_id: Optional[Iterable[str]] = None, export_action_connectors: bool = False,
                        export_exceptions: bool = False, skip_errors: bool = False, strip_version: bool = False,
                        local_creation_date: bool = False, local_updated_date: bool = False) -> List[TOMLRule]:
>>>>>>> 033c8285
    """Export custom rules from Kibana."""
    kibana = ctx.obj["kibana"]
    kibana_include_details = export_exceptions or export_action_connectors

    # Only allow one of rule_id or rule_name
    if rule_name and rule_id:
        raise click.UsageError("Cannot use --rule-id and --rule-name together. Please choose one.")

    with kibana:
        # Look up rule IDs by name if --rule-name was provided
        if rule_name:
            found = RuleResource.find(filter=f"alert.attributes.name:{rule_name}")
            rule_id = [r["rule_id"] for r in found]
        results = RuleResource.export_rules(list(rule_id), exclude_export_details=not kibana_include_details)

    # Handle Exceptions Directory Location
    if results and exceptions_directory:
        exceptions_directory.mkdir(parents=True, exist_ok=True)
    exceptions_directory = exceptions_directory or RULES_CONFIG.exception_dir
    if not exceptions_directory and export_exceptions:
        click.echo("Warning: Exceptions export requested, but no exceptions directory found")

    # Handle Actions Connector Directory Location
    if results and action_connectors_directory:
        action_connectors_directory.mkdir(parents=True, exist_ok=True)
    action_connectors_directory = action_connectors_directory or RULES_CONFIG.action_connector_dir
    if not action_connectors_directory and export_action_connectors:
        click.echo("Warning: Action Connector export requested, but no Action Connector directory found")

    if results:
        directory.mkdir(parents=True, exist_ok=True)
    else:
        click.echo("No rules found to export")
        return []

    rules_results = results
    action_connector_results = []
    exception_results = []
    if kibana_include_details:
        # Assign counts to variables
        rules_count = results[-1]["exported_rules_count"]
        exception_list_count = results[-1]["exported_exception_list_count"]
        exception_list_item_count = results[-1]["exported_exception_list_item_count"]
        action_connector_count = results[-1]["exported_action_connector_count"]

        # Parse rules results and exception results from API return
        rules_results = results[:rules_count]
        exception_results = results[rules_count:rules_count + exception_list_count + exception_list_item_count]
        rules_and_exceptions_count = rules_count + exception_list_count + exception_list_item_count
        action_connector_results = results[
            rules_and_exceptions_count: rules_and_exceptions_count + action_connector_count
        ]

    errors = []
    exported = []
    exception_list_rule_table = {}
    action_connector_rule_table = {}
    for rule_resource in rules_results:
        try:
            if strip_version:
                rule_resource.pop("revision", None)
                rule_resource.pop("version", None)
            rule_resource["author"] = rule_resource.get("author") or default_author or [rule_resource.get("created_by")]
            if isinstance(rule_resource["author"], str):
                rule_resource["author"] = [rule_resource["author"]]
            # Inherit maturity and optionally local dates from the rule if it already exists
            params = {
                "rule": rule_resource,
                "maturity": "development",
            }
            threat = rule_resource.get("threat")
            first_tactic = threat[0].get("tactic").get("name") if threat else ""
            rule_name = rulename_to_filename(rule_resource.get("name"), tactic_name=first_tactic)

            save_path = directory / f"{rule_name}"
            params.update(
                update_metadata_from_file(
                    save_path, {"creation_date": local_creation_date, "updated_date": local_updated_date}
                )
            )
            contents = TOMLRuleContents.from_rule_resource(**params)
            rule = TOMLRule(contents=contents, path=save_path)
        except Exception as e:
            if skip_errors:
                print(f'- skipping {rule_resource.get("name")} - {type(e).__name__}')
                errors.append(f'- {rule_resource.get("name")} - {e}')
                continue
            raise
        if rule.contents.data.exceptions_list:
            # For each item in rule.contents.data.exceptions_list to the exception_list_rule_table under the list_id
            for exception in rule.contents.data.exceptions_list:
                exception_id = exception["list_id"]
                if exception_id not in exception_list_rule_table:
                    exception_list_rule_table[exception_id] = []
                exception_list_rule_table[exception_id].append({"id": rule.id, "name": rule.name})
        if rule.contents.data.actions:
            # use connector ids as rule source
            for action in rule.contents.data.actions:
                action_id = action["id"]
                if action_id not in action_connector_rule_table:
                    action_connector_rule_table[action_id] = []
                action_connector_rule_table[action_id].append({"id": rule.id, "name": rule.name})

        exported.append(rule)

    # Parse exceptions results from API return
    exceptions = []
    if export_exceptions:
        exceptions_containers = {}
        exceptions_items = {}

        exceptions_containers, exceptions_items, parse_errors, _ = parse_exceptions_results_from_api(exception_results)
        errors.extend(parse_errors)

        # Build TOMLException Objects
        exceptions, e_output, e_errors = build_exception_objects(
            exceptions_containers,
            exceptions_items,
            exception_list_rule_table,
            exceptions_directory if exceptions_directory else None,
            save_toml=False,
            skip_errors=skip_errors,
            verbose=False,
        )
        for line in e_output:
            click.echo(line)
        errors.extend(e_errors)

    # Parse action connector results from API return
    action_connectors = []
    if export_action_connectors:
        action_connector_results, _ = parse_action_connector_results_from_api(action_connector_results)

        # Build TOMLActionConnector Objects
        action_connectors, ac_output, ac_errors = build_action_connector_objects(
            action_connector_results,
            action_connector_rule_table,
            action_connectors_directory=action_connectors_directory if action_connectors_directory else None,
            save_toml=False,
            skip_errors=skip_errors,
            verbose=False,
        )
        for line in ac_output:
            click.echo(line)
        errors.extend(ac_errors)

    saved = []
    for rule in exported:
        try:
            rule.save_toml()
        except Exception as e:
            if skip_errors:
                print(f"- skipping {rule.contents.data.name} - {type(e).__name__}")
                errors.append(f"- {rule.contents.data.name} - {e}")
                continue
            raise

        saved.append(rule)

    saved_exceptions = []
    for exception in exceptions:
        try:
            exception.save_toml()
        except Exception as e:
            if skip_errors:
                print(f"- skipping {exception.rule_name} - {type(e).__name__}")
                errors.append(f"- {exception.rule_name} - {e}")
                continue
            raise

        saved_exceptions.append(exception)

    saved_action_connectors = []
    for action in action_connectors:
        try:
            action.save_toml()
        except Exception as e:
            if skip_errors:
                print(f"- skipping {action.name} - {type(e).__name__}")
                errors.append(f"- {action.name} - {e}")
                continue
            raise

        saved_action_connectors.append(action)

    click.echo(f"{len(results)} results exported")
    click.echo(f"{len(exported)} rules converted")
    click.echo(f"{len(exceptions)} exceptions exported")
    click.echo(f"{len(action_connectors)} action connectors exported")
    click.echo(f"{len(saved)} rules saved to {directory}")
    click.echo(f"{len(saved_exceptions)} exception lists saved to {exceptions_directory}")
    click.echo(f"{len(saved_action_connectors)} action connectors saved to {action_connectors_directory}")
    if errors:
        err_file = directory / "_errors.txt"
        err_file.write_text("\n".join(errors))
        click.echo(f"{len(errors)} errors saved to {err_file}")

    return exported


@kibana_group.command('search-alerts')
@click.argument('query', required=False)
@click.option('--date-range', '-d', type=(str, str), default=('now-7d', 'now'), help='Date range to scope search')
@click.option('--columns', '-c', multiple=True, help='Columns to display in table')
@click.option('--extend', '-e', is_flag=True, help='If columns are specified, extend the original columns')
@click.option('--max-count', '-m', default=100, help='The max number of alerts to return')
@click.pass_context
def search_alerts(ctx, query, date_range, columns, extend, max_count):
    """Search detection engine alerts with KQL."""
    from eql.table import Table
    from .eswrap import MATCH_ALL, add_range_to_dsl

    kibana = ctx.obj['kibana']
    start_time, end_time = date_range
    kql_query = kql.to_dsl(query) if query else MATCH_ALL
    add_range_to_dsl(kql_query['bool'].setdefault('filter', []), start_time, end_time)

    with kibana:
        alerts = [a['_source'] for a in Signal.search({'query': kql_query}, size=max_count)['hits']['hits']]

    # check for events with nested signal fields
    if alerts:
        table_columns = ['host.hostname']

        if 'signal' in alerts[0]:
            table_columns += ['signal.rule.name', 'signal.status', 'signal.original_time']
        elif 'kibana.alert.rule.name' in alerts[0]:
            table_columns += ['kibana.alert.rule.name', 'kibana.alert.status', 'kibana.alert.original_time']
        else:
            table_columns += ['rule.name', '@timestamp']
        if columns:
            columns = list(columns)
            table_columns = table_columns + columns if extend else columns

        # Table requires the data to be nested, but depending on the version, some data uses dotted keys, so
        # they must be nested explicitly
        for alert in alerts:
            for key in table_columns:
                if key in alert:
                    nested_set(alert, key, alert[key])

        click.echo(Table.from_list(table_columns, alerts))
    else:
        click.echo('No alerts detected')
    return alerts<|MERGE_RESOLUTION|>--- conflicted
+++ resolved
@@ -206,16 +206,10 @@
 @click.pass_context
 def kibana_export_rules(ctx: click.Context, directory: Path, action_connectors_directory: Optional[Path],
                         exceptions_directory: Optional[Path], default_author: str,
-<<<<<<< HEAD
                         rule_id: Optional[Iterable[str]] = None, rule_name: Optional[str] = None,
                         export_action_connectors: bool = False,
-                        export_exceptions: bool = False, skip_errors: bool = False, strip_version: bool = False
-                        ) -> List[TOMLRule]:
-=======
-                        rule_id: Optional[Iterable[str]] = None, export_action_connectors: bool = False,
                         export_exceptions: bool = False, skip_errors: bool = False, strip_version: bool = False,
                         local_creation_date: bool = False, local_updated_date: bool = False) -> List[TOMLRule]:
->>>>>>> 033c8285
     """Export custom rules from Kibana."""
     kibana = ctx.obj["kibana"]
     kibana_include_details = export_exceptions or export_action_connectors
