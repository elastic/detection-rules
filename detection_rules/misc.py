--- conflicted
+++ resolved
@@ -23,9 +23,6 @@
 import click
 import requests
 
-<<<<<<< HEAD
-from .utils import ROOT_DIR, cached
-=======
 # this is primarily for type hinting - all use of the github client should come from GithubClient class
 try:
     from github import Github
@@ -40,7 +37,6 @@
     GitReleaseAsset = None  # noqa: N806
 
 from .utils import add_params, cached, get_path
->>>>>>> b012a23d
 
 _CONFIG = {}
 
@@ -547,10 +543,10 @@
 @cached
 def parse_config():
     """Parse a default config file."""
-    config_file = ROOT_DIR / '.detection-rules-cfg.json'
+    config_file = get_path('.detection-rules-cfg.json')
     config = {}
 
-    if config_file.exists():
+    if os.path.exists(config_file):
         with open(config_file) as f:
             config = json.load(f)
 
