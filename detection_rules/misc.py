# Copyright Elasticsearch B.V. and/or licensed to Elasticsearch B.V. under one
# or more contributor license agreements. Licensed under the Elastic License;
# you may not use this file except in compliance with the Elastic License.

"""Misc support."""
import hashlib
import io
import json
import os
import re
import shutil
import time
import uuid
<<<<<<< HEAD
import dataclasses
from dataclasses import dataclass, field
from datetime import datetime
from pathlib import Path
from typing import Dict, Tuple
from zipfile import ZipFile
=======
from functools import wraps
>>>>>>> ad4a2ef0

import click
import requests

<<<<<<< HEAD
# this is primarily for type hinting - all use of the github client should come from GithubClient class
try:
    from github import Github
    from github.Repository import Repository
    from github.GitRelease import GitRelease
    from github.GitReleaseAsset import GitReleaseAsset
except ImportError:
    # for type hinting
    Github = None  # noqa: N806
    Repository = None  # noqa: N806
    GitRelease = None  # noqa: N806
    GitReleaseAsset = None  # noqa: N806


from .utils import cached, get_path
=======
from .utils import add_params, cached, get_path
>>>>>>> ad4a2ef0

_CONFIG = {}

LICENSE_HEADER = """
Copyright Elasticsearch B.V. and/or licensed to Elasticsearch B.V. under one
or more contributor license agreements. Licensed under the Elastic License;
you may not use this file except in compliance with the Elastic License.
""".strip()

LICENSE_LINES = LICENSE_HEADER.splitlines()
PYTHON_LICENSE = "\n".join("# " + line for line in LICENSE_LINES)
JS_LICENSE = """
/*
{}
 */
""".strip().format("\n".join(' * ' + line for line in LICENSE_LINES))


def get_gh_release(repo: Repository, release_name=None, tag_name=None) -> GitRelease:
    """Get a list of GitHub releases by repo."""
    assert release_name or tag_name, 'Must specify a release_name or tag_name'

    releases = repo.get_releases()
    release = next((r for r in releases
                    if release_name and release_name == r.title or tag_name and tag_name == r.tag_name), None)

    return release


def upload_gh_release_asset(token, asset: bytes, asset_name, repo=None, content_type='application/zip',
                            release_name=None, tag_name=None, upload_url=None):
    """Save a Github relase asset."""
    if not upload_url:
        assert repo, 'You must provide a repo name if not providing an upload_url'

        release = get_gh_release(repo, release_name, tag_name)
        upload_url = release['upload_url']
        suffix = '{?name,label}'
        upload_url = upload_url.replace(suffix, f'?name={asset_name}&label={asset_name}')

    headers = {'content-type': content_type}
    r = requests.post(upload_url, auth=('', token), data=asset, headers=headers)
    r.raise_for_status()
    click.echo(f'Uploaded {asset_name} to release: {r.json()["url"]}')


def load_zipped_gh_assets_with_metadata(url) -> Tuple[str, dict]:
    """Download and unzip a GitHub assets."""
    response = requests.get(url)
    zipped_asset = ZipFile(io.BytesIO(response.content))
    zipped_sha256 = hashlib.sha256(response.content).hexdigest()

    assets = {}
    for zipped in zipped_asset.filelist:
        if zipped.is_dir():
            continue

        contents = zipped_asset.read(zipped.filename)
        sha256 = hashlib.sha256(contents).hexdigest()

        assets[zipped.filename] = {
            'contents': contents,
            'metadata': {
                'compress_size': zipped.compress_size,
                # zipfile provides only a 6 tuple datetime; -1 means DST is unknown;  0's set tm_wday and tm_yday
                'created_at': time.strftime('%Y-%m-%dT%H:%M:%SZ', zipped.date_time + (0, 0, -1)),
                'sha256': sha256,
                'size': zipped.file_size,
            }
        }

    return zipped_sha256, assets


def load_json_gh_asset(url) -> dict:
    """Load and return the contents of a json asset file."""
    response = requests.get(url)
    response.raise_for_status()
    return response.json()


def download_gh_asset(url, path, overwrite=False):
    """Download and unzip a GitHub asset."""
    zipped = requests.get(url)
    z = ZipFile(io.BytesIO(zipped.content))

    Path(path).mkdir(exist_ok=True)
    if overwrite:
        shutil.rmtree(path, ignore_errors=True)

    z.extractall(path)
    click.echo(f'files saved to {path}')

    z.close()


class GithubClient:
    """GitHub client wrapper."""

    def __init__(self, token=None):
        """Get an unauthenticated client, verified authenticated client, or a default client."""
        if not Github:
            raise ModuleNotFoundError('Missing PyGithub - try running `pip install -r requirements-dev.txt`')

        self.client: Github = Github(token)
        self.unauthenticated_client = Github()
        self.__token = token
        self.__authenticated_client = None

    @property
    def authenticated_client(self) -> Github:
        if not self.__token:
            raise ValueError('Token not defined! Re-instantiate with a token or use add_token method')
        if not self.__authenticated_client:
            self.__authenticated_client = Github(self.__token)
        return self.__authenticated_client

    def add_token(self, token):
        self.__token = token


@dataclass
class AssetManifestEntry:

    compress_size: int
    created_at: datetime
    name: str
    sha256: str
    size: int


@dataclass
class AssetManifestMetadata:

    relative_url: str
    entries: Dict[str, AssetManifestEntry]
    zipped_sha256: str
    created_at: datetime = field(default_factory=datetime.utcnow)
    description: str = None  # label


@dataclass
class ReleaseManifest:

    assets: Dict[str, AssetManifestMetadata]
    assets_url: str
    author: str  # author[login]
    created_at: str
    html_url: str
    id: int
    name: str
    published_at: str
    url: str
    zipball_url: str
    tag_name: str = None
    description: str = None  # body


class Manifest:
    """Manifest handler for GitHub releases."""

    def __init__(self, repo: str = 'elastic/detection-rules', release_name=None, tag_name=None, token=None):
        self.repo_name = repo
        self.release_name = release_name
        self.tag_name = tag_name
        self.gh_client = GithubClient(token)
        self.has_token = token is not None

        self.repo: Repository = self.gh_client.client.get_repo(repo)
        self.release: GitRelease = get_gh_release(self.repo, release_name, tag_name)

        if not self.release:
            raise ValueError(f'No release found for {tag_name or release_name}')

        if not self.release_name:
            self.release_name = self.release.title

        self.manifest_name = f'manifest-{self.release_name}.json'
        self.assets: dict = self._get_enriched_assets_from_release()
        self.release_manifest = self._create()
        self.__release_manifest_dict = dataclasses.asdict(self.release_manifest)
        self.manifest_size = len(json.dumps(self.__release_manifest_dict))

    @property
    def release_manifest_fl(self):
        return io.BytesIO(json.dumps(self.__release_manifest_dict, sort_keys=True).encode('utf-8'))

    def _create(self):
        """Create the manifest from GitHub asset metadata and file contents."""
        assets = {}
        for asset_name, asset_data in self.assets.items():
            entries = {}
            data = asset_data['data']
            metadata = asset_data['metadata']

            for file_name, file_data in data.items():
                file_metadata = file_data['metadata']

                name = Path(file_name).name
                file_metadata.update(name=name)

                entry = AssetManifestEntry(**file_metadata)
                entries[name] = entry

            assets[asset_name] = AssetManifestMetadata(metadata['browser_download_url'], entries,
                                                       metadata['zipped_sha256'], metadata['created_at'],
                                                       metadata['label'])

        release_metadata = self._parse_release_metadata()
        release_metadata.update(assets=assets)
        release_manifest = ReleaseManifest(**release_metadata)

        return release_manifest

    def _parse_release_metadata(self):
        """Parse relevant info from GitHub metadata for release manifest."""
        ignore = ['assets']
        manual_set_keys = ['author', 'description']
        keys = [f for f in list(ReleaseManifest.__annotations__) if str(f) not in ignore + manual_set_keys]
        parsed = {k: self.release.raw_data[k] for k in keys}
        parsed.update(description=self.release.raw_data['body'], author=self.release.raw_data['author']['login'])
        return parsed

    def save(self) -> GitReleaseAsset:
        """Save manifest files."""
        if not self.has_token:
            raise ValueError('You must provide a token to save a manifest to a GitHub release')

        asset = self.release.upload_asset_from_memory(self.release_manifest_fl,
                                                      self.manifest_size,
                                                      self.manifest_name)
        click.echo(f'Manifest saved as {self.manifest_name} to {self.release.html_url}')
        return asset

    @classmethod
    def load(cls, name: str, repo: str = 'elastic/detection-rules', token=None) -> dict:
        """Load a manifest."""
        gh_client = GithubClient(token)
        repo = gh_client.client.get_repo(repo)
        release = get_gh_release(repo, tag_name=name)
        asset = next((a for a in release.get_assets() if a.name == f'manifest-{name}.json'), None)
        return load_json_gh_asset(asset.browser_download_url) if asset else None if asset else None

    @classmethod
    def load_all(cls, repo: str = 'elastic/detection-rules', include_missing=False, token=None) -> dict:
        """Load a consolidated manifest."""
        gh_client = GithubClient(token)
        repo = gh_client.client.get_repo(repo)

        consolidated = {}
        for release in repo.get_releases():
            name = release.tag_name
            asset = next((a for a in release.get_assets() if a.name == f'manifest-{name}.json'), None)
            if not asset and not include_missing:
                continue

            consolidated[name] = load_json_gh_asset(asset.browser_download_url) if asset else None

        return consolidated

    @classmethod
    def get_existing_asset_hashes(cls, repo: str = 'elastic/detection-rules', token=None) -> dict:
        """Load all assets with their hashes, by release."""
        flat = {}
        consolidated = cls.load_all(repo=repo, token=token)
        for release, data in consolidated.items():
            for asset in data['assets'].values():
                for asset_name, asset_data in asset['entries'].items():
                    flat.setdefault(release, {})[asset_name] = asset_data['sha256']

        return flat

    def _get_enriched_assets_from_release(self):
        """Get assets and metadata from a GitHub release."""
        assets = {}
        for asset in [a.raw_data for a in self.release.get_assets()]:
            zipped_sha256, data = load_zipped_gh_assets_with_metadata(asset['browser_download_url'])
            asset.update(zipped_sha256=zipped_sha256)

            assets[asset['name']] = {
                'metadata': asset,
                'data': data
            }

        return assets


def get_ml_model_manifests_by_model_id(repo: str = 'elastic/detection-rules') -> Dict[str, ReleaseManifest]:
    """Load all ML DGA model release manifests by model id."""
    manifests = Manifest.load_all(repo=repo)
    model_manifests = {}

    for manifest_name, manifest in manifests.items():
        for asset_name, asset in manifest['assets'].items():
            for entry_name, entry_data in asset['entries'].items():
                if entry_name.startswith('dga') and entry_name.endswith('model.json'):
                    model_id, _ = entry_name.rsplit('_', 1)
                    model_manifests[model_id] = ReleaseManifest(**manifest)
                    break

    return model_manifests


class ClientError(click.ClickException):
    """Custom CLI error to format output or full debug stacktrace."""

    def __init__(self, message, original_error=None):
        super(ClientError, self).__init__(message)
        self.original_error = original_error
        self.original_error_type = type(original_error).__name__ if original_error else ''

    def show(self, file=None, err=True):
        """Print the error to the console."""
        err = f' {self.original_error_type}' if self.original_error else ''
        msg = f'{click.style(f"CLI Error{self.original_error_type}", fg="red", bold=True)}: {self.format_message()}'
        click.echo(msg, err=err, file=file)


def client_error(message, exc: Exception = None, debug=None, ctx: click.Context = None, file=None, err=None):
    config_debug = True if ctx and ctx.ensure_object(dict) and ctx.obj.get('debug') is True else False
    debug = debug if debug is not None else config_debug

    if debug:
        click.echo(click.style('DEBUG: ', fg='yellow') + message, err=err, file=file)
        raise
    else:
<<<<<<< HEAD
        raise ClientError(message, original_error=type(exc).__name__ if exc else None)
=======
        raise ClientError(message, original_error=exc)
>>>>>>> ad4a2ef0


def nested_get(_dict, dot_key, default=None):
    """Get a nested field from a nested dict with dot notation."""
    if _dict is None or dot_key is None:
        return default
    elif '.' in dot_key and isinstance(_dict, dict):
        dot_key = dot_key.split('.')
        this_key = dot_key.pop(0)
        return nested_get(_dict.get(this_key, default), '.'.join(dot_key), default)
    else:
        return _dict.get(dot_key, default)


def nested_set(_dict, dot_key, value):
    """Set a nested field from a a key in dot notation."""
    keys = dot_key.split('.')
    for key in keys[:-1]:
        _dict = _dict.setdefault(key, {})

    if isinstance(_dict, dict):
        _dict[keys[-1]] = value
    else:
        raise ValueError('dict cannot set a value to a non-dict for {}'.format(dot_key))


def schema_prompt(name, value=None, required=False, **options):
    """Interactively prompt based on schema requirements."""
    name = str(name)
    field_type = options.get('type')
    pattern = options.get('pattern')
    enum = options.get('enum', [])
    minimum = options.get('minimum')
    maximum = options.get('maximum')
    min_item = options.get('min_items', 0)
    max_items = options.get('max_items', 9999)

    default = options.get('default')
    if default is not None and str(default).lower() in ('true', 'false'):
        default = str(default).lower()

    if 'date' in name:
        default = time.strftime('%Y/%m/%d')

    if name == 'rule_id':
        default = str(uuid.uuid4())

    if len(enum) == 1 and required and field_type != "array":
        return enum[0]

    def _check_type(_val):
        if field_type in ('number', 'integer') and not str(_val).isdigit():
            print('Number expected but got: {}'.format(_val))
            return False
        if pattern and (not re.match(pattern, _val) or len(re.match(pattern, _val).group(0)) != len(_val)):
            print('{} did not match pattern: {}!'.format(_val, pattern))
            return False
        if enum and _val not in enum:
            print('{} not in valid options: {}'.format(_val, ', '.join(enum)))
            return False
        if minimum and (type(_val) == int and int(_val) < minimum):
            print('{} is less than the minimum: {}'.format(str(_val), str(minimum)))
            return False
        if maximum and (type(_val) == int and int(_val) > maximum):
            print('{} is greater than the maximum: {}'.format(str(_val), str(maximum)))
            return False
        if field_type == 'boolean' and _val.lower() not in ('true', 'false'):
            print('Boolean expected but got: {}'.format(str(_val)))
            return False
        return True

    def _convert_type(_val):
        if field_type == 'boolean' and not type(_val) == bool:
            _val = True if _val.lower() == 'true' else False
        return int(_val) if field_type in ('number', 'integer') else _val

    prompt = '{name}{default}{required}{multi}'.format(
        name=name,
        default=' [{}] ("n/a" to leave blank) '.format(default) if default else '',
        required=' (required) ' if required else '',
        multi=' (multi, comma separated) ' if field_type == 'array' else '').strip() + ': '

    while True:
        result = value or input(prompt) or default
        if result == 'n/a':
            result = None

        if not result:
            if required:
                value = None
                continue
            else:
                return

        if field_type == 'array':
            result_list = result.split(',')

            if not (min_item < len(result_list) < max_items):
                if required:
                    value = None
                    break
                else:
                    return []

            for value in result_list:
                if not _check_type(value):
                    if required:
                        value = None
                        break
                    else:
                        return []
            return [_convert_type(r) for r in result_list]
        else:
            if _check_type(result):
                return _convert_type(result)
            elif required:
                value = None
                continue
            return


def get_kibana_rules_map(branch='master'):
    """Get list of available rules from the Kibana repo and return a list of URLs."""
    # ensure branch exists
    r = requests.get(f'https://api.github.com/repos/elastic/kibana/branches/{branch}')
    r.raise_for_status()

    url = ('https://api.github.com/repos/elastic/kibana/contents/x-pack/{legacy}plugins/{app}/server/lib/'
           'detection_engine/rules/prepackaged_rules?ref={branch}')

    gh_rules = requests.get(url.format(legacy='', app='security_solution', branch=branch)).json()

    # pre-7.9 app was siem
    if isinstance(gh_rules, dict) and gh_rules.get('message', '') == 'Not Found':
        gh_rules = requests.get(url.format(legacy='', app='siem', branch=branch)).json()

    # pre-7.8 the siem was under the legacy directory
    if isinstance(gh_rules, dict) and gh_rules.get('message', '') == 'Not Found':
        gh_rules = requests.get(url.format(legacy='legacy/', app='siem', branch=branch)).json()

    if isinstance(gh_rules, dict) and gh_rules.get('message', '') == 'Not Found':
        raise ValueError(f'rules directory does not exist for branch: {branch}')

    return {os.path.splitext(r['name'])[0]: r['download_url'] for r in gh_rules if r['name'].endswith('.json')}


def get_kibana_rules(*rule_paths, branch='master', verbose=True, threads=50):
    """Retrieve prepackaged rules from kibana repo."""
    from multiprocessing.pool import ThreadPool

    kibana_rules = {}

    if verbose:
        thread_use = f' using {threads} threads' if threads > 1 else ''
        click.echo(f'Downloading rules from {branch} branch in kibana repo{thread_use} ...')

    rule_paths = [os.path.splitext(os.path.basename(p))[0] for p in rule_paths]
    rules_mapping = [(n, u) for n, u in get_kibana_rules_map(branch).items() if n in rule_paths] if rule_paths else \
        get_kibana_rules_map(branch).items()

    def download_worker(rule_info):
        n, u = rule_info
        kibana_rules[n] = requests.get(u).json()

    pool = ThreadPool(processes=threads)
    pool.map(download_worker, rules_mapping)
    pool.close()
    pool.join()

    return kibana_rules


@cached
def parse_config():
    """Parse a default config file."""
    config_file = get_path('.detection-rules-cfg.json')
    config = {}

    if os.path.exists(config_file):
        with open(config_file) as f:
            config = json.load(f)

        click.secho('Loaded config file: {}'.format(config_file), fg='yellow')

    return config


def getdefault(name):
    """Callback function for `default` to get an environment variable."""
    envvar = f"DR_{name.upper()}"
    config = parse_config()
    return lambda: os.environ.get(envvar, config.get(name))


client_options = {
    'kibana': {
        'kibana_url': click.Option(['--kibana-url'], default=getdefault('kibana_url')),
        'cloud_id': click.Option(['--cloud-id'], default=getdefault('cloud_id')),
        'kibana_user': click.Option(['--kibana-user', '-ku'], default=getdefault('kibana_user')),
        'kibana_password': click.Option(['--kibana-password', '-kp'], default=getdefault('kibana_password')),
        'space': click.Option(['--space'], default=None, help='Kibana space')
    },
    'elasticsearch': {
        'elasticsearch_url': click.Option(['--elasticsearch-url'], default=getdefault("elasticsearch_url")),
        'cloud_id': click.Option(['--cloud-id'], default=getdefault("cloud_id")),
        'es_user': click.Option(['--es-user', '-eu'], default=getdefault("es_user")),
        'es_password': click.Option(['--es-password', '-ep'], default=getdefault("es_password")),
        'timeout': click.Option(['--timeout', '-et'], default=60, help='Timeout for elasticsearch client')
    }
}
kibana_options = list(client_options['kibana'].values())
elasticsearch_options = list(client_options['elasticsearch'].values())


def add_client(*client_type, add_to_ctx=True):
    """Wrapper to add authed client."""
    from elasticsearch import Elasticsearch, ElasticsearchException
    from kibana import Kibana
    from .eswrap import get_elasticsearch_client
    from .kbwrap import get_kibana_client

    def _wrapper(func):
        client_ops_dict = {}
        client_ops_keys = {}
        for c_type in client_type:
            ops = client_options.get(c_type)
            client_ops_dict.update(ops)
            client_ops_keys[c_type] = list(ops)

        if not client_ops_dict:
            raise ValueError(f'Unknown client: {client_type} in {func.__name__}')

        client_ops = list(client_ops_dict.values())

        @wraps(func)
        @add_params(*client_ops)
        def _wrapped(*args, **kwargs):
            ctx: click.Context = next((a for a in args if isinstance(a, click.Context)), None)
            es_client_args = {k: kwargs.pop(k, None) for k in client_ops_keys.get('elasticsearch', [])}
            #                                      shared args like cloud_id
            kibana_client_args = {k: kwargs.pop(k, es_client_args.get(k)) for k in client_ops_keys.get('kibana', [])}

            if 'elasticsearch' in client_type:
                # for nested ctx invocation, no need to re-auth if an existing client is already passed
                elasticsearch_client: Elasticsearch = kwargs.get('elasticsearch_client')
                try:
                    if elasticsearch_client and isinstance(elasticsearch_client, Elasticsearch) and \
                            elasticsearch_client.info():
                        pass
                    else:
                        elasticsearch_client = get_elasticsearch_client(use_ssl=True, **es_client_args)
                except ElasticsearchException:
                    elasticsearch_client = get_elasticsearch_client(use_ssl=True, **es_client_args)

                kwargs['elasticsearch_client'] = elasticsearch_client
                if ctx and add_to_ctx:
                    ctx.obj['es'] = elasticsearch_client

            if 'kibana' in client_type:
                # for nested ctx invocation, no need to re-auth if an existing client is already passed
                kibana_client: Kibana = kwargs.get('kibana_client')
                try:
                    with kibana_client:
                        if kibana_client and isinstance(kibana_client, Kibana) and kibana_client.version:
                            pass
                        else:
                            kibana_client = get_kibana_client(**kibana_client_args)
                except (requests.HTTPError, AttributeError):
                    kibana_client = get_kibana_client(**kibana_client_args)

                kwargs['kibana_client'] = kibana_client
                if ctx and add_to_ctx:
                    ctx.obj['kibana'] = kibana_client

            return func(*args, **kwargs)

        return _wrapped

    return _wrapper<|MERGE_RESOLUTION|>--- conflicted
+++ resolved
@@ -11,21 +11,18 @@
 import shutil
 import time
 import uuid
-<<<<<<< HEAD
 import dataclasses
+
 from dataclasses import dataclass, field
 from datetime import datetime
+from functools import wraps
 from pathlib import Path
 from typing import Dict, Tuple
 from zipfile import ZipFile
-=======
-from functools import wraps
->>>>>>> ad4a2ef0
 
 import click
 import requests
 
-<<<<<<< HEAD
 # this is primarily for type hinting - all use of the github client should come from GithubClient class
 try:
     from github import Github
@@ -39,11 +36,7 @@
     GitRelease = None  # noqa: N806
     GitReleaseAsset = None  # noqa: N806
 
-
-from .utils import cached, get_path
-=======
 from .utils import add_params, cached, get_path
->>>>>>> ad4a2ef0
 
 _CONFIG = {}
 
@@ -370,11 +363,7 @@
         click.echo(click.style('DEBUG: ', fg='yellow') + message, err=err, file=file)
         raise
     else:
-<<<<<<< HEAD
-        raise ClientError(message, original_error=type(exc).__name__ if exc else None)
-=======
         raise ClientError(message, original_error=exc)
->>>>>>> ad4a2ef0
 
 
 def nested_get(_dict, dot_key, default=None):
