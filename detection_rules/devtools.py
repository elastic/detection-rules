# Copyright Elasticsearch B.V. and/or licensed to Elasticsearch B.V. under one
# or more contributor license agreements. Licensed under the Elastic License
# 2.0; you may not use this file except in compliance with the Elastic License
# 2.0.

"""CLI commands for internal detection_rules dev team."""
import dataclasses
import functools
import io
import json
import os
import shutil
import subprocess
import textwrap
import time
import typing
import urllib.parse
from collections import defaultdict
from pathlib import Path
from typing import Dict, Optional, Tuple, List

import click
import requests.exceptions
import yaml
from elasticsearch import Elasticsearch
from eql.table import Table

from kibana.connector import Kibana
from . import attack, rule_loader, utils
from .cli_utils import single_collection, multi_collection
from .docs import IntegrationSecurityDocs
from .endgame import EndgameSchemaManager
from .eswrap import CollectEvents, add_range_to_dsl
from .ghwrap import GithubClient, update_gist
from .main import root
from .misc import PYTHON_LICENSE, add_client, client_error
from .packaging import PACKAGE_FILE, RELEASE_DIR, CURRENT_RELEASE_PATH, Package, current_stack_version
from .version_lock import VersionLockFile, default_version_lock
from .rule import AnyRuleData, BaseRuleData, DeprecatedRule, QueryRuleData, ThreatMapping, TOMLRule
from .rule_loader import RuleCollection, production_filter
from .schemas import definitions, get_stack_versions
from .semver import Version
from .utils import dict_hash, get_path, get_etc_path, load_dump
from .integrations import build_integrations_manifest

RULES_DIR = get_path('rules')
GH_CONFIG = Path.home() / ".config" / "gh" / "hosts.yml"
NAVIGATOR_GIST_ID = '1a3f65224822a30a8228a8ed20289a89'
NAVIGATOR_URL = 'https://ela.st/detection-rules-navigator'
NAVIGATOR_BADGE = (
    f'[![ATT&CK navigator coverage](https://img.shields.io/badge/ATT&CK-Navigator-red.svg)]({NAVIGATOR_URL})'
)


def get_github_token() -> Optional[str]:
    """Get the current user's GitHub token."""
    token = os.getenv("GITHUB_TOKEN")

    if token is None and GH_CONFIG.exists():
        token = load_dump(str(GH_CONFIG)).get("github.com", {}).get("oauth_token")

    return token


@root.group('dev')
def dev_group():
    """Commands related to the Elastic Stack rules release lifecycle."""


@dev_group.command('build-release')
@click.argument('config-file', type=click.Path(exists=True, dir_okay=False), required=False, default=PACKAGE_FILE)
@click.option('--update-version-lock', '-u', is_flag=True,
              help='Save version.lock.json file with updated rule versions in the package')
@click.option('--generate-navigator', is_flag=True, help='Generate ATT&CK navigator files')
def build_release(config_file, update_version_lock: bool, generate_navigator: bool, release=None, verbose=True):
    """Assemble all the rules into Kibana-ready release files."""
    config = load_dump(config_file)['package']
    if generate_navigator:
        config['generate_navigator'] = True

    if release is not None:
        config['release'] = release

    if verbose:
        click.echo(f'[+] Building package {config.get("name")}')

    package = Package.from_config(config, verbose=verbose)

    if update_version_lock:
        default_version_lock.manage_versions(package.rules, save_changes=True, verbose=verbose)

    package.save(verbose=verbose)

    if verbose:
        package.get_package_hash(verbose=verbose)
        click.echo(f'- {len(package.rules)} rules included')

    return package


def get_release_diff(pre: str, post: str, remote: Optional[str] = 'origin'
                     ) -> (Dict[str, TOMLRule], Dict[str, TOMLRule], Dict[str, DeprecatedRule]):
    """Build documents from two git tags for an integration package."""
    pre_rules = RuleCollection()
    pre_rules.load_git_tag(pre, remote, skip_query_validation=True)

    if pre_rules.errors:
        click.echo(f'error loading {len(pre_rules.errors)} rule(s) from: {pre}, skipping:')
        click.echo(' - ' + '\n - '.join([str(p) for p in pre_rules.errors]))

    post_rules = RuleCollection()
    post_rules.load_git_tag(post, remote, skip_query_validation=True)

    if post_rules.errors:
        click.echo(f'error loading {len(post_rules.errors)} rule(s) from: {post}, skipping:')
        click.echo(' - ' + '\n - '.join([str(p) for p in post_rules.errors]))

    rules_changes = pre_rules.compare_collections(post_rules)
    return rules_changes


@dev_group.command('build-integration-docs')
@click.argument('registry-version')
@click.option('--pre', required=True, help='Tag for pre-existing rules')
@click.option('--post', required=True, help='Tag for rules post updates')
@click.option('--directory', '-d', type=Path, required=True, help='Output directory to save docs to')
@click.option('--force', '-f', is_flag=True, help='Bypass the confirmation prompt')
@click.option('--remote', '-r', default='origin', help='Override the remote from "origin"')
@click.pass_context
def build_integration_docs(ctx: click.Context, registry_version: str, pre: str, post: str, directory: Path, force: bool,
                           remote: Optional[str] = 'origin') -> IntegrationSecurityDocs:
    """Build documents from two git tags for an integration package."""
    if not force:
        if not click.confirm(f'This will refresh tags and may overwrite local tags for: {pre} and {post}. Continue?'):
            ctx.exit(1)

    rules_changes = get_release_diff(pre, post, remote)
    docs = IntegrationSecurityDocs(registry_version, directory, True, *rules_changes)
    package_dir = docs.generate()

    click.echo(f'Generated documents saved to: {package_dir}')
    updated, new, deprecated = rules_changes
    click.echo(f'- {len(updated)} updated rules')
    click.echo(f'- {len(new)} new rules')
    click.echo(f'- {len(deprecated)} deprecated rules')

    return docs


@dataclasses.dataclass
class GitChangeEntry:
    status: str
    original_path: Path
    new_path: Optional[Path] = None

    @classmethod
    def from_line(cls, text: str) -> 'GitChangeEntry':
        columns = text.split("\t")
        assert 2 <= len(columns) <= 3

        columns[1:] = [Path(c) for c in columns[1:]]
        return cls(*columns)

    @property
    def path(self) -> Path:
        return self.new_path or self.original_path

    def revert(self, dry_run=False):
        """Run a git command to revert this change."""

        def git(*args):
            command_line = ["git"] + [str(arg) for arg in args]
            click.echo(subprocess.list2cmdline(command_line))

            if not dry_run:
                subprocess.check_call(command_line)

        if self.status.startswith("R"):
            # renames are actually Delete (D) and Add (A)
            # revert in opposite order
            GitChangeEntry("A", self.new_path).revert(dry_run=dry_run)
            GitChangeEntry("D", self.original_path).revert(dry_run=dry_run)
            return

        # remove the file from the staging area (A|M|D)
        git("restore", "--staged", self.original_path)

    def read(self, git_tree="HEAD") -> bytes:
        """Read the file from disk or git."""
        if self.status == "D":
            # deleted files need to be recovered from git
            return subprocess.check_output(["git", "show", f"{git_tree}:{self.path}"])

        return self.path.read_bytes()


@dev_group.command("unstage-incompatible-rules")
@click.option("--target-stack-version", "-t", help="Minimum stack version to filter the staging area", required=True)
@click.option("--dry-run", is_flag=True, help="List the changes that would be made")
@click.option("--exception-list", help="List of files to skip staging", default="")
def prune_staging_area(target_stack_version: str, dry_run: bool, exception_list: list):
    """Prune the git staging area to remove changes to incompatible rules."""
    exceptions = {
        "detection_rules/etc/packages.yml",
    }
    exceptions.update(exception_list.split(","))

    target_stack_version = Version(target_stack_version)[:2]

    # load a structured summary of the diff from git
    git_output = subprocess.check_output(["git", "diff", "--name-status", "HEAD"])
    changes = [GitChangeEntry.from_line(line) for line in git_output.decode("utf-8").splitlines()]

    # track which changes need to be reverted because of incompatibilities
    reversions: List[GitChangeEntry] = []

    for change in changes:
        if str(change.path) in exceptions:
            # Don't backport any changes to files matching the list of exceptions
            reversions.append(change)
            continue

        # it's a change to a rule file, load it and check the version
        if str(change.path.absolute()).startswith(RULES_DIR) and change.path.suffix == ".toml":
            # bypass TOML validation in case there were schema changes
            dict_contents = RuleCollection.deserialize_toml_string(change.read())
            min_stack_version: Optional[str] = dict_contents.get("metadata", {}).get("min_stack_version")

            if min_stack_version is not None and target_stack_version < Version(min_stack_version)[:2]:
                # rule is incompatible, add to the list of reversions to make later
                reversions.append(change)

    if len(reversions) == 0:
        click.echo("No files restored from staging area")
        return

    click.echo(f"Restoring {len(reversions)} changes from the staging area...")
    for change in reversions:
        change.revert(dry_run=dry_run)


@dev_group.command('update-lock-versions')
@click.argument('rule-ids', nargs=-1, required=False)
def update_lock_versions(rule_ids):
    """Update rule hashes in version.lock.json file without bumping version."""
    rules = RuleCollection.default()

    if rule_ids:
        rules = rules.filter(lambda r: r.id in rule_ids)
    else:
        rules = rules.filter(production_filter)

    if not click.confirm(f'Are you sure you want to update hashes for {len(rules)} rules without a version bump?'):
        return

    # this command may not function as expected anymore due to previous changes eliminating the use of add_new=False
    changed, new, _ = default_version_lock.manage_versions(rules, exclude_version_update=True, save_changes=True)

    if not changed:
        click.echo('No hashes updated')

    return changed


@dev_group.command('kibana-diff')
@click.option('--rule-id', '-r', multiple=True, help='Optionally specify rule ID')
@click.option('--repo', default='elastic/kibana', help='Repository where branch is located')
@click.option('--branch', '-b', default='main', help='Specify the kibana branch to diff against')
@click.option('--threads', '-t', type=click.IntRange(1), default=50, help='Number of threads to use to download rules')
def kibana_diff(rule_id, repo, branch, threads):
    """Diff rules against their version represented in kibana if exists."""
    from .misc import get_kibana_rules

    rules = RuleCollection.default()

    if rule_id:
        rules = rules.filter(lambda r: r.id in rule_id).id_map
    else:
        rules = rules.filter(production_filter).id_map

    repo_hashes = {r.id: r.contents.sha256(include_version=True) for r in rules.values()}

    kibana_rules = {r['rule_id']: r for r in get_kibana_rules(repo=repo, branch=branch, threads=threads).values()}
    kibana_hashes = {r['rule_id']: dict_hash(r) for r in kibana_rules.values()}

    missing_from_repo = list(set(kibana_hashes).difference(set(repo_hashes)))
    missing_from_kibana = list(set(repo_hashes).difference(set(kibana_hashes)))

    rule_diff = []
    for rule_id, rule_hash in repo_hashes.items():
        if rule_id in missing_from_kibana:
            continue
        if rule_hash != kibana_hashes[rule_id]:
            rule_diff.append(
                f'versions - repo: {rules[rule_id].contents.autobumped_version}, '
                f'kibana: {kibana_rules[rule_id]["version"]} -> '
                f'{rule_id} - {rules[rule_id].contents.name}'
            )

    diff = {
        'missing_from_kibana': [f'{r} - {rules[r].name}' for r in missing_from_kibana],
        'diff': rule_diff,
        'missing_from_repo': [f'{r} - {kibana_rules[r]["name"]}' for r in missing_from_repo]
    }

    diff['stats'] = {k: len(v) for k, v in diff.items()}
    diff['stats'].update(total_repo_prod_rules=len(rules), total_gh_prod_rules=len(kibana_rules))

    click.echo(json.dumps(diff, indent=2, sort_keys=True))
    return diff


def add_git_args(f):
    @click.argument("local-repo", default=get_path("..", "kibana"))
    @click.option("--kibana-directory", "-d", help="Directory to overwrite in Kibana",
                  default="x-pack/plugins/security_solution/server/lib/detection_engine/rules/prepackaged_rules")
    @click.option("--base-branch", "-b", help="Base branch in Kibana", default="main")
    @click.option("--branch-name", "-n", help="New branch for the rules commit")
    @click.option("--ssh/--http", is_flag=True, help="Method to use for cloning")
    @click.option("--github-repo", "-r", help="Repository to use for the branch", default="elastic/kibana")
    @click.option("--message", "-m", help="Override default commit message")
    @functools.wraps(f)
    def decorated(*args, **kwargs):
        return f(*args, **kwargs)

    return decorated


@dev_group.command("kibana-commit")
@add_git_args
@click.option("--push", "-p", is_flag=True, help="Push the commit to the remote")
@click.pass_context
def kibana_commit(ctx, local_repo: str, github_repo: str, ssh: bool, kibana_directory: str, base_branch: str,
                  branch_name: Optional[str], message: Optional[str], push: bool) -> (str, str):
    """Prep a commit and push to Kibana."""
    package_name = Package.load_configs()["name"]
    release_dir = os.path.join(RELEASE_DIR, package_name)
    message = message or f"[Detection Rules] Add {package_name} rules"

    if not os.path.exists(release_dir):
        click.secho("Release directory doesn't exist.", fg="red", err=True)
        click.echo(f"Run {click.style('python -m detection_rules dev build-release', bold=True)} to populate", err=True)
        ctx.exit(1)

    git = utils.make_git("-C", local_repo)
    rules_git = utils.make_git('-C', utils.get_path())

    # Get the current hash of the repo
    long_commit_hash = rules_git("rev-parse", "HEAD")
    short_commit_hash = rules_git("rev-parse", "--short", "HEAD")

    try:
        if not os.path.exists(local_repo):
            click.echo(f"Kibana repository doesn't exist at {local_repo}. Cloning...")
            url = f"git@github.com:{github_repo}.git" if ssh else f"https://github.com/{github_repo}.git"
            utils.make_git()("clone", url, local_repo, "--depth", "1")
        else:
            git("checkout", base_branch)

        branch_name = branch_name or f"detection-rules/{package_name}-{short_commit_hash}"

        git("checkout", "-b", branch_name, print_output=True)
        git("rm", "-r", kibana_directory)

        source_dir = os.path.join(release_dir, "rules")
        target_dir = os.path.join(local_repo, kibana_directory)
        os.makedirs(target_dir)

        for name in os.listdir(source_dir):
            _, ext = os.path.splitext(name)
            path = os.path.join(source_dir, name)

            if ext in (".ts", ".json"):
                shutil.copyfile(path, os.path.join(target_dir, name))

        git("add", kibana_directory)
        git("commit", "--no-verify", "-m", message)
        git("status", print_output=True)

        if push:
            git("push", "origin", branch_name)

        click.echo(f"Kibana repository {local_repo} prepped. Push changes when ready")
        click.secho(f"cd {local_repo}", bold=True)

        return branch_name, long_commit_hash

    except subprocess.CalledProcessError as e:
        client_error(str(e), e, ctx=ctx)


@dev_group.command("kibana-pr")
@click.option("--token", required=True, prompt=get_github_token() is None, default=get_github_token(),
              help="GitHub token to use for the PR", hide_input=True)
@click.option("--assign", multiple=True, help="GitHub users to assign the PR")
@click.option("--label", multiple=True, help="GitHub labels to add to the PR")
@click.option("--draft", is_flag=True, help="Open the PR as a draft")
@click.option("--fork-owner", "-f", help="Owner of forked branch (ex: elastic)")
# Pending an official GitHub API
# @click.option("--automerge", is_flag=True, help="Enable auto-merge on the PR")
@add_git_args
@click.pass_context
def kibana_pr(ctx: click.Context, label: Tuple[str, ...], assign: Tuple[str, ...], draft: bool, fork_owner: str,
              token: str, **kwargs):
    """Create a pull request to Kibana."""
    github = GithubClient(token)
    client = github.authenticated_client
    repo = client.get_repo(kwargs["github_repo"])

    branch_name, commit_hash = ctx.invoke(kibana_commit, push=True, **kwargs)

    if fork_owner:
        branch_name = f'{fork_owner}:{branch_name}'

    title = f"[Detection Engine] Adds {current_stack_version()} rules"
    body = textwrap.dedent(f"""
    ## Summary

    Pull updates to detection rules from https://github.com/elastic/detection-rules/tree/{commit_hash}.

    ### Checklist

    Delete any items that are not applicable to this PR.

    - [x] Any text added follows [EUI's writing guidelines](https://elastic.github.io/eui/#/guidelines/writing),
          uses sentence case text and includes [i18n support](https://github.com/elastic/kibana/blob/main/packages/kbn-i18n/README.md)
    """).strip()  # noqa: E501
    pr = repo.create_pull(title, body, base=kwargs["base_branch"], head=branch_name, maintainer_can_modify=True,
                          draft=draft)

    # labels could also be comma separated
    label = {lbl for cs_labels in label for lbl in cs_labels.split(",") if lbl}

    if label:
        pr.add_to_labels(*sorted(label))

    if assign:
        pr.add_to_assignees(*assign)

    click.echo("PR created:")
    click.echo(pr.html_url)


@dev_group.command("integrations-pr")
@click.argument("local-repo", type=click.Path(exists=True, file_okay=False, dir_okay=True),
                default=get_path("..", "integrations"))
@click.option("--token", required=True, prompt=get_github_token() is None, default=get_github_token(),
              help="GitHub token to use for the PR", hide_input=True)
@click.option("--pkg-directory", "-d", help="Directory to save the package in cloned repository",
              default=os.path.join("packages", "security_detection_engine"))
@click.option("--base-branch", "-b", help="Base branch in target repository", default="main")
@click.option("--branch-name", "-n", help="New branch for the rules commit")
@click.option("--github-repo", "-r", help="Repository to use for the branch", default="elastic/integrations")
@click.option("--assign", multiple=True, help="GitHub users to assign the PR")
@click.option("--label", multiple=True, help="GitHub labels to add to the PR")
@click.option("--draft", is_flag=True, help="Open the PR as a draft")
@click.option("--remote", help="Override the remote from 'origin'", default="origin")
@click.pass_context
def integrations_pr(ctx: click.Context, local_repo: str, token: str, draft: bool,
                    pkg_directory: str, base_branch: str, remote: str,
                    branch_name: Optional[str], github_repo: str, assign: Tuple[str, ...], label: Tuple[str, ...]):
    """Create a pull request to publish the Fleet package to elastic/integrations."""
    github = GithubClient(token)
    github.assert_github()
    client = github.authenticated_client
    repo = client.get_repo(github_repo)

    # Use elastic-package to format and lint
    gopath = utils.gopath()
    assert gopath is not None, "$GOPATH isn't set"

    err = 'elastic-package missing, run: go install github.com/elastic/elastic-package@latest and verify go bin path'
    assert subprocess.check_output(['elastic-package'], stderr=subprocess.DEVNULL), err

    local_repo = os.path.abspath(local_repo)
    stack_version = Package.load_configs()["name"]
    package_version = Package.load_configs()["registry_data"]["version"]

    release_dir = Path(RELEASE_DIR) / stack_version / "fleet" / package_version
    message = f"[Security Rules] Update security rules package to v{package_version}"

    if not release_dir.exists():
        click.secho("Release directory doesn't exist.", fg="red", err=True)
        click.echo(f"Run {click.style('python -m detection_rules dev build-release', bold=True)} to populate", err=True)
        ctx.exit(1)

    if not Path(local_repo).exists():
        click.secho(f"{github_repo} is not present at {local_repo}.", fg="red", err=True)
        ctx.exit(1)

    # Get the most recent commit hash of detection-rules
    detection_rules_git = utils.make_git()
    long_commit_hash = detection_rules_git("rev-parse", "HEAD")
    short_commit_hash = detection_rules_git("rev-parse", "--short", "HEAD")

    # refresh the local clone of the repository
    git = utils.make_git("-C", local_repo)
    git("checkout", base_branch)
    git("pull", remote, base_branch)

    # Switch to a new branch in elastic/integrations
    branch_name = branch_name or f"detection-rules/{package_version}-{short_commit_hash}"
    git("checkout", "-b", branch_name)

    # Load the changelog in memory, before it's removed. Come back for it after the PR is created
    target_directory = Path(local_repo) / pkg_directory
    changelog_path = target_directory / "changelog.yml"
    changelog_entries: list = yaml.safe_load(changelog_path.read_text(encoding="utf-8"))

    changelog_entries.insert(0, {
        "version": package_version,
        "changes": [
            # This will be changed later
            {"description": "Release security rules update", "type": "enhancement",
             "link": "https://github.com/elastic/integrations/pulls/0000"}
        ]
    })

    # Remove existing assets and replace everything
    shutil.rmtree(target_directory)
    actual_target_directory = shutil.copytree(release_dir, target_directory)
    assert Path(actual_target_directory).absolute() == Path(target_directory).absolute(), \
        f"Expected a copy to {pkg_directory}"

    # Add the changelog back
    def save_changelog():
        with changelog_path.open("wt") as f:
            # add a note for other maintainers of elastic/integrations to be careful with versions
            f.write("# newer versions go on top\n")
            f.write("# NOTE: please use pre-release versions (e.g. -dev.0) until a package is ready for production\n")

            yaml.dump(changelog_entries, f, allow_unicode=True, default_flow_style=False, indent=2)

    save_changelog()

    def elastic_pkg(*args):
        """Run a command with $GOPATH/bin/elastic-package in the package directory."""
        prev = os.path.abspath(os.getcwd())
        os.chdir(target_directory)

        try:
            return subprocess.check_call([os.path.join(gopath, "bin", "elastic-package")] + list(args))
        finally:
            os.chdir(prev)

    elastic_pkg("format")

    # Upload the files to a branch
    git("add", pkg_directory)
    git("commit", "-m", message)
    git("push", "--set-upstream", remote, branch_name)

    # Create a pull request (not done yet, but we need the PR number)
    body = textwrap.dedent(f"""
    ## What does this PR do?
    Update the Security Rules package to version {package_version}.
    Autogenerated from commit  https://github.com/elastic/detection-rules/tree/{long_commit_hash}

    ## Checklist

    - [x] I have reviewed [tips for building integrations](https://github.com/elastic/integrations/blob/master/docs/tips_for_building_integrations.md) and this pull request is aligned with them.
    - [ ] ~I have verified that all data streams collect metrics or logs.~
    - [x] I have added an entry to my package's `changelog.yml` file.
    - [x] If I'm introducing a new feature, I have modified the Kibana version constraint in my package's `manifest.yml` file to point to the latest Elastic stack release (e.g. `^7.13.0`).

    ## Author's Checklist
    - Install the most recently release security rules in the Detection Engine
    - Install the package
    - Confirm the update is available in Kibana. Click "Update X rules" or "Install X rules"
    - Look at the changes made after the install and confirm they are consistent

    ## How to test this PR locally
    - Perform the above checklist, and use `package-storage` to build EPR from source

    ## Related issues
    None

    ## Screenshots
    None
    """)  # noqa: E501

    pr = repo.create_pull(message, body, base_branch, branch_name, maintainer_can_modify=True, draft=draft)

    # labels could also be comma separated
    label = {lbl for cs_labels in label for lbl in cs_labels.split(",") if lbl}

    if label:
        pr.add_to_labels(*sorted(label))

    if assign:
        pr.add_to_assignees(*assign)

    click.echo("PR created:")
    click.echo(pr.html_url)

    # replace the changelog entry with the actual PR link
    changelog_entries[0]["changes"][0]["link"] = pr.html_url
    save_changelog()

    # format the yml file with elastic-package
    elastic_pkg("format")
    elastic_pkg("lint")

    # Push the updated changelog to the PR branch
    git("add", pkg_directory)
    git("commit", "-m", f"Add changelog entry for {package_version}")
    git("push")


@dev_group.command('license-check')
@click.option('--ignore-directory', '-i', multiple=True, help='Directories to skip (relative to base)')
@click.pass_context
def license_check(ctx, ignore_directory):
    """Check that all code files contain a valid license."""
    ignore_directory += ("env",)
    failed = False
    base_path = Path(get_path())

    for path in base_path.rglob('*.py'):
        relative_path = path.relative_to(base_path)
        if relative_path.parts[0] in ignore_directory:
            continue

        with io.open(path, "rt", encoding="utf-8") as f:
            contents = f.read()

        # skip over shebang lines
        if contents.startswith("#!/"):
            _, _, contents = contents.partition("\n")

        if not contents.lstrip("\r\n").startswith(PYTHON_LICENSE):
            if not failed:
                click.echo("Missing license headers for:", err=True)

            failed = True
            click.echo(relative_path, err=True)

    ctx.exit(int(failed))


@dev_group.command('test-version-lock')
@click.argument('branches', nargs=-1, required=True)
@click.option('--remote', '-r', default='origin', help='Override the remote from "origin"')
def test_version_lock(branches: tuple, remote: str):
    """Simulate the incremental step in the version locking to find version change violations."""
    git = utils.make_git('-C', '.')
    current_branch = git('rev-parse', '--abbrev-ref', 'HEAD')

    try:
        click.echo(f'iterating lock process for branches: {branches}')
        for branch in branches:
            click.echo(branch)
            git('checkout', f'{remote}/{branch}')
            subprocess.check_call(['python', '-m', 'detection_rules', 'dev', 'build-release', '-u'])

    finally:
        diff = git('--no-pager', 'diff', get_etc_path('version.lock.json'))
        outfile = Path(get_path()).joinpath('lock-diff.txt')
        outfile.write_text(diff)
        click.echo(f'diff saved to {outfile}')

        click.echo('reverting changes in version.lock')
        git('checkout', '-f')
        git('checkout', current_branch)


@dev_group.command('package-stats')
@click.option('--token', '-t', help='GitHub token to search API authenticated (may exceed threshold without auth)')
@click.option('--threads', default=50, help='Number of threads to download rules from GitHub')
@click.pass_context
def package_stats(ctx, token, threads):
    """Get statistics for current rule package."""
    current_package: Package = ctx.invoke(build_release, verbose=False, release=None)
    release = f'v{current_package.name}.0'
    new, modified, errors = rule_loader.load_github_pr_rules(labels=[release], token=token, threads=threads)

    click.echo(f'Total rules as of {release} package: {len(current_package.rules)}')
    click.echo(f'New rules: {len(current_package.new_ids)}')
    click.echo(f'Modified rules: {len(current_package.changed_ids)}')
    click.echo(f'Deprecated rules: {len(current_package.removed_ids)}')

    click.echo('\n-----\n')
    click.echo('Rules in active PRs for current package: ')
    click.echo(f'New rules: {len(new)}')
    click.echo(f'Modified rules: {len(modified)}')


@dev_group.command('search-rule-prs')
@click.argument('query', required=False)
@click.option('--no-loop', '-n', is_flag=True, help='Run once with no loop')
@click.option('--columns', '-c', multiple=True, help='Specify columns to add the table')
@click.option('--language', type=click.Choice(["eql", "kql"]), default="kql")
@click.option('--token', '-t', help='GitHub token to search API authenticated (may exceed threshold without auth)')
@click.option('--threads', default=50, help='Number of threads to download rules from GitHub')
@click.pass_context
def search_rule_prs(ctx, no_loop, query, columns, language, token, threads):
    """Use KQL or EQL to find matching rules from active GitHub PRs."""
    from uuid import uuid4
    from .main import search_rules

    all_rules: Dict[Path, TOMLRule] = {}
    new, modified, errors = rule_loader.load_github_pr_rules(token=token, threads=threads)

    def add_github_meta(this_rule: TOMLRule, status: str, original_rule_id: Optional[definitions.UUIDString] = None):
        pr = this_rule.gh_pr
        data = rule.contents.data
        extend_meta = {
            'status': status,
            'github': {
                'base': pr.base.label,
                'comments': [c.body for c in pr.get_comments()],
                'commits': pr.commits,
                'created_at': str(pr.created_at),
                'head': pr.head.label,
                'is_draft': pr.draft,
                'labels': [lbl.name for lbl in pr.get_labels()],
                'last_modified': str(pr.last_modified),
                'title': pr.title,
                'url': pr.html_url,
                'user': pr.user.login
            }
        }

        if original_rule_id:
            extend_meta['original_rule_id'] = original_rule_id
            data = dataclasses.replace(rule.contents.data, rule_id=str(uuid4()))

        rule_path = Path(f'pr-{pr.number}-{rule.path}')
        new_meta = dataclasses.replace(rule.contents.metadata, extended=extend_meta)
        contents = dataclasses.replace(rule.contents, metadata=new_meta, data=data)
        new_rule = TOMLRule(path=rule_path, contents=contents)

        all_rules[new_rule.path] = new_rule

    for rule_id, rule in new.items():
        add_github_meta(rule, 'new')

    for rule_id, rules in modified.items():
        for rule in rules:
            add_github_meta(rule, 'modified', rule_id)

    loop = not no_loop
    ctx.invoke(search_rules, query=query, columns=columns, language=language, rules=all_rules, pager=loop)

    while loop:
        query = click.prompt(f'Search loop - enter new {language} query or ctrl-z to exit')
        columns = click.prompt('columns', default=','.join(columns)).split(',')
        ctx.invoke(search_rules, query=query, columns=columns, language=language, rules=all_rules, pager=True)


@dev_group.command('deprecate-rule')
@click.argument('rule-file', type=Path)
@click.pass_context
def deprecate_rule(ctx: click.Context, rule_file: Path):
    """Deprecate a rule."""
    version_info = default_version_lock.version_lock
    rule_collection = RuleCollection()
    contents = rule_collection.load_file(rule_file).contents
    rule = TOMLRule(path=rule_file, contents=contents)

    if rule.contents.id not in version_info:
        click.echo('Rule has not been version locked and so does not need to be deprecated. '
                   'Delete the file or update the maturity to `development` instead')
        ctx.exit()

    today = time.strftime('%Y/%m/%d')
    deprecated_path = get_path('rules', '_deprecated', rule_file.name)

    # create the new rule and save it
    new_meta = dataclasses.replace(rule.contents.metadata,
                                   updated_date=today,
                                   deprecation_date=today,
                                   maturity='deprecated')
    contents = dataclasses.replace(rule.contents, metadata=new_meta)
    new_rule = TOMLRule(contents=contents, path=Path(deprecated_path))
    new_rule.save_toml()

    # remove the old rule
    rule_file.unlink()
    click.echo(f'Rule moved to {deprecated_path} - remember to git add this file')


@dev_group.command('update-navigator-gists')
@click.option('--directory', type=Path, default=CURRENT_RELEASE_PATH.joinpath('extras', 'navigator_layers'),
              help='Directory containing only navigator files.')
@click.option('--token', required=True, prompt=get_github_token() is None, default=get_github_token(),
              help='GitHub token to push to gist', hide_input=True)
@click.option('--gist-id', default=NAVIGATOR_GIST_ID, help='Gist ID to be updated (must exist).')
@click.option('--print-markdown', is_flag=True, help='Print the generated urls')
def update_navigator_gists(directory: Path, token: str, gist_id: str, print_markdown: bool) -> list:
    """Update the gists with new navigator files."""
    assert directory.exists(), f'{directory} does not exist'

    def raw_permalink(raw_link):
        # Gist file URLs change with each revision, but can be permalinked to the latest by removing the hash after raw
        prefix, _, suffix = raw_link.rsplit('/', 2)
        return '/'.join([prefix, suffix])

    file_map = {f: f.read_text() for f in directory.glob('*.json')}
    try:
        response = update_gist(token,
                               file_map,
                               description='ATT&CK Navigator layer files.',
                               gist_id=gist_id,
                               pre_purge=True)
    except requests.exceptions.HTTPError as exc:
        if exc.response.status_code == requests.status_codes.codes.not_found:
            raise client_error('Gist not found: verify the gist_id exists and the token has access to it', exc=exc)
        else:
            raise

    response_data = response.json()
    raw_urls = {name: raw_permalink(data['raw_url']) for name, data in response_data['files'].items()}

    base_url = 'https://mitre-attack.github.io/attack-navigator/#layerURL={}&leave_site_dialog=false&tabs=false'

    # pull out full and platform coverage to print on top of markdown table
    all_url = base_url.format(urllib.parse.quote_plus(raw_urls.pop('Elastic-detection-rules-all.json')))
    platforms_url = base_url.format(urllib.parse.quote_plus(raw_urls.pop('Elastic-detection-rules-platforms.json')))

    generated_urls = [all_url, platforms_url]
    markdown_links = []
    for name, gist_url in raw_urls.items():
        query = urllib.parse.quote_plus(gist_url)
        url = f'https://mitre-attack.github.io/attack-navigator/#layerURL={query}&leave_site_dialog=false&tabs=false'
        generated_urls.append(url)
        link_name = name.split('.')[0]
        markdown_links.append(f'|[{link_name}]({url})|')

    if print_markdown:
        markdown = [
            f'**Full coverage**: {NAVIGATOR_BADGE}',
            '\n',
            f'**Coverage by platform**: [navigator]({platforms_url})',
            '\n',
            '| other navigator links by rule attributes |',
            '|------------------------------------------|',
        ] + markdown_links
        click.echo('\n'.join(markdown) + '\n')

    click.echo(f'Gist update status on {len(generated_urls)} files: {response.status_code} {response.reason}')
    return generated_urls


@dev_group.command('trim-version-lock')
@click.argument('min_version')
@click.option('--dry-run', is_flag=True, help='Print the changes rather than saving the file')
def trim_version_lock(min_version: str, dry_run: bool):
    """Trim all previous entries within the version lock file which are lower than the min_version."""
    stack_versions = get_stack_versions()
    assert min_version in stack_versions, f'Unknown min_version ({min_version}), expected: {", ".join(stack_versions)}'

    min_version = Version(min_version)
    version_lock_dict = default_version_lock.version_lock.to_dict()
    removed = {}

    for rule_id, lock in version_lock_dict.items():
        if 'previous' in lock:
            prev_vers = [Version(v) for v in list(lock['previous'])]
            outdated_vers = [v for v in prev_vers if v <= min_version]

            if not outdated_vers:
                continue

            # we want to remove all "old" versions, but save the latest that is <= the min version as the new
            # min_version. Essentially collapsing the entries and bumping it to a new "true" min
            latest_version = max(outdated_vers)

            if dry_run:
                outdated_minus_current = [str(v) for v in outdated_vers if v != min_version]
                if outdated_minus_current:
                    removed[rule_id] = outdated_minus_current
            for outdated in outdated_vers:
                popped = lock['previous'].pop(str(outdated))
                if outdated == latest_version:
                    lock['previous'][str(min_version)] = popped

            # remove the whole previous entry if it is now blank
            if not lock['previous']:
                lock.pop('previous')

    if dry_run:
        click.echo(f'The following versions would be collapsed to {min_version}:' if removed else 'No changes')
        click.echo('\n'.join(f'{k}: {", ".join(v)}' for k, v in removed.items()))
    else:
        new_lock = VersionLockFile.from_dict(dict(data=version_lock_dict))
        new_lock.save_to_file()


@dev_group.group('diff')
def diff_group():
    """Commands for statistics on changes and diffs."""


@diff_group.command('endpoint-by-attack')
@click.option('--pre', required=True, help='Tag for pre-existing rules')
@click.option('--post', required=True, help='Tag for rules post updates')
@click.option('--force', '-f', is_flag=True, help='Bypass the confirmation prompt')
@click.option('--remote', '-r', default='origin', help='Override the remote from "origin"')
@click.pass_context
def endpoint_by_attack(ctx: click.Context, pre: str, post: str, force: bool, remote: Optional[str] = 'origin'):
    """Rule diffs across tagged branches, broken down by ATT&CK tactics."""
    if not force:
        if not click.confirm(f'This will refresh tags and may overwrite local tags for: {pre} and {post}. Continue?'):
            ctx.exit(1)

    changed, new, deprecated = get_release_diff(pre, post, remote)
    oses = ('windows', 'linux', 'macos')

    def delta_stats(rule_map) -> List[dict]:
        stats = defaultdict(lambda: defaultdict(int))
        os_totals = defaultdict(int)
        tactic_totals = defaultdict(int)

        for rule_id, rule in rule_map.items():
            threat = rule.contents.data.get('threat')
            os_types = [i.lower() for i in rule.contents.data.get('tags') or [] if i.lower() in oses]
            if not threat or not os_types:
                continue

            if isinstance(threat[0], dict):
                tactics = sorted(set(e['tactic']['name'] for e in threat))
            else:
                tactics = ThreatMapping.flatten(threat).tactic_names
            for tactic in tactics:
                tactic_totals[tactic] += 1
                for os_type in os_types:
                    os_totals[os_type] += 1
                    stats[tactic][os_type] += 1

        # structure stats for table
        rows = []
        for tac, stat in stats.items():
            row = {'tactic': tac, 'total': tactic_totals[tac]}
            for os_type, count in stat.items():
                row[os_type] = count
            rows.append(row)

        rows.append(dict(tactic='total_by_os', **os_totals))

        return rows

    fields = ['tactic', 'linux', 'macos', 'windows', 'total']

    changed_stats = delta_stats(changed)
    table = Table.from_list(fields, changed_stats)
    click.echo(f'Changed rules {len(changed)}\n{table}\n')

    new_stats = delta_stats(new)
    table = Table.from_list(fields, new_stats)
    click.echo(f'New rules {len(new)}\n{table}\n')

    dep_stats = delta_stats(deprecated)
    table = Table.from_list(fields, dep_stats)
    click.echo(f'Deprecated rules {len(deprecated)}\n{table}\n')

    return changed_stats, new_stats, dep_stats


@dev_group.group('test')
def test_group():
    """Commands for testing against stack resources."""


@test_group.command('event-search')
@click.argument('query')
@click.option('--index', '-i', multiple=True, help='Index patterns to search against')
@click.option('--eql/--lucene', '-e/-l', 'language', default=None, help='Query language used (default: kql)')
@click.option('--date-range', '-d', type=(str, str), default=('now-7d', 'now'), help='Date range to scope search')
@click.option('--count', '-c', is_flag=True, help='Return count of results only')
@click.option('--max-results', '-m', type=click.IntRange(1, 1000), default=100,
              help='Max results to return (capped at 1000)')
@click.option('--verbose', '-v', is_flag=True, default=True)
@add_client('elasticsearch')
def event_search(query, index, language, date_range, count, max_results, verbose=True,
                 elasticsearch_client: Elasticsearch = None):
    """Search using a query against an Elasticsearch instance."""
    start_time, end_time = date_range
    index = index or ('*',)
    language_used = "kql" if language is None else "eql" if language is True else "lucene"
    collector = CollectEvents(elasticsearch_client, max_results)

    if verbose:
        click.echo(f'searching {",".join(index)} from {start_time} to {end_time}')
        click.echo(f'{language_used}: {query}')

    if count:
        results = collector.count(query, language_used, index, start_time, end_time)
        click.echo(f'total results: {results}')
    else:
        results = collector.search(query, language_used, index, start_time, end_time, max_results)
        click.echo(f'total results: {len(results)} (capped at {max_results})')
        click.echo_via_pager(json.dumps(results, indent=2, sort_keys=True))

    return results


@test_group.command('rule-event-search')
@single_collection
@click.option('--date-range', '-d', type=(str, str), default=('now-7d', 'now'), help='Date range to scope search')
@click.option('--count', '-c', is_flag=True, help='Return count of results only')
@click.option('--max-results', '-m', type=click.IntRange(1, 1000), default=100,
              help='Max results to return (capped at 1000)')
@click.option('--verbose', '-v', is_flag=True)
@click.pass_context
@add_client('elasticsearch')
def rule_event_search(ctx, rule, date_range, count, max_results, verbose,
                      elasticsearch_client: Elasticsearch = None):
    """Search using a rule file against an Elasticsearch instance."""

    if isinstance(rule.contents.data, QueryRuleData):
        if verbose:
            click.echo(f'Searching rule: {rule.name}')

        data = rule.contents.data
        rule_lang = data.language

        if rule_lang == 'kuery':
            language_flag = None
        elif rule_lang == 'eql':
            language_flag = True
        else:
            language_flag = False

        index = data.index or ['*']
        ctx.invoke(event_search, query=data.query, index=index, language=language_flag,
                   date_range=date_range, count=count, max_results=max_results, verbose=verbose,
                   elasticsearch_client=elasticsearch_client)
    else:
        client_error('Rule is not a query rule!')


@test_group.command('rule-survey')
@click.argument('query', required=False)
@click.option('--date-range', '-d', type=(str, str), default=('now-7d', 'now'), help='Date range to scope search')
@click.option('--dump-file', type=click.Path(dir_okay=False),
              default=get_path('surveys', f'{time.strftime("%Y%m%dT%H%M%SL")}.json'),
              help='Save details of results (capped at 1000 results/rule)')
@click.option('--hide-zero-counts', '-z', is_flag=True, help='Exclude rules with zero hits from printing')
@click.option('--hide-errors', '-e', is_flag=True, help='Exclude rules with errors from printing')
@click.pass_context
@add_client('elasticsearch', 'kibana', add_to_ctx=True)
def rule_survey(ctx: click.Context, query, date_range, dump_file, hide_zero_counts, hide_errors,
                elasticsearch_client: Elasticsearch = None, kibana_client: Kibana = None):
    """Survey rule counts."""
    from kibana.resources import Signal
    from .main import search_rules
    # from .eswrap import parse_unique_field_results

    survey_results = []
    start_time, end_time = date_range

    if query:
        rules = RuleCollection()
        paths = [Path(r['file']) for r in ctx.invoke(search_rules, query=query, verbose=False)]
        rules.load_files(paths)
    else:
        rules = RuleCollection.default().filter(production_filter)

    click.echo(f'Running survey against {len(rules)} rules')
    click.echo(f'Saving detailed dump to: {dump_file}')

    collector = CollectEvents(elasticsearch_client)
    details = collector.search_from_rule(rules, start_time=start_time, end_time=end_time)
    counts = collector.count_from_rule(rules, start_time=start_time, end_time=end_time)

    # add alerts
    with kibana_client:
        range_dsl = {'query': {'bool': {'filter': []}}}
        add_range_to_dsl(range_dsl['query']['bool']['filter'], start_time, end_time)
        alerts = {a['_source']['signal']['rule']['rule_id']: a['_source']
                  for a in Signal.search(range_dsl, size=10000)['hits']['hits']}

    # for alert in alerts:
    #     rule_id = alert['signal']['rule']['rule_id']
    #     rule = rules.id_map[rule_id]
    #     unique_results = parse_unique_field_results(rule.contents.data.type, rule.contents.data.unique_fields, alert)

    for rule_id, count in counts.items():
        alert_count = len(alerts.get(rule_id, []))
        if alert_count > 0:
            count['alert_count'] = alert_count

        details[rule_id].update(count)

        search_count = count['search_count']
        if not alert_count and (hide_zero_counts and search_count == 0) or (hide_errors and search_count == -1):
            continue

        survey_results.append(count)

    fields = ['rule_id', 'name', 'search_count', 'alert_count']
    table = Table.from_list(fields, survey_results)

    if len(survey_results) > 200:
        click.echo_via_pager(table)
    else:
        click.echo(table)

    os.makedirs(get_path('surveys'), exist_ok=True)
    with open(dump_file, 'w') as f:
        json.dump(details, f, indent=2, sort_keys=True)

    return survey_results


@dev_group.group('utils')
def utils_group():
    """Commands for dev utility methods."""


@utils_group.command('get-branches')
@click.option('--outfile', '-o', type=Path, default=get_etc_path("target-branches.yml"), help='File to save output to')
def get_branches(outfile: Path):
    branch_list = get_stack_versions(drop_patch=True)
    target_branches = json.dumps(branch_list[:-1]) + "\n"
    outfile.write_text(target_branches)


@dev_group.group('integrations')
def integrations_group():
    """Commands for dev integrations methods."""


@integrations_group.command('build-manifests')
@click.option('--overwrite', '-o', is_flag=True, help="Overwrite the existing integrations-manifest.json.gz file")
def build_integration_manifests(overwrite: bool):
    """Builds consolidated integrations manifests file."""
    click.echo("loading rules to determine all integration tags")
    rules = RuleCollection.default()
    integration_tags = list(set([r.contents.metadata.integration for r in rules if r.contents.metadata.integration]))
    click.echo(f"integration tags identified: {integration_tags}")
    build_integrations_manifest(overwrite, integration_tags)


<<<<<<< HEAD
@dev_group.group('attack')
def attack_group():
    """Commands for managing Mitre ATT&CK data and mappings."""


@attack_group.command('refresh-data')
def refresh_attack_data() -> dict:
    """Refresh the ATT&CK data file."""
    data, _ = attack.refresh_attack_data()
    return data


@attack_group.command('refresh-redirect-mappings')
def refresh_threat_mappings():
    """Refresh the ATT&CK redirect file and update all rule threat mappings."""
    # refresh the attack_technique_redirects
    click.echo('refreshing data in attack_technique_redirects.json')
    attack.refresh_redirected_techniques_map()


@attack_group.command('update-rules')
@multi_collection
def update_attack_in_rules(rules: RuleCollection) -> List[Optional[TOMLRule]]:
    """Update threat mappings attack data in all rules."""
    new_rules = []
    redirected_techniques = attack.load_techniques_redirect()
    today = time.strftime('%Y/%m/%d')

    for rule in rules.rules:
        needs_update = False
        valid_threat: List[ThreatMapping] = []
        threat_pending_update = {}
        threat = rule.contents.data.threat or []

        for entry in threat:
            tactic = entry.tactic.name
            techniques = []
            for technique in entry.technique or []:
                techniques.append(technique.id)
                techniques.extend([st.id for st in technique.subtechnique or []])

            if any([t for t in techniques if t in redirected_techniques]):
                needs_update = True
                threat_pending_update[tactic] = techniques
            else:
                valid_threat.append(entry)

        if needs_update:
            for tactic, techniques in threat_pending_update.items():
                try:
                    updated_threat = attack.build_threat_map_entry(tactic, *techniques)
                except ValueError as err:
                    raise ValueError(f'{rule.id} - {rule.name}: {err}')

                tm = ThreatMapping.from_dict(updated_threat)
                valid_threat.append(tm)

            new_meta = dataclasses.replace(rule.contents.metadata, updated_date=today)
            new_data = dataclasses.replace(rule.contents.data, threat=valid_threat)
            new_contents = dataclasses.replace(rule.contents, data=new_data, metadata=new_meta)
            new_rule = TOMLRule(contents=new_contents)
            new_rule.save_toml()
            new_rules.append(new_rule)

    if new_rules:
        click.echo(f'{len(new_rules)} rules updated')
    else:
        click.echo('No rule changes needed')
    return new_rules
=======
@dev_group.group('schemas')
def schemas_group():
    """Commands for dev schema methods."""


@schemas_group.command("update-rule-data")
def update_rule_data_schemas():
    classes = [BaseRuleData] + list(typing.get_args(AnyRuleData))

    for cls in classes:
        cls.save_schema()


@schemas_group.command("generate-endgame")
@click.option("--token", required=True, prompt=get_github_token() is None, default=get_github_token(),
              help="GitHub token to use for the PR", hide_input=True)
@click.option("--endgame-version", "-e", required=True, help="Tagged version from TBD. e.g., 1.9.0")
@click.option("--overwrite", is_flag=True, help="Overwrite if versions exist")
def generate_endgame_schema(token: str, endgame_version: str, overwrite: bool):
    """Download Endgame-ECS mapping.json and generate flattend schema."""
    github = GithubClient(token)
    client = github.authenticated_client
    schema_manager = EndgameSchemaManager(client, endgame_version)
    schema_manager.save_schemas(overwrite=overwrite)
>>>>>>> e89bc230
<|MERGE_RESOLUTION|>--- conflicted
+++ resolved
@@ -1133,77 +1133,6 @@
     build_integrations_manifest(overwrite, integration_tags)
 
 
-<<<<<<< HEAD
-@dev_group.group('attack')
-def attack_group():
-    """Commands for managing Mitre ATT&CK data and mappings."""
-
-
-@attack_group.command('refresh-data')
-def refresh_attack_data() -> dict:
-    """Refresh the ATT&CK data file."""
-    data, _ = attack.refresh_attack_data()
-    return data
-
-
-@attack_group.command('refresh-redirect-mappings')
-def refresh_threat_mappings():
-    """Refresh the ATT&CK redirect file and update all rule threat mappings."""
-    # refresh the attack_technique_redirects
-    click.echo('refreshing data in attack_technique_redirects.json')
-    attack.refresh_redirected_techniques_map()
-
-
-@attack_group.command('update-rules')
-@multi_collection
-def update_attack_in_rules(rules: RuleCollection) -> List[Optional[TOMLRule]]:
-    """Update threat mappings attack data in all rules."""
-    new_rules = []
-    redirected_techniques = attack.load_techniques_redirect()
-    today = time.strftime('%Y/%m/%d')
-
-    for rule in rules.rules:
-        needs_update = False
-        valid_threat: List[ThreatMapping] = []
-        threat_pending_update = {}
-        threat = rule.contents.data.threat or []
-
-        for entry in threat:
-            tactic = entry.tactic.name
-            techniques = []
-            for technique in entry.technique or []:
-                techniques.append(technique.id)
-                techniques.extend([st.id for st in technique.subtechnique or []])
-
-            if any([t for t in techniques if t in redirected_techniques]):
-                needs_update = True
-                threat_pending_update[tactic] = techniques
-            else:
-                valid_threat.append(entry)
-
-        if needs_update:
-            for tactic, techniques in threat_pending_update.items():
-                try:
-                    updated_threat = attack.build_threat_map_entry(tactic, *techniques)
-                except ValueError as err:
-                    raise ValueError(f'{rule.id} - {rule.name}: {err}')
-
-                tm = ThreatMapping.from_dict(updated_threat)
-                valid_threat.append(tm)
-
-            new_meta = dataclasses.replace(rule.contents.metadata, updated_date=today)
-            new_data = dataclasses.replace(rule.contents.data, threat=valid_threat)
-            new_contents = dataclasses.replace(rule.contents, data=new_data, metadata=new_meta)
-            new_rule = TOMLRule(contents=new_contents)
-            new_rule.save_toml()
-            new_rules.append(new_rule)
-
-    if new_rules:
-        click.echo(f'{len(new_rules)} rules updated')
-    else:
-        click.echo('No rule changes needed')
-    return new_rules
-=======
 @dev_group.group('schemas')
 def schemas_group():
     """Commands for dev schema methods."""
@@ -1228,4 +1157,74 @@
     client = github.authenticated_client
     schema_manager = EndgameSchemaManager(client, endgame_version)
     schema_manager.save_schemas(overwrite=overwrite)
->>>>>>> e89bc230
+
+
+@dev_group.group('attack')
+def attack_group():
+    """Commands for managing Mitre ATT&CK data and mappings."""
+
+
+@attack_group.command('refresh-data')
+def refresh_attack_data() -> dict:
+    """Refresh the ATT&CK data file."""
+    data, _ = attack.refresh_attack_data()
+    return data
+
+
+@attack_group.command('refresh-redirect-mappings')
+def refresh_threat_mappings():
+    """Refresh the ATT&CK redirect file and update all rule threat mappings."""
+    # refresh the attack_technique_redirects
+    click.echo('refreshing data in attack_technique_redirects.json')
+    attack.refresh_redirected_techniques_map()
+
+
+@attack_group.command('update-rules')
+@multi_collection
+def update_attack_in_rules(rules: RuleCollection) -> List[Optional[TOMLRule]]:
+    """Update threat mappings attack data in all rules."""
+    new_rules = []
+    redirected_techniques = attack.load_techniques_redirect()
+    today = time.strftime('%Y/%m/%d')
+
+    for rule in rules.rules:
+        needs_update = False
+        valid_threat: List[ThreatMapping] = []
+        threat_pending_update = {}
+        threat = rule.contents.data.threat or []
+
+        for entry in threat:
+            tactic = entry.tactic.name
+            techniques = []
+            for technique in entry.technique or []:
+                techniques.append(technique.id)
+                techniques.extend([st.id for st in technique.subtechnique or []])
+
+            if any([t for t in techniques if t in redirected_techniques]):
+                needs_update = True
+                threat_pending_update[tactic] = techniques
+            else:
+                valid_threat.append(entry)
+
+        if needs_update:
+            for tactic, techniques in threat_pending_update.items():
+                try:
+                    updated_threat = attack.build_threat_map_entry(tactic, *techniques)
+                except ValueError as err:
+                    raise ValueError(f'{rule.id} - {rule.name}: {err}')
+
+                tm = ThreatMapping.from_dict(updated_threat)
+                valid_threat.append(tm)
+
+            new_meta = dataclasses.replace(rule.contents.metadata, updated_date=today)
+            new_data = dataclasses.replace(rule.contents.data, threat=valid_threat)
+            new_contents = dataclasses.replace(rule.contents, data=new_data, metadata=new_meta)
+            new_rule = TOMLRule(contents=new_contents)
+            new_rule.save_toml()
+            new_rules.append(new_rule)
+
+    if new_rules:
+        click.echo(f'{len(new_rules)} rules updated')
+    else:
+        click.echo('No rule changes needed')
+    return new_rules