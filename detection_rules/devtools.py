# Copyright Elasticsearch B.V. and/or licensed to Elasticsearch B.V. under one
# or more contributor license agreements. Licensed under the Elastic License
# 2.0; you may not use this file except in compliance with the Elastic License
# 2.0.

"""CLI commands for internal detection_rules dev team."""
import dataclasses
import functools
import io
import json
import os
import re
import shutil
import subprocess
import textwrap
import time
import typing
import urllib.parse
from collections import defaultdict
from pathlib import Path
from typing import Dict, List, Optional, Tuple

import click
import pytoml
import requests.exceptions
from semver import Version
import yaml
from elasticsearch import Elasticsearch
from eql.table import Table

from kibana.connector import Kibana

from . import attack, rule_loader, utils
from .cli_utils import single_collection
from .docs import IntegrationSecurityDocs, IntegrationSecurityDocsMDX
from .endgame import EndgameSchemaManager
from .eswrap import CollectEvents, add_range_to_dsl
from .ghwrap import GithubClient, update_gist
from .integrations import (SecurityDetectionEngine,
                           build_integrations_manifest,
                           build_integrations_schemas,
                           find_latest_compatible_version,
                           find_latest_integration_version,
                           load_integrations_manifests)
from .main import root
from .misc import PYTHON_LICENSE, add_client, client_error
from .packaging import (CURRENT_RELEASE_PATH, PACKAGE_FILE, RELEASE_DIR,
                        Package, current_stack_version)
from .rule import (AnyRuleData, BaseRuleData, DeprecatedRule, QueryRuleData,
                   ThreatMapping, TOMLRule, TOMLRuleContents, RuleTransform)
from .rule_loader import RuleCollection, production_filter
from .schemas import definitions, get_stack_versions
from .utils import (dict_hash, get_etc_path, get_path, load_dump,
                    load_etc_dump, save_etc_dump)
from .version_lock import VersionLockFile, default_version_lock

RULES_DIR = get_path('rules')
GH_CONFIG = Path.home() / ".config" / "gh" / "hosts.yml"
NAVIGATOR_GIST_ID = '1a3f65224822a30a8228a8ed20289a89'
NAVIGATOR_URL = 'https://ela.st/detection-rules-navigator'
NAVIGATOR_BADGE = (
    f'[![ATT&CK navigator coverage](https://img.shields.io/badge/ATT&CK-Navigator-red.svg)]({NAVIGATOR_URL})'
)


def get_github_token() -> Optional[str]:
    """Get the current user's GitHub token."""
    token = os.getenv("GITHUB_TOKEN")

    if token is None and GH_CONFIG.exists():
        token = load_dump(str(GH_CONFIG)).get("github.com", {}).get("oauth_token")

    return token


@root.group('dev')
def dev_group():
    """Commands related to the Elastic Stack rules release lifecycle."""


@dev_group.command('build-release')
@click.argument('config-file', type=click.Path(exists=True, dir_okay=False), required=False, default=PACKAGE_FILE)
@click.option('--update-version-lock', '-u', is_flag=True,
              help='Save version.lock.json file with updated rule versions in the package')
@click.option('--generate-navigator', is_flag=True, help='Generate ATT&CK navigator files')
<<<<<<< HEAD
@click.option('--add-historical', type=str, required=True, help='Generate historical package-registry files')
@click.option('--update-message', type=str, help='Update message for new package')
=======
@click.option('--add-historical', type=str, required=True, default="no",
              help='Generate historical package-registry files')
>>>>>>> 597e6e2d
def build_release(config_file, update_version_lock: bool, generate_navigator: bool, add_historical: str,
                  update_message: str, release=None, verbose=True):
    """Assemble all the rules into Kibana-ready release files."""
    config = load_dump(config_file)['package']
    add_historical = True if add_historical == "yes" else False

    if generate_navigator:
        config['generate_navigator'] = True

    if release is not None:
        config['release'] = release

    if verbose:
        click.echo(f'[+] Building package {config.get("name")}')

    package = Package.from_config(config, verbose=verbose, historical=add_historical)

    if update_version_lock:
        default_version_lock.manage_versions(package.rules, save_changes=True, verbose=verbose)
    package.save(verbose=verbose)

    if add_historical:
        previous_pkg_version = find_latest_integration_version("security_detection_engine", "ga", config['name'])
        sde = SecurityDetectionEngine()
        historical_rules = sde.load_integration_assets(previous_pkg_version)
        historical_rules = sde.transform_legacy_assets(historical_rules)

        docs = IntegrationSecurityDocsMDX(config['registry_data']['version'], Path(f'releases/{config["name"]}-docs'),
                                          True, historical_rules, package, note=update_message)
        docs.generate()

        click.echo(f'[+] Adding historical rules from {previous_pkg_version} package')
        package.add_historical_rules(historical_rules, config['registry_data']['version'])

    if verbose:
        package.get_package_hash(verbose=verbose)
        click.echo(f'- {len(package.rules)} rules included')

    return package


def get_release_diff(pre: str, post: str, remote: Optional[str] = 'origin'
                     ) -> (Dict[str, TOMLRule], Dict[str, TOMLRule], Dict[str, DeprecatedRule]):
    """Build documents from two git tags for an integration package."""
    pre_rules = RuleCollection()
    pre_rules.load_git_tag(pre, remote, skip_query_validation=True)

    if pre_rules.errors:
        click.echo(f'error loading {len(pre_rules.errors)} rule(s) from: {pre}, skipping:')
        click.echo(' - ' + '\n - '.join([str(p) for p in pre_rules.errors]))

    post_rules = RuleCollection()
    post_rules.load_git_tag(post, remote, skip_query_validation=True)

    if post_rules.errors:
        click.echo(f'error loading {len(post_rules.errors)} rule(s) from: {post}, skipping:')
        click.echo(' - ' + '\n - '.join([str(p) for p in post_rules.errors]))

    rules_changes = pre_rules.compare_collections(post_rules)
    return rules_changes


@dev_group.command('build-integration-docs')
@click.argument('registry-version')
@click.option('--pre', required=True, help='Tag for pre-existing rules')
@click.option('--post', required=True, help='Tag for rules post updates')
@click.option('--directory', '-d', type=Path, required=True, help='Output directory to save docs to')
@click.option('--force', '-f', is_flag=True, help='Bypass the confirmation prompt')
@click.option('--remote', '-r', default='origin', help='Override the remote from "origin"')
@click.pass_context
def build_integration_docs(ctx: click.Context, registry_version: str, pre: str, post: str, directory: Path, force: bool,
                           remote: Optional[str] = 'origin') -> IntegrationSecurityDocs:
    """Build documents from two git tags for an integration package."""
    if not force:
        if not click.confirm(f'This will refresh tags and may overwrite local tags for: {pre} and {post}. Continue?'):
            ctx.exit(1)

    rules_changes = get_release_diff(pre, post, remote)
    docs = IntegrationSecurityDocs(registry_version, directory, True, *rules_changes)
    package_dir = docs.generate()

    click.echo(f'Generated documents saved to: {package_dir}')
    updated, new, deprecated = rules_changes
    click.echo(f'- {len(updated)} updated rules')
    click.echo(f'- {len(new)} new rules')
    click.echo(f'- {len(deprecated)} deprecated rules')

    return docs


@dev_group.command("bump-pkg-versions")
@click.option("--major-release", is_flag=True, help="bump the major version")
@click.option("--minor-release", is_flag=True, help="bump the minor version")
@click.option("--patch-release", is_flag=True, help="bump the patch version")
@click.option("--new-package", type=click.Choice(['true', 'false']), help="indicates new package")
@click.option("--maturity", type=click.Choice(['beta', 'ga'], case_sensitive=False),
              required=True, help="beta or production versions")
def bump_versions(major_release: bool, minor_release: bool, patch_release: bool, new_package: str, maturity: str):
    """Bump the versions"""

    pkg_data = load_etc_dump('packages.yml')['package']
    kibana_ver = Version.parse(pkg_data["name"], optional_minor_and_patch=True)
    pkg_ver = Version.parse(pkg_data["registry_data"]["version"])
    pkg_kibana_ver = Version.parse(pkg_data["registry_data"]["conditions"]["kibana.version"].lstrip("^"))
    if major_release:
        major_bump = kibana_ver.bump_major()
        pkg_data["name"] = f"{major_bump.major}.{major_bump.minor}"
        pkg_data["registry_data"]["conditions"]["kibana.version"] = f"^{pkg_kibana_ver.bump_major()}"
        pkg_data["registry_data"]["version"] = str(pkg_ver.bump_major().bump_prerelease("beta"))
    if minor_release:
        minor_bump = kibana_ver.bump_minor()
        pkg_data["name"] = f"{minor_bump.major}.{minor_bump.minor}"
        pkg_data["registry_data"]["conditions"]["kibana.version"] = f"^{pkg_kibana_ver.bump_minor()}"
        pkg_data["registry_data"]["version"] = str(pkg_ver.bump_minor().bump_prerelease("beta"))
        pkg_data["registry_data"]["release"] = maturity
    if patch_release:
        latest_patch_release_ver = find_latest_integration_version("security_detection_engine",
                                                                   maturity, pkg_data["name"])

        # if an existing minor or major does not have a package, bump from the last
        # example is 8.10.0-beta.1 is last, but on 9.0.0 major
        # example is 8.10.0-beta.1 is last, but on 8.11.0 minor
        if latest_patch_release_ver.minor != pkg_kibana_ver.minor:
            latest_patch_release_ver = latest_patch_release_ver.bump_minor()
        if latest_patch_release_ver.major != pkg_kibana_ver.major:
            latest_patch_release_ver = latest_patch_release_ver.bump_major()

        if maturity == "ga":
            pkg_data["registry_data"]["version"] = str(latest_patch_release_ver.bump_patch())
            pkg_data["registry_data"]["release"] = maturity
        else:
            # passing in true or false from GH actions; not using eval() for security purposes
            if new_package == "true":
                latest_patch_release_ver = latest_patch_release_ver.bump_patch()
            pkg_data["registry_data"]["version"] = str(latest_patch_release_ver.bump_prerelease("beta"))
            pkg_data["registry_data"]["release"] = maturity

    click.echo(f"Kibana version: {pkg_data['name']}")
    click.echo(f"Package Kibana version: {pkg_data['registry_data']['conditions']['kibana.version']}")
    click.echo(f"Package version: {pkg_data['registry_data']['version']}")

    save_etc_dump({"package": pkg_data}, "packages.yml")


@dataclasses.dataclass
class GitChangeEntry:
    status: str
    original_path: Path
    new_path: Optional[Path] = None

    @classmethod
    def from_line(cls, text: str) -> 'GitChangeEntry':
        columns = text.split("\t")
        assert 2 <= len(columns) <= 3

        columns[1:] = [Path(c) for c in columns[1:]]
        return cls(*columns)

    @property
    def path(self) -> Path:
        return self.new_path or self.original_path

    def revert(self, dry_run=False):
        """Run a git command to revert this change."""

        def git(*args):
            command_line = ["git"] + [str(arg) for arg in args]
            click.echo(subprocess.list2cmdline(command_line))

            if not dry_run:
                subprocess.check_call(command_line)

        if self.status.startswith("R"):
            # renames are actually Delete (D) and Add (A)
            # revert in opposite order
            GitChangeEntry("A", self.new_path).revert(dry_run=dry_run)
            GitChangeEntry("D", self.original_path).revert(dry_run=dry_run)
            return

        # remove the file from the staging area (A|M|D)
        git("restore", "--staged", self.original_path)

    def read(self, git_tree="HEAD") -> bytes:
        """Read the file from disk or git."""
        if self.status == "D":
            # deleted files need to be recovered from git
            return subprocess.check_output(["git", "show", f"{git_tree}:{self.path}"])

        return self.path.read_bytes()


@dev_group.command("unstage-incompatible-rules")
@click.option("--target-stack-version", "-t", help="Minimum stack version to filter the staging area", required=True)
@click.option("--dry-run", is_flag=True, help="List the changes that would be made")
@click.option("--exception-list", help="List of files to skip staging", default="")
def prune_staging_area(target_stack_version: str, dry_run: bool, exception_list: list):
    """Prune the git staging area to remove changes to incompatible rules."""
    exceptions = {
        "detection_rules/etc/packages.yml",
    }
    exceptions.update(exception_list.split(","))

    target_stack_version = Version.parse(target_stack_version, optional_minor_and_patch=True)

    # load a structured summary of the diff from git
    git_output = subprocess.check_output(["git", "diff", "--name-status", "HEAD"])
    changes = [GitChangeEntry.from_line(line) for line in git_output.decode("utf-8").splitlines()]

    # track which changes need to be reverted because of incompatibilities
    reversions: List[GitChangeEntry] = []

    for change in changes:
        if str(change.path) in exceptions:
            # Don't backport any changes to files matching the list of exceptions
            reversions.append(change)
            continue

        # it's a change to a rule file, load it and check the version
        if str(change.path.absolute()).startswith(RULES_DIR) and change.path.suffix == ".toml":
            # bypass TOML validation in case there were schema changes
            dict_contents = RuleCollection.deserialize_toml_string(change.read())
            min_stack_version: Optional[str] = dict_contents.get("metadata", {}).get("min_stack_version")

            if min_stack_version is not None and \
                    (target_stack_version < Version.parse(min_stack_version, optional_minor_and_patch=True)):
                # rule is incompatible, add to the list of reversions to make later
                reversions.append(change)

    if len(reversions) == 0:
        click.echo("No files restored from staging area")
        return

    click.echo(f"Restoring {len(reversions)} changes from the staging area...")
    for change in reversions:
        change.revert(dry_run=dry_run)


@dev_group.command('update-lock-versions')
@click.argument('rule-ids', nargs=-1, required=False)
def update_lock_versions(rule_ids):
    """Update rule hashes in version.lock.json file without bumping version."""
    rules = RuleCollection.default()

    if rule_ids:
        rules = rules.filter(lambda r: r.id in rule_ids)
    else:
        rules = rules.filter(production_filter)

    if not click.confirm(f'Are you sure you want to update hashes for {len(rules)} rules without a version bump?'):
        return

    # this command may not function as expected anymore due to previous changes eliminating the use of add_new=False
    changed, new, _ = default_version_lock.manage_versions(rules, exclude_version_update=True, save_changes=True)

    if not changed:
        click.echo('No hashes updated')

    return changed


@dev_group.command('kibana-diff')
@click.option('--rule-id', '-r', multiple=True, help='Optionally specify rule ID')
@click.option('--repo', default='elastic/kibana', help='Repository where branch is located')
@click.option('--branch', '-b', default='main', help='Specify the kibana branch to diff against')
@click.option('--threads', '-t', type=click.IntRange(1), default=50, help='Number of threads to use to download rules')
def kibana_diff(rule_id, repo, branch, threads):
    """Diff rules against their version represented in kibana if exists."""
    from .misc import get_kibana_rules

    rules = RuleCollection.default()

    if rule_id:
        rules = rules.filter(lambda r: r.id in rule_id).id_map
    else:
        rules = rules.filter(production_filter).id_map

    repo_hashes = {r.id: r.contents.sha256(include_version=True) for r in rules.values()}

    kibana_rules = {r['rule_id']: r for r in get_kibana_rules(repo=repo, branch=branch, threads=threads).values()}
    kibana_hashes = {r['rule_id']: dict_hash(r) for r in kibana_rules.values()}

    missing_from_repo = list(set(kibana_hashes).difference(set(repo_hashes)))
    missing_from_kibana = list(set(repo_hashes).difference(set(kibana_hashes)))

    rule_diff = []
    for rule_id, rule_hash in repo_hashes.items():
        if rule_id in missing_from_kibana:
            continue
        if rule_hash != kibana_hashes[rule_id]:
            rule_diff.append(
                f'versions - repo: {rules[rule_id].contents.autobumped_version}, '
                f'kibana: {kibana_rules[rule_id]["version"]} -> '
                f'{rule_id} - {rules[rule_id].contents.name}'
            )

    diff = {
        'missing_from_kibana': [f'{r} - {rules[r].name}' for r in missing_from_kibana],
        'diff': rule_diff,
        'missing_from_repo': [f'{r} - {kibana_rules[r]["name"]}' for r in missing_from_repo]
    }

    diff['stats'] = {k: len(v) for k, v in diff.items()}
    diff['stats'].update(total_repo_prod_rules=len(rules), total_gh_prod_rules=len(kibana_rules))

    click.echo(json.dumps(diff, indent=2, sort_keys=True))
    return diff


def add_kibana_git_args(f):
    @click.argument("local-repo", default=get_path("..", "kibana"))
    @click.option("--kibana-directory", "-d", help="Directory to overwrite in Kibana",
                  default="x-pack/plugins/security_solution/server/lib/detection_engine/"
                          "prebuilt_rules/content/prepackaged_rules")
    @click.option("--base-branch", "-b", help="Base branch in Kibana", default="main")
    @click.option("--branch-name", "-n", help="New branch for the rules commit")
    @click.option("--ssh/--http", is_flag=True, help="Method to use for cloning")
    @click.option("--github-repo", "-r", help="Repository to use for the branch", default="elastic/kibana")
    @click.option("--message", "-m", help="Override default commit message")
    @functools.wraps(f)
    def decorated(*args, **kwargs):
        return f(*args, **kwargs)

    return decorated


@dev_group.command("kibana-commit")
@add_kibana_git_args
@click.option("--push", "-p", is_flag=True, help="Push the commit to the remote")
@click.pass_context
def kibana_commit(ctx, local_repo: str, github_repo: str, ssh: bool, kibana_directory: str, base_branch: str,
                  branch_name: Optional[str], message: Optional[str], push: bool) -> (str, str):
    """Prep a commit and push to Kibana."""
    package_name = Package.load_configs()["name"]
    release_dir = os.path.join(RELEASE_DIR, package_name)
    message = message or f"[Detection Rules] Add {package_name} rules"

    if not os.path.exists(release_dir):
        click.secho("Release directory doesn't exist.", fg="red", err=True)
        click.echo(f"Run {click.style('python -m detection_rules dev build-release', bold=True)} to populate", err=True)
        ctx.exit(1)

    git = utils.make_git("-C", local_repo)
    rules_git = utils.make_git('-C', utils.get_path())

    # Get the current hash of the repo
    long_commit_hash = rules_git("rev-parse", "HEAD")
    short_commit_hash = rules_git("rev-parse", "--short", "HEAD")

    try:
        if not os.path.exists(local_repo):
            click.echo(f"Kibana repository doesn't exist at {local_repo}. Cloning...")
            url = f"git@github.com:{github_repo}.git" if ssh else f"https://github.com/{github_repo}.git"
            utils.make_git()("clone", url, local_repo, "--depth", "1")
        else:
            git("checkout", base_branch)

        branch_name = branch_name or f"detection-rules/{package_name}-{short_commit_hash}"

        git("checkout", "-b", branch_name, print_output=True)
        git("rm", "-r", kibana_directory)

        source_dir = os.path.join(release_dir, "rules")
        target_dir = os.path.join(local_repo, kibana_directory)
        os.makedirs(target_dir)

        for name in os.listdir(source_dir):
            _, ext = os.path.splitext(name)
            path = os.path.join(source_dir, name)

            if ext in (".ts", ".json"):
                shutil.copyfile(path, os.path.join(target_dir, name))

        git("add", kibana_directory)
        git("commit", "--no-verify", "-m", message)
        git("status", print_output=True)

        if push:
            git("push", "origin", branch_name)

        click.echo(f"Kibana repository {local_repo} prepped. Push changes when ready")
        click.secho(f"cd {local_repo}", bold=True)

        return branch_name, long_commit_hash

    except subprocess.CalledProcessError as e:
        client_error(str(e), e, ctx=ctx)


@dev_group.command("kibana-pr")
@click.option("--token", required=True, prompt=get_github_token() is None, default=get_github_token(),
              help="GitHub token to use for the PR", hide_input=True)
@click.option("--assign", multiple=True, help="GitHub users to assign the PR")
@click.option("--label", multiple=True, help="GitHub labels to add to the PR")
@click.option("--draft", is_flag=True, help="Open the PR as a draft")
@click.option("--fork-owner", "-f", help="Owner of forked branch (ex: elastic)")
# Pending an official GitHub API
# @click.option("--automerge", is_flag=True, help="Enable auto-merge on the PR")
@add_kibana_git_args
@click.pass_context
def kibana_pr(ctx: click.Context, label: Tuple[str, ...], assign: Tuple[str, ...], draft: bool, fork_owner: str,
              token: str, **kwargs):
    """Create a pull request to Kibana."""
    github = GithubClient(token)
    client = github.authenticated_client
    repo = client.get_repo(kwargs["github_repo"])

    branch_name, commit_hash = ctx.invoke(kibana_commit, push=True, **kwargs)

    if fork_owner:
        branch_name = f'{fork_owner}:{branch_name}'

    title = f"[Detection Engine] Adds {current_stack_version()} rules"
    body = textwrap.dedent(f"""
    ## Summary

    Pull updates to detection rules from https://github.com/elastic/detection-rules/tree/{commit_hash}.

    ### Checklist

    Delete any items that are not applicable to this PR.

    - [x] Any text added follows [EUI's writing guidelines](https://elastic.github.io/eui/#/guidelines/writing),
          uses sentence case text and includes [i18n support](https://github.com/elastic/kibana/blob/main/packages/kbn-i18n/README.md)
    """).strip()  # noqa: E501
    pr = repo.create_pull(title, body, base=kwargs["base_branch"], head=branch_name, maintainer_can_modify=True,
                          draft=draft)

    # labels could also be comma separated
    label = {lbl for cs_labels in label for lbl in cs_labels.split(",") if lbl}

    if label:
        pr.add_to_labels(*sorted(label))

    if assign:
        pr.add_to_assignees(*assign)

    click.echo("PR created:")
    click.echo(pr.html_url)


@dev_group.command("integrations-pr")
@click.argument("local-repo", type=click.Path(exists=True, file_okay=False, dir_okay=True),
                default=get_path("..", "integrations"))
@click.option("--token", required=True, prompt=get_github_token() is None, default=get_github_token(),
              help="GitHub token to use for the PR", hide_input=True)
@click.option("--pkg-directory", "-d", help="Directory to save the package in cloned repository",
              default=os.path.join("packages", "security_detection_engine"))
@click.option("--base-branch", "-b", help="Base branch in target repository", default="main")
@click.option("--branch-name", "-n", help="New branch for the rules commit")
@click.option("--github-repo", "-r", help="Repository to use for the branch", default="elastic/integrations")
@click.option("--assign", multiple=True, help="GitHub users to assign the PR")
@click.option("--label", multiple=True, help="GitHub labels to add to the PR")
@click.option("--draft", is_flag=True, help="Open the PR as a draft")
@click.option("--remote", help="Override the remote from 'origin'", default="origin")
@click.pass_context
def integrations_pr(ctx: click.Context, local_repo: str, token: str, draft: bool,
                    pkg_directory: str, base_branch: str, remote: str,
                    branch_name: Optional[str], github_repo: str, assign: Tuple[str, ...], label: Tuple[str, ...]):
    """Create a pull request to publish the Fleet package to elastic/integrations."""
    github = GithubClient(token)
    github.assert_github()
    client = github.authenticated_client
    repo = client.get_repo(github_repo)

    # Use elastic-package to format and lint
    gopath = utils.gopath()
    assert gopath is not None, "$GOPATH isn't set"

    err = 'elastic-package missing, run: go install github.com/elastic/elastic-package@latest and verify go bin path'
    assert subprocess.check_output(['elastic-package'], stderr=subprocess.DEVNULL), err

    local_repo = os.path.abspath(local_repo)
    stack_version = Package.load_configs()["name"]
    package_version = Package.load_configs()["registry_data"]["version"]

    release_dir = Path(RELEASE_DIR) / stack_version / "fleet" / package_version
    message = f"[Security Rules] Update security rules package to v{package_version}"

    if not release_dir.exists():
        click.secho("Release directory doesn't exist.", fg="red", err=True)
        click.echo(f"Run {click.style('python -m detection_rules dev build-release', bold=True)} to populate", err=True)
        ctx.exit(1)

    if not Path(local_repo).exists():
        click.secho(f"{github_repo} is not present at {local_repo}.", fg="red", err=True)
        ctx.exit(1)

    # Get the most recent commit hash of detection-rules
    detection_rules_git = utils.make_git()
    long_commit_hash = detection_rules_git("rev-parse", "HEAD")
    short_commit_hash = detection_rules_git("rev-parse", "--short", "HEAD")

    # refresh the local clone of the repository
    git = utils.make_git("-C", local_repo)
    git("checkout", base_branch)
    git("pull", remote, base_branch)

    # Switch to a new branch in elastic/integrations
    branch_name = branch_name or f"detection-rules/{package_version}-{short_commit_hash}"
    git("checkout", "-b", branch_name)

    # Load the changelog in memory, before it's removed. Come back for it after the PR is created
    target_directory = Path(local_repo) / pkg_directory
    changelog_path = target_directory / "changelog.yml"
    changelog_entries: list = yaml.safe_load(changelog_path.read_text(encoding="utf-8"))

    changelog_entries.insert(0, {
        "version": package_version,
        "changes": [
            # This will be changed later
            {"description": "Release security rules update", "type": "enhancement",
             "link": "https://github.com/elastic/integrations/pulls/0000"}
        ]
    })

    # Remove existing assets and replace everything
    shutil.rmtree(target_directory)
    actual_target_directory = shutil.copytree(release_dir, target_directory)
    assert Path(actual_target_directory).absolute() == Path(target_directory).absolute(), \
        f"Expected a copy to {pkg_directory}"

    # Add the changelog back
    def save_changelog():
        with changelog_path.open("wt") as f:
            # add a note for other maintainers of elastic/integrations to be careful with versions
            f.write("# newer versions go on top\n")
            f.write("# NOTE: please use pre-release versions (e.g. -beta.0) until a package is ready for production\n")
            yaml.dump(changelog_entries, f, allow_unicode=True, default_flow_style=False, indent=2, sort_keys=False)

    save_changelog()

    def elastic_pkg(*args):
        """Run a command with $GOPATH/bin/elastic-package in the package directory."""
        prev = os.path.abspath(os.getcwd())
        os.chdir(target_directory)

        try:
            return subprocess.check_call([os.path.join(gopath, "bin", "elastic-package")] + list(args))
        finally:
            os.chdir(prev)

    elastic_pkg("format")

    # Upload the files to a branch
    git("add", pkg_directory)
    git("commit", "-m", message)
    git("push", "--set-upstream", remote, branch_name)

    # Create a pull request (not done yet, but we need the PR number)
    body = textwrap.dedent(f"""
    ## What does this PR do?
    Update the Security Rules package to version {package_version}.
    Autogenerated from commit  https://github.com/elastic/detection-rules/tree/{long_commit_hash}

    ## Checklist

    - [x] I have reviewed [tips for building integrations](https://github.com/elastic/integrations/blob/master/docs/tips_for_building_integrations.md) and this pull request is aligned with them.
    - [ ] ~I have verified that all data streams collect metrics or logs.~
    - [x] I have added an entry to my package's `changelog.yml` file.
    - [x] If I'm introducing a new feature, I have modified the Kibana version constraint in my package's `manifest.yml` file to point to the latest Elastic stack release (e.g. `^7.13.0`).

    ## Author's Checklist
    - Install the most recently release security rules in the Detection Engine
    - Install the package
    - Confirm the update is available in Kibana. Click "Update X rules" or "Install X rules"
    - Look at the changes made after the install and confirm they are consistent

    ## How to test this PR locally
    - Perform the above checklist, and use `package-storage` to build EPR from source

    ## Related issues
    None

    ## Screenshots
    None
    """)  # noqa: E501

    pr = repo.create_pull(message, body, base_branch, branch_name, maintainer_can_modify=True, draft=draft)

    # labels could also be comma separated
    label = {lbl for cs_labels in label for lbl in cs_labels.split(",") if lbl}

    if label:
        pr.add_to_labels(*sorted(label))

    if assign:
        pr.add_to_assignees(*assign)

    click.echo("PR created:")
    click.echo(pr.html_url)

    # replace the changelog entry with the actual PR link
    changelog_entries[0]["changes"][0]["link"] = pr.html_url
    save_changelog()

    # format the yml file with elastic-package
    elastic_pkg("format")
    elastic_pkg("lint")

    # Push the updated changelog to the PR branch
    git("add", pkg_directory)
    git("commit", "-m", f"Add changelog entry for {package_version}")
    git("push")


@dev_group.command('license-check')
@click.option('--ignore-directory', '-i', multiple=True, help='Directories to skip (relative to base)')
@click.pass_context
def license_check(ctx, ignore_directory):
    """Check that all code files contain a valid license."""
    ignore_directory += ("env",)
    failed = False
    base_path = Path(get_path())

    for path in base_path.rglob('*.py'):
        relative_path = path.relative_to(base_path)
        if relative_path.parts[0] in ignore_directory:
            continue

        with io.open(path, "rt", encoding="utf-8") as f:
            contents = f.read()

        # skip over shebang lines
        if contents.startswith("#!/"):
            _, _, contents = contents.partition("\n")

        if not contents.lstrip("\r\n").startswith(PYTHON_LICENSE):
            if not failed:
                click.echo("Missing license headers for:", err=True)

            failed = True
            click.echo(relative_path, err=True)

    ctx.exit(int(failed))


@dev_group.command('test-version-lock')
@click.argument('branches', nargs=-1, required=True)
@click.option('--remote', '-r', default='origin', help='Override the remote from "origin"')
def test_version_lock(branches: tuple, remote: str):
    """Simulate the incremental step in the version locking to find version change violations."""
    git = utils.make_git('-C', '.')
    current_branch = git('rev-parse', '--abbrev-ref', 'HEAD')

    try:
        click.echo(f'iterating lock process for branches: {branches}')
        for branch in branches:
            click.echo(branch)
            git('checkout', f'{remote}/{branch}')
            subprocess.check_call(['python', '-m', 'detection_rules', 'dev', 'build-release', '-u'])

    finally:
        diff = git('--no-pager', 'diff', get_etc_path('version.lock.json'))
        outfile = Path(get_path()).joinpath('lock-diff.txt')
        outfile.write_text(diff)
        click.echo(f'diff saved to {outfile}')

        click.echo('reverting changes in version.lock')
        git('checkout', '-f')
        git('checkout', current_branch)


@dev_group.command('package-stats')
@click.option('--token', '-t', help='GitHub token to search API authenticated (may exceed threshold without auth)')
@click.option('--threads', default=50, help='Number of threads to download rules from GitHub')
@click.pass_context
def package_stats(ctx, token, threads):
    """Get statistics for current rule package."""
    current_package: Package = ctx.invoke(build_release, verbose=False, release=None)
    release = f'v{current_package.name}.0'
    new, modified, errors = rule_loader.load_github_pr_rules(labels=[release], token=token, threads=threads)

    click.echo(f'Total rules as of {release} package: {len(current_package.rules)}')
    click.echo(f'New rules: {len(current_package.new_ids)}')
    click.echo(f'Modified rules: {len(current_package.changed_ids)}')
    click.echo(f'Deprecated rules: {len(current_package.removed_ids)}')

    click.echo('\n-----\n')
    click.echo('Rules in active PRs for current package: ')
    click.echo(f'New rules: {len(new)}')
    click.echo(f'Modified rules: {len(modified)}')


@dev_group.command('search-rule-prs')
@click.argument('query', required=False)
@click.option('--no-loop', '-n', is_flag=True, help='Run once with no loop')
@click.option('--columns', '-c', multiple=True, help='Specify columns to add the table')
@click.option('--language', type=click.Choice(["eql", "kql"]), default="kql")
@click.option('--token', '-t', help='GitHub token to search API authenticated (may exceed threshold without auth)')
@click.option('--threads', default=50, help='Number of threads to download rules from GitHub')
@click.pass_context
def search_rule_prs(ctx, no_loop, query, columns, language, token, threads):
    """Use KQL or EQL to find matching rules from active GitHub PRs."""
    from uuid import uuid4

    from .main import search_rules

    all_rules: Dict[Path, TOMLRule] = {}
    new, modified, errors = rule_loader.load_github_pr_rules(token=token, threads=threads)

    def add_github_meta(this_rule: TOMLRule, status: str, original_rule_id: Optional[definitions.UUIDString] = None):
        pr = this_rule.gh_pr
        data = rule.contents.data
        extend_meta = {
            'status': status,
            'github': {
                'base': pr.base.label,
                'comments': [c.body for c in pr.get_comments()],
                'commits': pr.commits,
                'created_at': str(pr.created_at),
                'head': pr.head.label,
                'is_draft': pr.draft,
                'labels': [lbl.name for lbl in pr.get_labels()],
                'last_modified': str(pr.last_modified),
                'title': pr.title,
                'url': pr.html_url,
                'user': pr.user.login
            }
        }

        if original_rule_id:
            extend_meta['original_rule_id'] = original_rule_id
            data = dataclasses.replace(rule.contents.data, rule_id=str(uuid4()))

        rule_path = Path(f'pr-{pr.number}-{rule.path}')
        new_meta = dataclasses.replace(rule.contents.metadata, extended=extend_meta)
        contents = dataclasses.replace(rule.contents, metadata=new_meta, data=data)
        new_rule = TOMLRule(path=rule_path, contents=contents)

        all_rules[new_rule.path] = new_rule

    for rule_id, rule in new.items():
        add_github_meta(rule, 'new')

    for rule_id, rules in modified.items():
        for rule in rules:
            add_github_meta(rule, 'modified', rule_id)

    loop = not no_loop
    ctx.invoke(search_rules, query=query, columns=columns, language=language, rules=all_rules, pager=loop)

    while loop:
        query = click.prompt(f'Search loop - enter new {language} query or ctrl-z to exit')
        columns = click.prompt('columns', default=','.join(columns)).split(',')
        ctx.invoke(search_rules, query=query, columns=columns, language=language, rules=all_rules, pager=True)


@dev_group.command('deprecate-rule')
@click.argument('rule-file', type=Path)
@click.pass_context
def deprecate_rule(ctx: click.Context, rule_file: Path):
    """Deprecate a rule."""
    version_info = default_version_lock.version_lock
    rule_collection = RuleCollection()
    contents = rule_collection.load_file(rule_file).contents
    rule = TOMLRule(path=rule_file, contents=contents)

    if rule.contents.id not in version_info:
        click.echo('Rule has not been version locked and so does not need to be deprecated. '
                   'Delete the file or update the maturity to `development` instead')
        ctx.exit()

    today = time.strftime('%Y/%m/%d')
    deprecated_path = get_path('rules', '_deprecated', rule_file.name)

    # create the new rule and save it
    new_meta = dataclasses.replace(rule.contents.metadata,
                                   updated_date=today,
                                   deprecation_date=today,
                                   maturity='deprecated')
    contents = dataclasses.replace(rule.contents, metadata=new_meta)
    new_rule = TOMLRule(contents=contents, path=Path(deprecated_path))
    new_rule.save_toml()

    # remove the old rule
    rule_file.unlink()
    click.echo(f'Rule moved to {deprecated_path} - remember to git add this file')


@dev_group.command('update-navigator-gists')
@click.option('--directory', type=Path, default=CURRENT_RELEASE_PATH.joinpath('extras', 'navigator_layers'),
              help='Directory containing only navigator files.')
@click.option('--token', required=True, prompt=get_github_token() is None, default=get_github_token(),
              help='GitHub token to push to gist', hide_input=True)
@click.option('--gist-id', default=NAVIGATOR_GIST_ID, help='Gist ID to be updated (must exist).')
@click.option('--print-markdown', is_flag=True, help='Print the generated urls')
def update_navigator_gists(directory: Path, token: str, gist_id: str, print_markdown: bool) -> list:
    """Update the gists with new navigator files."""
    assert directory.exists(), f'{directory} does not exist'

    def raw_permalink(raw_link):
        # Gist file URLs change with each revision, but can be permalinked to the latest by removing the hash after raw
        prefix, _, suffix = raw_link.rsplit('/', 2)
        return '/'.join([prefix, suffix])

    file_map = {f: f.read_text() for f in directory.glob('*.json')}
    try:
        response = update_gist(token,
                               file_map,
                               description='ATT&CK Navigator layer files.',
                               gist_id=gist_id,
                               pre_purge=True)
    except requests.exceptions.HTTPError as exc:
        if exc.response.status_code == requests.status_codes.codes.not_found:
            raise client_error('Gist not found: verify the gist_id exists and the token has access to it', exc=exc)
        else:
            raise

    response_data = response.json()
    raw_urls = {name: raw_permalink(data['raw_url']) for name, data in response_data['files'].items()}

    base_url = 'https://mitre-attack.github.io/attack-navigator/#layerURL={}&leave_site_dialog=false&tabs=false'

    # pull out full and platform coverage to print on top of markdown table
    all_url = base_url.format(urllib.parse.quote_plus(raw_urls.pop('Elastic-detection-rules-all.json')))
    platforms_url = base_url.format(urllib.parse.quote_plus(raw_urls.pop('Elastic-detection-rules-platforms.json')))

    generated_urls = [all_url, platforms_url]
    markdown_links = []
    for name, gist_url in raw_urls.items():
        query = urllib.parse.quote_plus(gist_url)
        url = f'https://mitre-attack.github.io/attack-navigator/#layerURL={query}&leave_site_dialog=false&tabs=false'
        generated_urls.append(url)
        link_name = name.split('.')[0]
        markdown_links.append(f'|[{link_name}]({url})|')

    if print_markdown:
        markdown = [
            f'**Full coverage**: {NAVIGATOR_BADGE}',
            '\n',
            f'**Coverage by platform**: [navigator]({platforms_url})',
            '\n',
            '| other navigator links by rule attributes |',
            '|------------------------------------------|',
        ] + markdown_links
        click.echo('\n'.join(markdown) + '\n')

    click.echo(f'Gist update status on {len(generated_urls)} files: {response.status_code} {response.reason}')
    return generated_urls


@dev_group.command('trim-version-lock')
@click.argument('min_version')
@click.option('--dry-run', is_flag=True, help='Print the changes rather than saving the file')
def trim_version_lock(min_version: str, dry_run: bool):
    """Trim all previous entries within the version lock file which are lower than the min_version."""
    stack_versions = get_stack_versions()
    assert min_version in stack_versions, f'Unknown min_version ({min_version}), expected: {", ".join(stack_versions)}'

    min_version = Version.parse(min_version)
    version_lock_dict = default_version_lock.version_lock.to_dict()
    removed = {}

    for rule_id, lock in version_lock_dict.items():
        if 'previous' in lock:
            prev_vers = [Version.parse(v, optional_minor_and_patch=True) for v in list(lock['previous'])]
            outdated_vers = [v for v in prev_vers if v <= min_version]

            if not outdated_vers:
                continue

            # we want to remove all "old" versions, but save the latest that is <= the min version as the new
            # min_version. Essentially collapsing the entries and bumping it to a new "true" min
            latest_version = max(outdated_vers)

            if dry_run:
                outdated_minus_current = [str(v) for v in outdated_vers if v != min_version]
                if outdated_minus_current:
                    removed[rule_id] = outdated_minus_current
            for outdated in outdated_vers:
                popped = lock['previous'].pop(str(outdated))
                if outdated == latest_version:
                    lock['previous'][str(min_version)] = popped

            # remove the whole previous entry if it is now blank
            if not lock['previous']:
                lock.pop('previous')

    if dry_run:
        click.echo(f'The following versions would be collapsed to {min_version}:' if removed else 'No changes')
        click.echo('\n'.join(f'{k}: {", ".join(v)}' for k, v in removed.items()))
    else:
        new_lock = VersionLockFile.from_dict(dict(data=version_lock_dict))
        new_lock.save_to_file()


@dev_group.group('diff')
def diff_group():
    """Commands for statistics on changes and diffs."""


@diff_group.command('endpoint-by-attack')
@click.option('--pre', required=True, help='Tag for pre-existing rules')
@click.option('--post', required=True, help='Tag for rules post updates')
@click.option('--force', '-f', is_flag=True, help='Bypass the confirmation prompt')
@click.option('--remote', '-r', default='origin', help='Override the remote from "origin"')
@click.pass_context
def endpoint_by_attack(ctx: click.Context, pre: str, post: str, force: bool, remote: Optional[str] = 'origin'):
    """Rule diffs across tagged branches, broken down by ATT&CK tactics."""
    if not force:
        if not click.confirm(f'This will refresh tags and may overwrite local tags for: {pre} and {post}. Continue?'):
            ctx.exit(1)

    changed, new, deprecated = get_release_diff(pre, post, remote)
    oses = ('windows', 'linux', 'macos')

    def delta_stats(rule_map) -> List[dict]:
        stats = defaultdict(lambda: defaultdict(int))
        os_totals = defaultdict(int)
        tactic_totals = defaultdict(int)

        for rule_id, rule in rule_map.items():
            threat = rule.contents.data.get('threat')
            os_types = [i.lower() for i in rule.contents.data.get('tags') or [] if i.lower() in oses]
            if not threat or not os_types:
                continue

            if isinstance(threat[0], dict):
                tactics = sorted(set(e['tactic']['name'] for e in threat))
            else:
                tactics = ThreatMapping.flatten(threat).tactic_names
            for tactic in tactics:
                tactic_totals[tactic] += 1
                for os_type in os_types:
                    os_totals[os_type] += 1
                    stats[tactic][os_type] += 1

        # structure stats for table
        rows = []
        for tac, stat in stats.items():
            row = {'tactic': tac, 'total': tactic_totals[tac]}
            for os_type, count in stat.items():
                row[os_type] = count
            rows.append(row)

        rows.append(dict(tactic='total_by_os', **os_totals))

        return rows

    fields = ['tactic', 'linux', 'macos', 'windows', 'total']

    changed_stats = delta_stats(changed)
    table = Table.from_list(fields, changed_stats)
    click.echo(f'Changed rules {len(changed)}\n{table}\n')

    new_stats = delta_stats(new)
    table = Table.from_list(fields, new_stats)
    click.echo(f'New rules {len(new)}\n{table}\n')

    dep_stats = delta_stats(deprecated)
    table = Table.from_list(fields, dep_stats)
    click.echo(f'Deprecated rules {len(deprecated)}\n{table}\n')

    return changed_stats, new_stats, dep_stats


@dev_group.group('test')
def test_group():
    """Commands for testing against stack resources."""


@test_group.command('event-search')
@click.argument('query')
@click.option('--index', '-i', multiple=True, help='Index patterns to search against')
@click.option('--eql/--lucene', '-e/-l', 'language', default=None, help='Query language used (default: kql)')
@click.option('--date-range', '-d', type=(str, str), default=('now-7d', 'now'), help='Date range to scope search')
@click.option('--count', '-c', is_flag=True, help='Return count of results only')
@click.option('--max-results', '-m', type=click.IntRange(1, 1000), default=100,
              help='Max results to return (capped at 1000)')
@click.option('--verbose', '-v', is_flag=True, default=True)
@add_client('elasticsearch')
def event_search(query, index, language, date_range, count, max_results, verbose=True,
                 elasticsearch_client: Elasticsearch = None):
    """Search using a query against an Elasticsearch instance."""
    start_time, end_time = date_range
    index = index or ('*',)
    language_used = "kql" if language is None else "eql" if language is True else "lucene"
    collector = CollectEvents(elasticsearch_client, max_results)

    if verbose:
        click.echo(f'searching {",".join(index)} from {start_time} to {end_time}')
        click.echo(f'{language_used}: {query}')

    if count:
        results = collector.count(query, language_used, index, start_time, end_time)
        click.echo(f'total results: {results}')
    else:
        results = collector.search(query, language_used, index, start_time, end_time, max_results)
        click.echo(f'total results: {len(results)} (capped at {max_results})')
        click.echo_via_pager(json.dumps(results, indent=2, sort_keys=True))

    return results


@test_group.command('rule-event-search')
@single_collection
@click.option('--date-range', '-d', type=(str, str), default=('now-7d', 'now'), help='Date range to scope search')
@click.option('--count', '-c', is_flag=True, help='Return count of results only')
@click.option('--max-results', '-m', type=click.IntRange(1, 1000), default=100,
              help='Max results to return (capped at 1000)')
@click.option('--verbose', '-v', is_flag=True)
@click.pass_context
@add_client('elasticsearch')
def rule_event_search(ctx, rule, date_range, count, max_results, verbose,
                      elasticsearch_client: Elasticsearch = None):
    """Search using a rule file against an Elasticsearch instance."""

    if isinstance(rule.contents.data, QueryRuleData):
        if verbose:
            click.echo(f'Searching rule: {rule.name}')

        data = rule.contents.data
        rule_lang = data.language

        if rule_lang == 'kuery':
            language_flag = None
        elif rule_lang == 'eql':
            language_flag = True
        else:
            language_flag = False

        index = data.index or ['*']
        ctx.invoke(event_search, query=data.query, index=index, language=language_flag,
                   date_range=date_range, count=count, max_results=max_results, verbose=verbose,
                   elasticsearch_client=elasticsearch_client)
    else:
        client_error('Rule is not a query rule!')


@test_group.command('rule-survey')
@click.argument('query', required=False)
@click.option('--date-range', '-d', type=(str, str), default=('now-7d', 'now'), help='Date range to scope search')
@click.option('--dump-file', type=click.Path(dir_okay=False),
              default=get_path('surveys', f'{time.strftime("%Y%m%dT%H%M%SL")}.json'),
              help='Save details of results (capped at 1000 results/rule)')
@click.option('--hide-zero-counts', '-z', is_flag=True, help='Exclude rules with zero hits from printing')
@click.option('--hide-errors', '-e', is_flag=True, help='Exclude rules with errors from printing')
@click.pass_context
@add_client('elasticsearch', 'kibana', add_to_ctx=True)
def rule_survey(ctx: click.Context, query, date_range, dump_file, hide_zero_counts, hide_errors,
                elasticsearch_client: Elasticsearch = None, kibana_client: Kibana = None):
    """Survey rule counts."""
    from kibana.resources import Signal

    from .main import search_rules

    # from .eswrap import parse_unique_field_results

    survey_results = []
    start_time, end_time = date_range

    if query:
        rules = RuleCollection()
        paths = [Path(r['file']) for r in ctx.invoke(search_rules, query=query, verbose=False)]
        rules.load_files(paths)
    else:
        rules = RuleCollection.default().filter(production_filter)

    click.echo(f'Running survey against {len(rules)} rules')
    click.echo(f'Saving detailed dump to: {dump_file}')

    collector = CollectEvents(elasticsearch_client)
    details = collector.search_from_rule(rules, start_time=start_time, end_time=end_time)
    counts = collector.count_from_rule(rules, start_time=start_time, end_time=end_time)

    # add alerts
    with kibana_client:
        range_dsl = {'query': {'bool': {'filter': []}}}
        add_range_to_dsl(range_dsl['query']['bool']['filter'], start_time, end_time)
        alerts = {a['_source']['signal']['rule']['rule_id']: a['_source']
                  for a in Signal.search(range_dsl, size=10000)['hits']['hits']}

    # for alert in alerts:
    #     rule_id = alert['signal']['rule']['rule_id']
    #     rule = rules.id_map[rule_id]
    #     unique_results = parse_unique_field_results(rule.contents.data.type, rule.contents.data.unique_fields, alert)

    for rule_id, count in counts.items():
        alert_count = len(alerts.get(rule_id, []))
        if alert_count > 0:
            count['alert_count'] = alert_count

        details[rule_id].update(count)

        search_count = count['search_count']
        if not alert_count and (hide_zero_counts and search_count == 0) or (hide_errors and search_count == -1):
            continue

        survey_results.append(count)

    fields = ['rule_id', 'name', 'search_count', 'alert_count']
    table = Table.from_list(fields, survey_results)

    if len(survey_results) > 200:
        click.echo_via_pager(table)
    else:
        click.echo(table)

    os.makedirs(get_path('surveys'), exist_ok=True)
    with open(dump_file, 'w') as f:
        json.dump(details, f, indent=2, sort_keys=True)

    return survey_results


@dev_group.group('utils')
def utils_group():
    """Commands for dev utility methods."""


@utils_group.command('get-branches')
@click.option('--outfile', '-o', type=Path, default=get_etc_path("target-branches.yml"), help='File to save output to')
def get_branches(outfile: Path):
    branch_list = get_stack_versions(drop_patch=True)
    target_branches = json.dumps(branch_list[:-1]) + "\n"
    outfile.write_text(target_branches)


@dev_group.group('integrations')
def integrations_group():
    """Commands for dev integrations methods."""


@integrations_group.command('build-manifests')
@click.option('--overwrite', '-o', is_flag=True, help="Overwrite the existing integrations-manifest.json.gz file")
def build_integration_manifests(overwrite: bool):
    """Builds consolidated integrations manifests file."""
    click.echo("loading rules to determine all integration tags")

    def flatten(tag_list: List[str]) -> List[str]:
        return list(set([tag for tags in tag_list for tag in (flatten(tags) if isinstance(tags, list) else [tags])]))

    rules = RuleCollection.default()
    integration_tags = [r.contents.metadata.integration for r in rules if r.contents.metadata.integration]
    unique_integration_tags = flatten(integration_tags)
    click.echo(f"integration tags identified: {unique_integration_tags}")
    build_integrations_manifest(overwrite, unique_integration_tags)


@integrations_group.command('build-schemas')
@click.option('--overwrite', '-o', is_flag=True, help="Overwrite the entire integrations-schema.json.gz file")
def build_integration_schemas(overwrite: bool):
    """Builds consolidated integrations schemas file."""
    click.echo("Building integration schemas...")

    start_time = time.perf_counter()
    build_integrations_schemas(overwrite)
    end_time = time.perf_counter()
    click.echo(f"Time taken to generate schemas: {(end_time - start_time)/60:.2f} minutes")


@integrations_group.command('show-latest-compatible')
@click.option('--package', '-p', help='Name of package')
@click.option('--stack_version', '-s', required=True, help='Rule stack version')
def show_latest_compatible_version(package: str, stack_version: str) -> None:
    """Prints the latest integration compatible version for specified package based on stack version supplied."""

    packages_manifest = None
    try:
        packages_manifest = load_integrations_manifests()
    except Exception as e:
        click.echo(f"Error loading integrations manifests: {str(e)}")
        return

    try:
        version = find_latest_compatible_version(package, "",
                                                 Version.parse(stack_version, optional_minor_and_patch=True),
                                                 packages_manifest)
        click.echo(f"Compatible integration {version=}")
    except Exception as e:
        click.echo(f"Error finding compatible version: {str(e)}")
        return


@dev_group.group('schemas')
def schemas_group():
    """Commands for dev schema methods."""


@schemas_group.command("update-rule-data")
def update_rule_data_schemas():
    classes = [BaseRuleData] + list(typing.get_args(AnyRuleData))

    for cls in classes:
        cls.save_schema()


@schemas_group.command("generate-endgame")
@click.option("--token", required=True, prompt=get_github_token() is None, default=get_github_token(),
              help="GitHub token to use for the PR", hide_input=True)
@click.option("--endgame-version", "-e", required=True, help="Tagged version from TBD. e.g., 1.9.0")
@click.option("--overwrite", is_flag=True, help="Overwrite if versions exist")
def generate_endgame_schema(token: str, endgame_version: str, overwrite: bool):
    """Download Endgame-ECS mapping.json and generate flattend schema."""
    github = GithubClient(token)
    client = github.authenticated_client
    schema_manager = EndgameSchemaManager(client, endgame_version)
    schema_manager.save_schemas(overwrite=overwrite)


@dev_group.group('attack')
def attack_group():
    """Commands for managing Mitre ATT&CK data and mappings."""


@attack_group.command('refresh-data')
def refresh_attack_data() -> dict:
    """Refresh the ATT&CK data file."""
    data, _ = attack.refresh_attack_data()
    return data


@attack_group.command('refresh-redirect-mappings')
def refresh_threat_mappings():
    """Refresh the ATT&CK redirect file and update all rule threat mappings."""
    # refresh the attack_technique_redirects
    click.echo('refreshing data in attack_technique_redirects.json')
    attack.refresh_redirected_techniques_map()


@attack_group.command('update-rules')
def update_attack_in_rules() -> List[Optional[TOMLRule]]:
    """Update threat mappings attack data in all rules."""
    new_rules = []
    redirected_techniques = attack.load_techniques_redirect()
    today = time.strftime('%Y/%m/%d')

    rules = RuleCollection.default()

    for rule in rules.rules:
        needs_update = False
        valid_threat: List[ThreatMapping] = []
        threat_pending_update = {}
        threat = rule.contents.data.threat or []

        for entry in threat:
            tactic = entry.tactic.name
            technique_ids = []
            technique_names = []
            for technique in entry.technique or []:
                technique_ids.append(technique.id)
                technique_names.append(technique.name)
                technique_ids.extend([st.id for st in technique.subtechnique or []])
                technique_names.extend([st.name for st in technique.subtechnique or []])

            # check redirected techniques by ID
            # redirected techniques are technique IDs that have changed but represent the same technique
            if any([tid for tid in technique_ids if tid in redirected_techniques]):
                needs_update = True
                threat_pending_update[tactic] = technique_ids
                click.echo(f"'{rule.contents.name}' requires update - technique ID change")

            # check for name change
            # happens if technique ID is the same but name changes
            expected_technique_names = [attack.technique_lookup[str(tid)]["name"] for tid in technique_ids]
            if any([tname for tname in technique_names if tname not in expected_technique_names]):
                needs_update = True
                threat_pending_update[tactic] = technique_ids
                click.echo(f"'{rule.contents.name}' requires update - technique name change")

            else:
                valid_threat.append(entry)

        if needs_update:
            for tactic, techniques in threat_pending_update.items():
                try:
                    updated_threat = attack.build_threat_map_entry(tactic, *techniques)
                except ValueError as err:
                    raise ValueError(f'{rule.id} - {rule.name}: {err}')

                tm = ThreatMapping.from_dict(updated_threat)
                valid_threat.append(tm)

            new_meta = dataclasses.replace(rule.contents.metadata, updated_date=today)
            new_data = dataclasses.replace(rule.contents.data, threat=valid_threat)
            new_contents = dataclasses.replace(rule.contents, data=new_data, metadata=new_meta)
            new_rule = TOMLRule(contents=new_contents, path=rule.path)
            new_rule.save_toml()
            new_rules.append(new_rule)

    if new_rules:
        click.echo(f'\nFinished - {len(new_rules)} rules updated!')
    else:
        click.echo('No rule changes needed')
    return new_rules


@dev_group.group('transforms')
def transforms_group():
    """Commands for managing TOML [transform]."""


def guide_plugin_convert_(contents: Optional[str] = None, default: Optional[str] = ''
                          ) -> Optional[Dict[str, Dict[str, list]]]:
    """Convert investigation guide plugin format to toml"""
    contents = contents or click.prompt('Enter plugin contents', default=default)
    if not contents:
        return

    parsed = re.match(r'!{(?P<plugin>\w+)(?P<data>{.+})}', contents.strip())
    try:
        plugin = parsed.group('plugin')
        data = parsed.group('data')
    except AttributeError as e:
        raise client_error('Unrecognized pattern', exc=e)
    loaded = {'transform': {plugin: [json.loads(data)]}}
    click.echo(pytoml.dumps(loaded))
    return loaded


@transforms_group.command('guide-plugin-convert')
def guide_plugin_convert(contents: Optional[str] = None, default: Optional[str] = ''
                         ) -> Optional[Dict[str, Dict[str, list]]]:
    """Convert investigation guide plugin format to toml."""
    return guide_plugin_convert_(contents=contents, default=default)


@transforms_group.command('guide-plugin-to-rule')
@click.argument('rule-path', type=Path)
@click.pass_context
def guide_plugin_to_rule(ctx: click.Context, rule_path: Path, save: bool = True) -> TOMLRule:
    """Convert investigation guide plugin format to toml and save to rule."""
    rc = RuleCollection()
    rule = rc.load_file(rule_path)

    transforms = defaultdict(list)
    existing_transform = rule.contents.transform
    transforms.update(existing_transform.to_dict() if existing_transform is not None else {})

    click.secho('(blank line to continue)', fg='yellow')
    while True:
        loaded = ctx.invoke(guide_plugin_convert)
        if not loaded:
            break

        data = loaded['transform']
        for plugin, entries in data.items():
            transforms[plugin].extend(entries)

    transform = RuleTransform.from_dict(transforms)
    new_contents = TOMLRuleContents(data=rule.contents.data, metadata=rule.contents.metadata, transform=transform)
    updated_rule = TOMLRule(contents=new_contents, path=rule.path)

    if save:
        updated_rule.save_toml()

    return updated_rule<|MERGE_RESOLUTION|>--- conflicted
+++ resolved
@@ -83,13 +83,9 @@
 @click.option('--update-version-lock', '-u', is_flag=True,
               help='Save version.lock.json file with updated rule versions in the package')
 @click.option('--generate-navigator', is_flag=True, help='Generate ATT&CK navigator files')
-<<<<<<< HEAD
-@click.option('--add-historical', type=str, required=True, help='Generate historical package-registry files')
-@click.option('--update-message', type=str, help='Update message for new package')
-=======
 @click.option('--add-historical', type=str, required=True, default="no",
               help='Generate historical package-registry files')
->>>>>>> 597e6e2d
+@click.option('--update-message', type=str, help='Update message for new package')              
 def build_release(config_file, update_version_lock: bool, generate_navigator: bool, add_historical: str,
                   update_message: str, release=None, verbose=True):
     """Assemble all the rules into Kibana-ready release files."""
