# Copyright Elasticsearch B.V. and/or licensed to Elasticsearch B.V. under one
# or more contributor license agreements. Licensed under the Elastic License
# 2.0; you may not use this file except in compliance with the Elastic License
# 2.0.

"""CLI commands for internal detection_rules dev team."""
import dataclasses
import io
import json
import os
import re
import shutil
import subprocess
import textwrap
import time
import typing
import urllib.parse
from collections import defaultdict
from pathlib import Path
from typing import Dict, List, Optional, Tuple

import click
import pytoml
import requests.exceptions
import yaml
from elasticsearch import Elasticsearch
from eql.table import Table
from semver import Version

from kibana.connector import Kibana

from . import attack, rule_loader, utils
from .beats import (download_beats_schema, download_latest_beats_schema,
                    refresh_main_schema)
from .cli_utils import single_collection
from .docs import IntegrationSecurityDocs, IntegrationSecurityDocsMDX
from .ecs import download_endpoint_schemas, download_schemas
from .endgame import EndgameSchemaManager
from .eswrap import CollectEvents, add_range_to_dsl
from .ghwrap import GithubClient, update_gist
from .integrations import (SecurityDetectionEngine,
                           build_integrations_manifest,
                           build_integrations_schemas,
                           find_latest_compatible_version,
                           find_latest_integration_version,
                           load_integrations_manifests)
from .main import root
from .misc import PYTHON_LICENSE, add_client, client_error
from .packaging import (CURRENT_RELEASE_PATH, PACKAGE_FILE, RELEASE_DIR,
                        Package)
from .rule import (AnyRuleData, BaseRuleData, DeprecatedRule, QueryRuleData,
                   RuleTransform, ThreatMapping, TOMLRule, TOMLRuleContents)
from .rule_loader import RULES_CONFIG, RuleCollection, production_filter
from .schemas import definitions, get_stack_versions
from .utils import dict_hash, get_etc_path, get_path, load_dump
from .version_lock import VersionLockFile, loaded_version_lock

GH_CONFIG = Path.home() / ".config" / "gh" / "hosts.yml"
NAVIGATOR_GIST_ID = '1a3f65224822a30a8228a8ed20289a89'
NAVIGATOR_URL = 'https://ela.st/detection-rules-navigator'
NAVIGATOR_BADGE = (
    f'[![ATT&CK navigator coverage](https://img.shields.io/badge/ATT&CK-Navigator-red.svg)]({NAVIGATOR_URL})'
)


def get_github_token() -> Optional[str]:
    """Get the current user's GitHub token."""
    token = os.getenv("GITHUB_TOKEN")

    if token is None and GH_CONFIG.exists():
        token = load_dump(str(GH_CONFIG)).get("github.com", {}).get("oauth_token")

    return token


@root.group('dev')
def dev_group():
    """Commands related to the Elastic Stack rules release lifecycle."""


@dev_group.command('build-release')
@click.argument('config-file', type=click.Path(exists=True, dir_okay=False), required=False, default=PACKAGE_FILE)
@click.option('--update-version-lock', '-u', is_flag=True,
              help='Save version.lock.json file with updated rule versions in the package')
@click.option('--generate-navigator', is_flag=True, help='Generate ATT&CK navigator files')
@click.option('--generate-docs', is_flag=True, default=False, help='Generate markdown documentation')
@click.option('--update-message', type=str, help='Update message for new package')
def build_release(config_file, update_version_lock: bool, generate_navigator: bool, generate_docs: str,
                  update_message: str, release=None, verbose=True):
    """Assemble all the rules into Kibana-ready release files."""
    config = load_dump(config_file)['package']
    registry_data = config['registry_data']

    if generate_navigator:
        config['generate_navigator'] = True

    if release is not None:
        config['release'] = release

    if verbose:
        click.echo(f'[+] Building package {config.get("name")}')

    package = Package.from_config(config=config, verbose=verbose)

    if update_version_lock:
        loaded_version_lock.manage_versions(package.rules, save_changes=True, verbose=verbose)
    package.save(verbose=verbose)

    previous_pkg_version = find_latest_integration_version("security_detection_engine", "ga",
                                                           registry_data['conditions']['kibana.version'].strip("^"))
    sde = SecurityDetectionEngine()
    historical_rules = sde.load_integration_assets(previous_pkg_version)
    historical_rules = sde.transform_legacy_assets(historical_rules)
    package.add_historical_rules(historical_rules, registry_data['version'])
    click.echo(f'[+] Adding historical rules from {previous_pkg_version} package')

    # NOTE: stopgap solution until security doc migration
    if generate_docs:
        click.echo(f'[+] Generating security docs for {registry_data["version"]} package')
        docs = IntegrationSecurityDocsMDX(registry_data['version'], Path(f'releases/{config["name"]}-docs'),
                                          True, historical_rules, package, note=update_message)
        docs.generate()

    if verbose:
        package.get_package_hash(verbose=verbose)
        click.echo(f'- {len(package.rules)} rules included')

    return package


def get_release_diff(pre: str, post: str, remote: Optional[str] = 'origin'
                     ) -> (Dict[str, TOMLRule], Dict[str, TOMLRule], Dict[str, DeprecatedRule]):
    """Build documents from two git tags for an integration package."""
    pre_rules = RuleCollection()
    pre_rules.load_git_tag(f'integration-v{pre}', remote, skip_query_validation=True)

    if pre_rules.errors:
        click.echo(f'error loading {len(pre_rules.errors)} rule(s) from: {pre}, skipping:')
        click.echo(' - ' + '\n - '.join([str(p) for p in pre_rules.errors]))

    post_rules = RuleCollection()
    post_rules.load_git_tag(f'integration-v{post}', remote, skip_query_validation=True)

    if post_rules.errors:
        click.echo(f'error loading {len(post_rules.errors)} rule(s) from: {post}, skipping:')
        click.echo(' - ' + '\n - '.join([str(p) for p in post_rules.errors]))

    rules_changes = pre_rules.compare_collections(post_rules)
    return rules_changes


@dev_group.command('build-integration-docs')
@click.argument('registry-version')
@click.option('--pre', required=True, type=str, help='Tag for pre-existing rules')
@click.option('--post', required=True, type=str, help='Tag for rules post updates')
@click.option('--directory', '-d', type=Path, required=True, help='Output directory to save docs to')
@click.option('--force', '-f', is_flag=True, help='Bypass the confirmation prompt')
@click.option('--remote', '-r', default='origin', help='Override the remote from "origin"')
@click.option('--update-message', default='Rule Updates.', type=str, help='Update message for new package')
@click.pass_context
def build_integration_docs(ctx: click.Context, registry_version: str, pre: str, post: str,
                           directory: Path, force: bool, update_message: str,
                           remote: Optional[str] = 'origin') -> IntegrationSecurityDocs:
    """Build documents from two git tags for an integration package."""
    if not force:
        if not click.confirm(f'This will refresh tags and may overwrite local tags for: {pre} and {post}. Continue?'):
            ctx.exit(1)

    assert Version.parse(pre) < Version.parse(post), f'pre: {pre} is not less than post: {post}'
    assert Version.parse(pre), f'pre: {pre} is not a valid semver'
    assert Version.parse(post), f'post: {post} is not a valid semver'

    rules_changes = get_release_diff(pre, post, remote)
    docs = IntegrationSecurityDocs(registry_version, directory, True, *rules_changes, update_message=update_message)
    package_dir = docs.generate()

    click.echo(f'Generated documents saved to: {package_dir}')
    updated, new, deprecated = rules_changes
    click.echo(f'- {len(updated)} updated rules')
    click.echo(f'- {len(new)} new rules')
    click.echo(f'- {len(deprecated)} deprecated rules')

    return docs


@dev_group.command("bump-pkg-versions")
@click.option("--major-release", is_flag=True, help="bump the major version")
@click.option("--minor-release", is_flag=True, help="bump the minor version")
@click.option("--patch-release", is_flag=True, help="bump the patch version")
@click.option("--new-package", type=click.Choice(['true', 'false']), help="indicates new package")
@click.option("--maturity", type=click.Choice(['beta', 'ga'], case_sensitive=False),
              required=True, help="beta or production versions")
@click.pass_context
def bump_versions(major_release: bool, minor_release: bool, patch_release: bool, new_package: str, maturity: str):
    """Bump the versions"""

<<<<<<< HEAD
    pkg_data = RULES_CONFIG.packages['package']
=======
    pkg_data = load_etc_dump('packages.yaml')['package']
>>>>>>> 79f575b3
    kibana_ver = Version.parse(pkg_data["name"], optional_minor_and_patch=True)
    pkg_ver = Version.parse(pkg_data["registry_data"]["version"])
    pkg_kibana_ver = Version.parse(pkg_data["registry_data"]["conditions"]["kibana.version"].lstrip("^"))
    if major_release:
        major_bump = kibana_ver.bump_major()
        pkg_data["name"] = f"{major_bump.major}.{major_bump.minor}"
        pkg_data["registry_data"]["conditions"]["kibana.version"] = f"^{pkg_kibana_ver.bump_major()}"
        pkg_data["registry_data"]["version"] = str(pkg_ver.bump_major().bump_prerelease("beta"))
    if minor_release:
        minor_bump = kibana_ver.bump_minor()
        pkg_data["name"] = f"{minor_bump.major}.{minor_bump.minor}"
        pkg_data["registry_data"]["conditions"]["kibana.version"] = f"^{pkg_kibana_ver.bump_minor()}"
        pkg_data["registry_data"]["version"] = str(pkg_ver.bump_minor().bump_prerelease("beta"))
    if patch_release:
        latest_patch_release_ver = find_latest_integration_version("security_detection_engine",
                                                                   maturity, pkg_kibana_ver)

        # if an existing minor or major does not have a package, bump from the last
        # example is 8.10.0-beta.1 is last, but on 9.0.0 major
        # example is 8.10.0-beta.1 is last, but on 8.11.0 minor
        if latest_patch_release_ver.minor != pkg_kibana_ver.minor:
            latest_patch_release_ver = latest_patch_release_ver.bump_minor()
        if latest_patch_release_ver.major != pkg_kibana_ver.major:
            latest_patch_release_ver = latest_patch_release_ver.bump_major()

        if maturity == "ga":
            pkg_data["registry_data"]["version"] = str(latest_patch_release_ver.bump_patch())
        else:
            # passing in true or false from GH actions; not using eval() for security purposes
            if new_package == "true":
                latest_patch_release_ver = latest_patch_release_ver.bump_patch()
            pkg_data["registry_data"]["version"] = str(latest_patch_release_ver.bump_prerelease("beta"))

        if 'release' in pkg_data['registry_data']:
            pkg_data['registry_data']['release'] = maturity

    click.echo(f"Kibana version: {pkg_data['name']}")
    click.echo(f"Package Kibana version: {pkg_data['registry_data']['conditions']['kibana.version']}")
    click.echo(f"Package version: {pkg_data['registry_data']['version']}")

<<<<<<< HEAD
    RULES_CONFIG.packages_file.write_text(yaml.safe_dump({"package": pkg_data}))
=======
    save_etc_dump({"package": pkg_data}, "packages.yaml")
>>>>>>> 79f575b3


@dataclasses.dataclass
class GitChangeEntry:
    status: str
    original_path: Path
    new_path: Optional[Path] = None

    @classmethod
    def from_line(cls, text: str) -> 'GitChangeEntry':
        columns = text.split("\t")
        assert 2 <= len(columns) <= 3

        columns[1:] = [Path(c) for c in columns[1:]]
        return cls(*columns)

    @property
    def path(self) -> Path:
        return self.new_path or self.original_path

    def revert(self, dry_run=False):
        """Run a git command to revert this change."""

        def git(*args):
            command_line = ["git"] + [str(arg) for arg in args]
            click.echo(subprocess.list2cmdline(command_line))

            if not dry_run:
                subprocess.check_call(command_line)

        if self.status.startswith("R"):
            # renames are actually Delete (D) and Add (A)
            # revert in opposite order
            GitChangeEntry("A", self.new_path).revert(dry_run=dry_run)
            GitChangeEntry("D", self.original_path).revert(dry_run=dry_run)
            return

        # remove the file from the staging area (A|M|D)
        git("restore", "--staged", self.original_path)

    def read(self, git_tree="HEAD") -> bytes:
        """Read the file from disk or git."""
        if self.status == "D":
            # deleted files need to be recovered from git
            return subprocess.check_output(["git", "show", f"{git_tree}:{self.path}"])

        return self.path.read_bytes()


@dev_group.command("unstage-incompatible-rules")
@click.option("--target-stack-version", "-t", help="Minimum stack version to filter the staging area", required=True)
@click.option("--dry-run", is_flag=True, help="List the changes that would be made")
@click.option("--exception-list", help="List of files to skip staging", default="")
def prune_staging_area(target_stack_version: str, dry_run: bool, exception_list: str):
    """Prune the git staging area to remove changes to incompatible rules."""
    exceptions = {
        "detection_rules/etc/packages.yaml",
    }
    exceptions.update(exception_list.split(","))

    target_stack_version = Version.parse(target_stack_version, optional_minor_and_patch=True)

    # load a structured summary of the diff from git
    git_output = subprocess.check_output(["git", "diff", "--name-status", "HEAD"])
    changes = [GitChangeEntry.from_line(line) for line in git_output.decode("utf-8").splitlines()]

    # track which changes need to be reverted because of incompatibilities
    reversions: List[GitChangeEntry] = []

    for change in changes:
        if str(change.path) in exceptions:
            # Don't backport any changes to files matching the list of exceptions
            reversions.append(change)
            continue

        # it's a change to a rule file, load it and check the version
        for rules_dir in RULES_CONFIG.rule_dirs:
            if str(change.path.absolute()).startswith(str(rules_dir)) and change.path.suffix == ".toml":
                # bypass TOML validation in case there were schema changes
                dict_contents = RuleCollection.deserialize_toml_string(change.read())
                min_stack_version: Optional[str] = dict_contents.get("metadata", {}).get("min_stack_version")

                if min_stack_version is not None and \
                        (target_stack_version < Version.parse(min_stack_version, optional_minor_and_patch=True)):
                    # rule is incompatible, add to the list of reversions to make later
                    reversions.append(change)
                break

    if len(reversions) == 0:
        click.echo("No files restored from staging area")
        return

    click.echo(f"Restoring {len(reversions)} changes from the staging area...")
    for change in reversions:
        change.revert(dry_run=dry_run)


@dev_group.command('update-lock-versions')
@click.argument('rule-ids', nargs=-1, required=False)
def update_lock_versions(rule_ids):
    """Update rule hashes in version.lock.json file without bumping version."""
    rules = RuleCollection.default()

    if rule_ids:
        rules = rules.filter(lambda r: r.id in rule_ids)
    else:
        rules = rules.filter(production_filter)

    if not click.confirm(f'Are you sure you want to update hashes for {len(rules)} rules without a version bump?'):
        return

    # this command may not function as expected anymore due to previous changes eliminating the use of add_new=False
    changed, new, _ = loaded_version_lock.manage_versions(rules, exclude_version_update=True, save_changes=True)

    if not changed:
        click.echo('No hashes updated')

    return changed


@dev_group.command('kibana-diff')
@click.option('--rule-id', '-r', multiple=True, help='Optionally specify rule ID')
@click.option('--repo', default='elastic/kibana', help='Repository where branch is located')
@click.option('--branch', '-b', default='main', help='Specify the kibana branch to diff against')
@click.option('--threads', '-t', type=click.IntRange(1), default=50, help='Number of threads to use to download rules')
def kibana_diff(rule_id, repo, branch, threads):
    """Diff rules against their version represented in kibana if exists."""
    from .misc import get_kibana_rules

    rules = RuleCollection.default()

    if rule_id:
        rules = rules.filter(lambda r: r.id in rule_id).id_map
    else:
        rules = rules.filter(production_filter).id_map

    repo_hashes = {r.id: r.contents.sha256(include_version=True) for r in rules.values()}

    kibana_rules = {r['rule_id']: r for r in get_kibana_rules(repo=repo, branch=branch, threads=threads).values()}
    kibana_hashes = {r['rule_id']: dict_hash(r) for r in kibana_rules.values()}

    missing_from_repo = list(set(kibana_hashes).difference(set(repo_hashes)))
    missing_from_kibana = list(set(repo_hashes).difference(set(kibana_hashes)))

    rule_diff = []
    for rule_id, rule_hash in repo_hashes.items():
        if rule_id in missing_from_kibana:
            continue
        if rule_hash != kibana_hashes[rule_id]:
            rule_diff.append(
                f'versions - repo: {rules[rule_id].contents.autobumped_version}, '
                f'kibana: {kibana_rules[rule_id]["version"]} -> '
                f'{rule_id} - {rules[rule_id].contents.name}'
            )

    diff = {
        'missing_from_kibana': [f'{r} - {rules[r].name}' for r in missing_from_kibana],
        'diff': rule_diff,
        'missing_from_repo': [f'{r} - {kibana_rules[r]["name"]}' for r in missing_from_repo]
    }

    diff['stats'] = {k: len(v) for k, v in diff.items()}
    diff['stats'].update(total_repo_prod_rules=len(rules), total_gh_prod_rules=len(kibana_rules))

    click.echo(json.dumps(diff, indent=2, sort_keys=True))
    return diff


@dev_group.command("integrations-pr")
@click.argument("local-repo", type=click.Path(exists=True, file_okay=False, dir_okay=True),
                default=get_path("..", "integrations"))
@click.option("--token", required=True, prompt=get_github_token() is None, default=get_github_token(),
              help="GitHub token to use for the PR", hide_input=True)
@click.option("--pkg-directory", "-d", help="Directory to save the package in cloned repository",
              default=Path("packages", "security_detection_engine"))
@click.option("--base-branch", "-b", help="Base branch in target repository", default="main")
@click.option("--branch-name", "-n", help="New branch for the rules commit")
@click.option("--github-repo", "-r", help="Repository to use for the branch", default="elastic/integrations")
@click.option("--assign", multiple=True, help="GitHub users to assign the PR")
@click.option("--label", multiple=True, help="GitHub labels to add to the PR")
@click.option("--draft", is_flag=True, help="Open the PR as a draft")
@click.option("--remote", help="Override the remote from 'origin'", default="origin")
@click.pass_context
def integrations_pr(ctx: click.Context, local_repo: str, token: str, draft: bool,
                    pkg_directory: str, base_branch: str, remote: str,
                    branch_name: Optional[str], github_repo: str, assign: Tuple[str, ...], label: Tuple[str, ...]):
    """Create a pull request to publish the Fleet package to elastic/integrations."""
    github = GithubClient(token)
    github.assert_github()
    client = github.authenticated_client
    repo = client.get_repo(github_repo)

    # Use elastic-package to format and lint
    gopath = utils.gopath().strip("'\"")
    assert gopath is not None, "$GOPATH isn't set"

    err = 'elastic-package missing, run: go install github.com/elastic/elastic-package@latest and verify go bin path'
    assert subprocess.check_output(['elastic-package'], stderr=subprocess.DEVNULL), err

    local_repo = Path(local_repo).resolve()
    stack_version = Package.load_configs()["name"]
    package_version = Package.load_configs()["registry_data"]["version"]

    release_dir = Path(RELEASE_DIR) / stack_version / "fleet" / package_version
    message = f"[Security Rules] Update security rules package to v{package_version}"

    if not release_dir.exists():
        click.secho("Release directory doesn't exist.", fg="red", err=True)
        click.echo(f"Run {click.style('python -m detection_rules dev build-release', bold=True)} to populate", err=True)
        ctx.exit(1)

    if not local_repo.exists():
        click.secho(f"{github_repo} is not present at {local_repo}.", fg="red", err=True)
        ctx.exit(1)

    # Get the most recent commit hash of detection-rules
    detection_rules_git = utils.make_git()
    long_commit_hash = detection_rules_git("rev-parse", "HEAD")
    short_commit_hash = detection_rules_git("rev-parse", "--short", "HEAD")

    # refresh the local clone of the repository
    git = utils.make_git("-C", local_repo)
    git("checkout", base_branch)
    git("pull", remote, base_branch)

    # Switch to a new branch in elastic/integrations
    branch_name = branch_name or f"detection-rules/{package_version}-{short_commit_hash}"
    git("checkout", "-b", branch_name)

    # Load the changelog in memory, before it's removed. Come back for it after the PR is created
    target_directory = local_repo / pkg_directory
    changelog_path = target_directory / "changelog.yml"
    changelog_entries: list = yaml.safe_load(changelog_path.read_text(encoding="utf-8"))

    changelog_entries.insert(0, {
        "version": package_version,
        "changes": [
            # This will be changed later
            {"description": "Release security rules update", "type": "enhancement",
             "link": "https://github.com/elastic/integrations/pulls/0000"}
        ]
    })

    # Remove existing assets and replace everything
    shutil.rmtree(target_directory)
    actual_target_directory = shutil.copytree(release_dir, target_directory)
    assert Path(actual_target_directory).absolute() == Path(target_directory).absolute(), \
        f"Expected a copy to {pkg_directory}"

    # Add the changelog back
    def save_changelog():
        with changelog_path.open("wt") as f:
            # add a note for other maintainers of elastic/integrations to be careful with versions
            f.write("# newer versions go on top\n")
            f.write("# NOTE: please use pre-release versions (e.g. -beta.0) until a package is ready for production\n")
            yaml.dump(changelog_entries, f, allow_unicode=True, default_flow_style=False, indent=2, sort_keys=False)

    save_changelog()

    def elastic_pkg(*args):
        """Run a command with $GOPATH/bin/elastic-package in the package directory."""
        prev = Path.cwd()
        os.chdir(target_directory)

        try:
            elastic_pkg_cmd = [str(Path(gopath, "bin", "elastic-package"))]
            elastic_pkg_cmd.extend(list(args))
            return subprocess.check_call(elastic_pkg_cmd)
        finally:
            os.chdir(str(prev))

    elastic_pkg("format")

    # Upload the files to a branch
    git("add", pkg_directory)
    git("commit", "-m", message)
    git("push", "--set-upstream", remote, branch_name)

    # Create a pull request (not done yet, but we need the PR number)
    body = textwrap.dedent(f"""
    ## What does this PR do?
    Update the Security Rules package to version {package_version}.
    Autogenerated from commit  https://github.com/elastic/detection-rules/tree/{long_commit_hash}

    ## Checklist

    - [x] I have reviewed [tips for building integrations](https://github.com/elastic/integrations/blob/master/docs/tips_for_building_integrations.md) and this pull request is aligned with them.
    - [ ] ~I have verified that all data streams collect metrics or logs.~
    - [x] I have added an entry to my package's `changelog.yml` file.
    - [x] If I'm introducing a new feature, I have modified the Kibana version constraint in my package's `manifest.yml` file to point to the latest Elastic stack release (e.g. `^7.13.0`).

    ## Author's Checklist
    - Install the most recently release security rules in the Detection Engine
    - Install the package
    - Confirm the update is available in Kibana. Click "Update X rules" or "Install X rules"
    - Look at the changes made after the install and confirm they are consistent

    ## How to test this PR locally
    - Perform the above checklist, and use `package-storage` to build EPR from source

    ## Related issues
    None

    ## Screenshots
    None
    """)  # noqa: E501

    pr = repo.create_pull(title=message, body=body, base=base_branch, head=branch_name,
                          maintainer_can_modify=True, draft=draft)

    # labels could also be comma separated
    label = {lbl for cs_labels in label for lbl in cs_labels.split(",") if lbl}

    if label:
        pr.add_to_labels(*sorted(label))

    if assign:
        pr.add_to_assignees(*assign)

    click.echo("PR created:")
    click.echo(pr.html_url)

    # replace the changelog entry with the actual PR link
    changelog_entries[0]["changes"][0]["link"] = pr.html_url
    save_changelog()

    # format the yml file with elastic-package
    elastic_pkg("format")
    elastic_pkg("lint")

    # Push the updated changelog to the PR branch
    git("add", pkg_directory)
    git("commit", "-m", f"Add changelog entry for {package_version}")
    git("push")


@dev_group.command('license-check')
@click.option('--ignore-directory', '-i', multiple=True, help='Directories to skip (relative to base)')
@click.pass_context
def license_check(ctx, ignore_directory):
    """Check that all code files contain a valid license."""
    ignore_directory += ("env",)
    failed = False
    base_path = Path(get_path())

    for path in base_path.rglob('*.py'):
        relative_path = path.relative_to(base_path)
        if relative_path.parts[0] in ignore_directory:
            continue

        with io.open(path, "rt", encoding="utf-8") as f:
            contents = f.read()

        # skip over shebang lines
        if contents.startswith("#!/"):
            _, _, contents = contents.partition("\n")

        if not contents.lstrip("\r\n").startswith(PYTHON_LICENSE):
            if not failed:
                click.echo("Missing license headers for:", err=True)

            failed = True
            click.echo(relative_path, err=True)

    ctx.exit(int(failed))


@dev_group.command('test-version-lock')
@click.argument('branches', nargs=-1, required=True)
@click.option('--remote', '-r', default='origin', help='Override the remote from "origin"')
@click.pass_context
def test_version_lock(ctx: click.Context, branches: tuple, remote: str):
    """Simulate the incremental step in the version locking to find version change violations."""
    git = utils.make_git('-C', '.')
    current_branch = git('rev-parse', '--abbrev-ref', 'HEAD')

    try:
        click.echo(f'iterating lock process for branches: {branches}')
        for branch in branches:
            click.echo(branch)
            git('checkout', f'{remote}/{branch}')
            subprocess.check_call(['python', '-m', 'detection_rules', 'dev', 'build-release', '-u'])

    finally:
        rules_config = ctx.obj['rules_config']
        diff = git('--no-pager', 'diff', str(rules_config.version_lock_file))
        outfile = Path(get_path()).joinpath('lock-diff.txt')
        outfile.write_text(diff)
        click.echo(f'diff saved to {outfile}')

        click.echo('reverting changes in version.lock')
        git('checkout', '-f')
        git('checkout', current_branch)


@dev_group.command('package-stats')
@click.option('--token', '-t', help='GitHub token to search API authenticated (may exceed threshold without auth)')
@click.option('--threads', default=50, help='Number of threads to download rules from GitHub')
@click.pass_context
def package_stats(ctx, token, threads):
    """Get statistics for current rule package."""
    current_package: Package = ctx.invoke(build_release, verbose=False, release=None)
    release = f'v{current_package.name}.0'
    new, modified, errors = rule_loader.load_github_pr_rules(labels=[release], token=token, threads=threads)

    click.echo(f'Total rules as of {release} package: {len(current_package.rules)}')
    click.echo(f'New rules: {len(current_package.new_ids)}')
    click.echo(f'Modified rules: {len(current_package.changed_ids)}')
    click.echo(f'Deprecated rules: {len(current_package.removed_ids)}')

    click.echo('\n-----\n')
    click.echo('Rules in active PRs for current package: ')
    click.echo(f'New rules: {len(new)}')
    click.echo(f'Modified rules: {len(modified)}')


@dev_group.command('search-rule-prs')
@click.argument('query', required=False)
@click.option('--no-loop', '-n', is_flag=True, help='Run once with no loop')
@click.option('--columns', '-c', multiple=True, help='Specify columns to add the table')
@click.option('--language', type=click.Choice(["eql", "kql"]), default="kql")
@click.option('--token', '-t', help='GitHub token to search API authenticated (may exceed threshold without auth)')
@click.option('--threads', default=50, help='Number of threads to download rules from GitHub')
@click.pass_context
def search_rule_prs(ctx, no_loop, query, columns, language, token, threads):
    """Use KQL or EQL to find matching rules from active GitHub PRs."""
    from uuid import uuid4

    from .main import search_rules

    all_rules: Dict[Path, TOMLRule] = {}
    new, modified, errors = rule_loader.load_github_pr_rules(token=token, threads=threads)

    def add_github_meta(this_rule: TOMLRule, status: str, original_rule_id: Optional[definitions.UUIDString] = None):
        pr = this_rule.gh_pr
        data = rule.contents.data
        extend_meta = {
            'status': status,
            'github': {
                'base': pr.base.label,
                'comments': [c.body for c in pr.get_comments()],
                'commits': pr.commits,
                'created_at': str(pr.created_at),
                'head': pr.head.label,
                'is_draft': pr.draft,
                'labels': [lbl.name for lbl in pr.get_labels()],
                'last_modified': str(pr.last_modified),
                'title': pr.title,
                'url': pr.html_url,
                'user': pr.user.login
            }
        }

        if original_rule_id:
            extend_meta['original_rule_id'] = original_rule_id
            data = dataclasses.replace(rule.contents.data, rule_id=str(uuid4()))

        rule_path = Path(f'pr-{pr.number}-{rule.path}')
        new_meta = dataclasses.replace(rule.contents.metadata, extended=extend_meta)
        contents = dataclasses.replace(rule.contents, metadata=new_meta, data=data)
        new_rule = TOMLRule(path=rule_path, contents=contents)

        all_rules[new_rule.path] = new_rule

    for rule_id, rule in new.items():
        add_github_meta(rule, 'new')

    for rule_id, rules in modified.items():
        for rule in rules:
            add_github_meta(rule, 'modified', rule_id)

    loop = not no_loop
    ctx.invoke(search_rules, query=query, columns=columns, language=language, rules=all_rules, pager=loop)

    while loop:
        query = click.prompt(f'Search loop - enter new {language} query or ctrl-z to exit')
        columns = click.prompt('columns', default=','.join(columns)).split(',')
        ctx.invoke(search_rules, query=query, columns=columns, language=language, rules=all_rules, pager=True)


@dev_group.command('deprecate-rule')
@click.argument('rule-file', type=Path)
@click.pass_context
def deprecate_rule(ctx: click.Context, rule_file: Path):
    """Deprecate a rule."""
    version_info = loaded_version_lock.version_lock
    rule_collection = RuleCollection()
    contents = rule_collection.load_file(rule_file).contents
    rule = TOMLRule(path=rule_file, contents=contents)

    if rule.contents.id not in version_info:
        click.echo('Rule has not been version locked and so does not need to be deprecated. '
                   'Delete the file or update the maturity to `development` instead')
        ctx.exit()

    today = time.strftime('%Y/%m/%d')
    deprecated_path = rule.get_base_rule_dir() / '_deprecated' / rule_file.name

    # create the new rule and save it
    new_meta = dataclasses.replace(rule.contents.metadata,
                                   updated_date=today,
                                   deprecation_date=today,
                                   maturity='deprecated')
    contents = dataclasses.replace(rule.contents, metadata=new_meta)
    new_rule = TOMLRule(contents=contents, path=Path(deprecated_path))
    new_rule.save_toml()

    # remove the old rule
    rule_file.unlink()
    click.echo(f'Rule moved to {deprecated_path} - remember to git add this file')


@dev_group.command('update-navigator-gists')
@click.option('--directory', type=Path, default=CURRENT_RELEASE_PATH.joinpath('extras', 'navigator_layers'),
              help='Directory containing only navigator files.')
@click.option('--token', required=True, prompt=get_github_token() is None, default=get_github_token(),
              help='GitHub token to push to gist', hide_input=True)
@click.option('--gist-id', default=NAVIGATOR_GIST_ID, help='Gist ID to be updated (must exist).')
@click.option('--print-markdown', is_flag=True, help='Print the generated urls')
def update_navigator_gists(directory: Path, token: str, gist_id: str, print_markdown: bool) -> list:
    """Update the gists with new navigator files."""
    assert directory.exists(), f'{directory} does not exist'

    def raw_permalink(raw_link):
        # Gist file URLs change with each revision, but can be permalinked to the latest by removing the hash after raw
        prefix, _, suffix = raw_link.rsplit('/', 2)
        return '/'.join([prefix, suffix])

    file_map = {f: f.read_text() for f in directory.glob('*.json')}
    try:
        response = update_gist(token,
                               file_map,
                               description='ATT&CK Navigator layer files.',
                               gist_id=gist_id,
                               pre_purge=True)
    except requests.exceptions.HTTPError as exc:
        if exc.response.status_code == requests.status_codes.codes.not_found:
            raise client_error('Gist not found: verify the gist_id exists and the token has access to it', exc=exc)
        else:
            raise

    response_data = response.json()
    raw_urls = {name: raw_permalink(data['raw_url']) for name, data in response_data['files'].items()}

    base_url = 'https://mitre-attack.github.io/attack-navigator/#layerURL={}&leave_site_dialog=false&tabs=false'

    # pull out full and platform coverage to print on top of markdown table
    all_url = base_url.format(urllib.parse.quote_plus(raw_urls.pop('Elastic-detection-rules-all.json')))
    platforms_url = base_url.format(urllib.parse.quote_plus(raw_urls.pop('Elastic-detection-rules-platforms.json')))

    generated_urls = [all_url, platforms_url]
    markdown_links = []
    for name, gist_url in raw_urls.items():
        query = urllib.parse.quote_plus(gist_url)
        url = f'https://mitre-attack.github.io/attack-navigator/#layerURL={query}&leave_site_dialog=false&tabs=false'
        generated_urls.append(url)
        link_name = name.split('.')[0]
        markdown_links.append(f'|[{link_name}]({url})|')

    if print_markdown:
        markdown = [
            f'**Full coverage**: {NAVIGATOR_BADGE}',
            '\n',
            f'**Coverage by platform**: [navigator]({platforms_url})',
            '\n',
            '| other navigator links by rule attributes |',
            '|------------------------------------------|',
        ] + markdown_links
        click.echo('\n'.join(markdown) + '\n')

    click.echo(f'Gist update status on {len(generated_urls)} files: {response.status_code} {response.reason}')
    return generated_urls


@dev_group.command('trim-version-lock')
@click.argument('stack_version')
@click.option('--dry-run', is_flag=True, help='Print the changes rather than saving the file')
def trim_version_lock(stack_version: str, dry_run: bool):
    """Trim all previous entries within the version lock file which are lower than the min_version."""
    stack_versions = get_stack_versions()
    assert stack_version in stack_versions, \
        f'Unknown min_version ({stack_version}), expected: {", ".join(stack_versions)}'

    min_version = Version.parse(stack_version)
    version_lock_dict = loaded_version_lock.version_lock.to_dict()
    removed = {}

    for rule_id, lock in version_lock_dict.items():
        if 'previous' in lock:
            prev_vers = [Version.parse(v, optional_minor_and_patch=True) for v in list(lock['previous'])]
            outdated_vers = [f"{v.major}.{v.minor}" for v in prev_vers if v < min_version]

            if not outdated_vers:
                continue

            # we want to remove all "old" versions, but save the latest that is >= the min version supplied as the new
            # stack_version.

            if dry_run:
                outdated_minus_current = [str(v) for v in outdated_vers if v < stack_version]
                if outdated_minus_current:
                    removed[rule_id] = outdated_minus_current
            for outdated in outdated_vers:
                popped = lock['previous'].pop(str(outdated))
                if outdated >= stack_version:
                    lock['previous'][str(Version(stack_version[:2]))] = popped

            # remove the whole previous entry if it is now blank
            if not lock['previous']:
                lock.pop('previous')

    if dry_run:
        click.echo(f'The following versions would be collapsed to {stack_version}:' if removed else 'No changes')
        click.echo('\n'.join(f'{k}: {", ".join(v)}' for k, v in removed.items()))
    else:
        new_lock = VersionLockFile.from_dict(dict(data=version_lock_dict))
        new_lock.save_to_file()


@dev_group.group('diff')
def diff_group():
    """Commands for statistics on changes and diffs."""


@diff_group.command('endpoint-by-attack')
@click.option('--pre', required=True, help='Tag for pre-existing rules')
@click.option('--post', required=True, help='Tag for rules post updates')
@click.option('--force', '-f', is_flag=True, help='Bypass the confirmation prompt')
@click.option('--remote', '-r', default='origin', help='Override the remote from "origin"')
@click.pass_context
def endpoint_by_attack(ctx: click.Context, pre: str, post: str, force: bool, remote: Optional[str] = 'origin'):
    """Rule diffs across tagged branches, broken down by ATT&CK tactics."""
    if not force:
        if not click.confirm(f'This will refresh tags and may overwrite local tags for: {pre} and {post}. Continue?'):
            ctx.exit(1)

    changed, new, deprecated = get_release_diff(pre, post, remote)
    oses = ('windows', 'linux', 'macos')

    def delta_stats(rule_map) -> List[dict]:
        stats = defaultdict(lambda: defaultdict(int))
        os_totals = defaultdict(int)
        tactic_totals = defaultdict(int)

        for rule_id, rule in rule_map.items():
            threat = rule.contents.data.get('threat')
            os_types = [i.lower() for i in rule.contents.data.get('tags') or [] if i.lower() in oses]
            if not threat or not os_types:
                continue

            if isinstance(threat[0], dict):
                tactics = sorted(set(e['tactic']['name'] for e in threat))
            else:
                tactics = ThreatMapping.flatten(threat).tactic_names
            for tactic in tactics:
                tactic_totals[tactic] += 1
                for os_type in os_types:
                    os_totals[os_type] += 1
                    stats[tactic][os_type] += 1

        # structure stats for table
        rows = []
        for tac, stat in stats.items():
            row = {'tactic': tac, 'total': tactic_totals[tac]}
            for os_type, count in stat.items():
                row[os_type] = count
            rows.append(row)

        rows.append(dict(tactic='total_by_os', **os_totals))

        return rows

    fields = ['tactic', 'linux', 'macos', 'windows', 'total']

    changed_stats = delta_stats(changed)
    table = Table.from_list(fields, changed_stats)
    click.echo(f'Changed rules {len(changed)}\n{table}\n')

    new_stats = delta_stats(new)
    table = Table.from_list(fields, new_stats)
    click.echo(f'New rules {len(new)}\n{table}\n')

    dep_stats = delta_stats(deprecated)
    table = Table.from_list(fields, dep_stats)
    click.echo(f'Deprecated rules {len(deprecated)}\n{table}\n')

    return changed_stats, new_stats, dep_stats


@dev_group.group('test')
def test_group():
    """Commands for testing against stack resources."""


@test_group.command('event-search')
@click.argument('query')
@click.option('--index', '-i', multiple=True, help='Index patterns to search against')
@click.option('--eql/--lucene', '-e/-l', 'language', default=None, help='Query language used (default: kql)')
@click.option('--date-range', '-d', type=(str, str), default=('now-7d', 'now'), help='Date range to scope search')
@click.option('--count', '-c', is_flag=True, help='Return count of results only')
@click.option('--max-results', '-m', type=click.IntRange(1, 1000), default=100,
              help='Max results to return (capped at 1000)')
@click.option('--verbose', '-v', is_flag=True, default=True)
@add_client('elasticsearch')
def event_search(query, index, language, date_range, count, max_results, verbose=True,
                 elasticsearch_client: Elasticsearch = None):
    """Search using a query against an Elasticsearch instance."""
    start_time, end_time = date_range
    index = index or ('*',)
    language_used = "kql" if language is None else "eql" if language is True else "lucene"
    collector = CollectEvents(elasticsearch_client, max_results)

    if verbose:
        click.echo(f'searching {",".join(index)} from {start_time} to {end_time}')
        click.echo(f'{language_used}: {query}')

    if count:
        results = collector.count(query, language_used, index, start_time, end_time)
        click.echo(f'total results: {results}')
    else:
        results = collector.search(query, language_used, index, start_time, end_time, max_results)
        click.echo(f'total results: {len(results)} (capped at {max_results})')
        click.echo_via_pager(json.dumps(results, indent=2, sort_keys=True))

    return results


@test_group.command('rule-event-search')
@single_collection
@click.option('--date-range', '-d', type=(str, str), default=('now-7d', 'now'), help='Date range to scope search')
@click.option('--count', '-c', is_flag=True, help='Return count of results only')
@click.option('--max-results', '-m', type=click.IntRange(1, 1000), default=100,
              help='Max results to return (capped at 1000)')
@click.option('--verbose', '-v', is_flag=True)
@click.pass_context
@add_client('elasticsearch')
def rule_event_search(ctx, rule, date_range, count, max_results, verbose,
                      elasticsearch_client: Elasticsearch = None):
    """Search using a rule file against an Elasticsearch instance."""

    if isinstance(rule.contents.data, QueryRuleData):
        if verbose:
            click.echo(f'Searching rule: {rule.name}')

        data = rule.contents.data
        rule_lang = data.language

        if rule_lang == 'kuery':
            language_flag = None
        elif rule_lang == 'eql':
            language_flag = True
        else:
            language_flag = False

        index = data.index or ['*']
        ctx.invoke(event_search, query=data.query, index=index, language=language_flag,
                   date_range=date_range, count=count, max_results=max_results, verbose=verbose,
                   elasticsearch_client=elasticsearch_client)
    else:
        client_error('Rule is not a query rule!')


@test_group.command('rule-survey')
@click.argument('query', required=False)
@click.option('--date-range', '-d', type=(str, str), default=('now-7d', 'now'), help='Date range to scope search')
@click.option('--dump-file', type=click.Path(dir_okay=False),
              default=get_path('surveys', f'{time.strftime("%Y%m%dT%H%M%SL")}.json'),
              help='Save details of results (capped at 1000 results/rule)')
@click.option('--hide-zero-counts', '-z', is_flag=True, help='Exclude rules with zero hits from printing')
@click.option('--hide-errors', '-e', is_flag=True, help='Exclude rules with errors from printing')
@click.pass_context
@add_client('elasticsearch', 'kibana', add_to_ctx=True)
def rule_survey(ctx: click.Context, query, date_range, dump_file, hide_zero_counts, hide_errors,
                elasticsearch_client: Elasticsearch = None, kibana_client: Kibana = None):
    """Survey rule counts."""
    from kibana.resources import Signal

    from .main import search_rules

    # from .eswrap import parse_unique_field_results

    survey_results = []
    start_time, end_time = date_range

    if query:
        rules = RuleCollection()
        paths = [Path(r['file']) for r in ctx.invoke(search_rules, query=query, verbose=False)]
        rules.load_files(paths)
    else:
        rules = RuleCollection.default().filter(production_filter)

    click.echo(f'Running survey against {len(rules)} rules')
    click.echo(f'Saving detailed dump to: {dump_file}')

    collector = CollectEvents(elasticsearch_client)
    details = collector.search_from_rule(rules, start_time=start_time, end_time=end_time)
    counts = collector.count_from_rule(rules, start_time=start_time, end_time=end_time)

    # add alerts
    with kibana_client:
        range_dsl = {'query': {'bool': {'filter': []}}}
        add_range_to_dsl(range_dsl['query']['bool']['filter'], start_time, end_time)
        alerts = {a['_source']['signal']['rule']['rule_id']: a['_source']
                  for a in Signal.search(range_dsl, size=10000)['hits']['hits']}

    # for alert in alerts:
    #     rule_id = alert['signal']['rule']['rule_id']
    #     rule = rules.id_map[rule_id]
    #     unique_results = parse_unique_field_results(rule.contents.data.type, rule.contents.data.unique_fields, alert)

    for rule_id, count in counts.items():
        alert_count = len(alerts.get(rule_id, []))
        if alert_count > 0:
            count['alert_count'] = alert_count

        details[rule_id].update(count)

        search_count = count['search_count']
        if not alert_count and (hide_zero_counts and search_count == 0) or (hide_errors and search_count == -1):
            continue

        survey_results.append(count)

    fields = ['rule_id', 'name', 'search_count', 'alert_count']
    table = Table.from_list(fields, survey_results)

    if len(survey_results) > 200:
        click.echo_via_pager(table)
    else:
        click.echo(table)

    os.makedirs(get_path('surveys'), exist_ok=True)
    with open(dump_file, 'w') as f:
        json.dump(details, f, indent=2, sort_keys=True)

    return survey_results


@dev_group.group('utils')
def utils_group():
    """Commands for dev utility methods."""


@utils_group.command('get-branches')
@click.option('--outfile', '-o', type=Path, default=get_etc_path("target-branches.yaml"), help='File to save output to')
def get_branches(outfile: Path):
    branch_list = get_stack_versions(drop_patch=True)
    target_branches = json.dumps(branch_list[:-1]) + "\n"
    outfile.write_text(target_branches)


@dev_group.group('integrations')
def integrations_group():
    """Commands for dev integrations methods."""


@integrations_group.command('build-manifests')
@click.option('--overwrite', '-o', is_flag=True, help="Overwrite the existing integrations-manifest.json.gz file")
@click.option("--integration", "-i", type=str, help="Adds an integration tag to the manifest file")
def build_integration_manifests(overwrite: bool, integration: str):
    """Builds consolidated integrations manifests file."""
    click.echo("loading rules to determine all integration tags")

    def flatten(tag_list: List[str]) -> List[str]:
        return list(set([tag for tags in tag_list for tag in (flatten(tags) if isinstance(tags, list) else [tags])]))

    if integration:
        build_integrations_manifest(overwrite=False, integration=integration)
    else:
        rules = RuleCollection.default()
        integration_tags = [r.contents.metadata.integration for r in rules if r.contents.metadata.integration]
        unique_integration_tags = flatten(integration_tags)
        click.echo(f"integration tags identified: {unique_integration_tags}")
        build_integrations_manifest(overwrite, rule_integrations=unique_integration_tags)


@integrations_group.command('build-schemas')
@click.option('--overwrite', '-o', is_flag=True, help="Overwrite the entire integrations-schema.json.gz file")
@click.option('--integration', '-i', type=str,
              help="Adds a single integration schema to the integrations-schema.json.gz file")
def build_integration_schemas(overwrite: bool, integration: str):
    """Builds consolidated integrations schemas file."""
    click.echo("Building integration schemas...")

    start_time = time.perf_counter()
    if integration:
        build_integrations_schemas(overwrite=False, integration=integration)
    else:
        build_integrations_schemas(overwrite=overwrite)
        end_time = time.perf_counter()
        click.echo(f"Time taken to generate schemas: {(end_time - start_time) / 60:.2f} minutes")


@integrations_group.command('show-latest-compatible')
@click.option('--package', '-p', help='Name of package')
@click.option('--stack_version', '-s', required=True, help='Rule stack version')
def show_latest_compatible_version(package: str, stack_version: str) -> None:
    """Prints the latest integration compatible version for specified package based on stack version supplied."""

    packages_manifest = None
    try:
        packages_manifest = load_integrations_manifests()
    except Exception as e:
        click.echo(f"Error loading integrations manifests: {str(e)}")
        return

    try:
        version = find_latest_compatible_version(package, "",
                                                 Version.parse(stack_version, optional_minor_and_patch=True),
                                                 packages_manifest)
        click.echo(f"Compatible integration {version=}")
    except Exception as e:
        click.echo(f"Error finding compatible version: {str(e)}")
        return


@dev_group.group('schemas')
def schemas_group():
    """Commands for dev schema methods."""


@schemas_group.command("update-rule-data")
def update_rule_data_schemas():
    classes = [BaseRuleData] + list(typing.get_args(AnyRuleData))

    for cls in classes:
        cls.save_schema()


@schemas_group.command("generate")
@click.option("--token", required=True, prompt=get_github_token() is None, default=get_github_token(),
              help="GitHub token to use for the PR", hide_input=True)
@click.option("--schema", "-s", required=True, type=click.Choice(["endgame", "ecs", "beats", "endpoint"]),
              help="Schema to generate")
@click.option("--schema-version", "-sv", help="Tagged version from TBD. e.g., 1.9.0")
@click.option("--endpoint-target", "-t", type=str, default="endpoint", help="Target endpoint schema")
@click.option("--overwrite", is_flag=True, help="Overwrite if versions exist")
def generate_schema(token: str, schema: str, schema_version: str, endpoint_target: str, overwrite: bool):
    """Download schemas and generate flattend schema."""
    github = GithubClient(token)
    client = github.authenticated_client

    if schema_version and not Version.parse(schema_version):
        raise click.BadParameter(f"Invalid schema version: {schema_version}")

    click.echo(f"Generating {schema} schema")
    if schema == "endgame":
        if not schema_version:
            raise click.BadParameter("Schema version required")
        schema_manager = EndgameSchemaManager(client, schema_version)
        schema_manager.save_schemas(overwrite=overwrite)

    # ecs, beats and endpoint schemas are refreshed during release
    # these schemas do not require a schema version
    if schema == "ecs":
        download_schemas(refresh_all=True)
    if schema == "beats":
        if not schema_version:
            download_latest_beats_schema()
            refresh_main_schema()
        else:
            download_beats_schema(schema_version)

    # endpoint package custom schemas can be downloaded
    # this download requires a specific schema target
    if schema == "endpoint":
        repo = client.get_repo("elastic/endpoint-package")
        contents = repo.get_contents("custom_schemas")
        optional_endpoint_targets = [
            Path(f.path).name.replace("custom_", "").replace(".yml", "")
            for f in contents if f.name.endswith(".yml") or Path(f.path).name == endpoint_target
        ]

        if not endpoint_target:
            raise click.BadParameter("Endpoint target required")
        if endpoint_target not in optional_endpoint_targets:
            raise click.BadParameter(f"""Invalid endpoint schema target: {endpoint_target}
                                      \n Schema Options: {optional_endpoint_targets}""")
        download_endpoint_schemas(endpoint_target)
    click.echo(f"Done generating {schema} schema")


@dev_group.group('attack')
def attack_group():
    """Commands for managing Mitre ATT&CK data and mappings."""


@attack_group.command('refresh-data')
def refresh_attack_data() -> dict:
    """Refresh the ATT&CK data file."""
    data, _ = attack.refresh_attack_data()
    return data


@attack_group.command('refresh-redirect-mappings')
def refresh_threat_mappings():
    """Refresh the ATT&CK redirect file and update all rule threat mappings."""
    # refresh the attack_technique_redirects
    click.echo('refreshing data in attack_technique_redirects.json')
    attack.refresh_redirected_techniques_map()


@attack_group.command('update-rules')
def update_attack_in_rules() -> List[Optional[TOMLRule]]:
    """Update threat mappings attack data in all rules."""
    new_rules = []
    redirected_techniques = attack.load_techniques_redirect()
    today = time.strftime('%Y/%m/%d')

    rules = RuleCollection.default()

    for rule in rules.rules:
        needs_update = False
        valid_threat: List[ThreatMapping] = []
        threat_pending_update = {}
        threat = rule.contents.data.threat or []

        for entry in threat:
            tactic = entry.tactic.name
            technique_ids = []
            technique_names = []
            for technique in entry.technique or []:
                technique_ids.append(technique.id)
                technique_names.append(technique.name)
                technique_ids.extend([st.id for st in technique.subtechnique or []])
                technique_names.extend([st.name for st in technique.subtechnique or []])

            # check redirected techniques by ID
            # redirected techniques are technique IDs that have changed but represent the same technique
            if any([tid for tid in technique_ids if tid in redirected_techniques]):
                needs_update = True
                threat_pending_update[tactic] = technique_ids
                click.echo(f"'{rule.contents.name}' requires update - technique ID change")

            # check for name change
            # happens if technique ID is the same but name changes
            expected_technique_names = [attack.technique_lookup[str(tid)]["name"] for tid in technique_ids]
            if any([tname for tname in technique_names if tname not in expected_technique_names]):
                needs_update = True
                threat_pending_update[tactic] = technique_ids
                click.echo(f"'{rule.contents.name}' requires update - technique name change")

            else:
                valid_threat.append(entry)

        if needs_update:
            for tactic, techniques in threat_pending_update.items():
                try:
                    updated_threat = attack.build_threat_map_entry(tactic, *techniques)
                except ValueError as err:
                    raise ValueError(f'{rule.id} - {rule.name}: {err}')

                tm = ThreatMapping.from_dict(updated_threat)
                valid_threat.append(tm)

            new_meta = dataclasses.replace(rule.contents.metadata, updated_date=today)
            new_data = dataclasses.replace(rule.contents.data, threat=valid_threat)
            new_contents = dataclasses.replace(rule.contents, data=new_data, metadata=new_meta)
            new_rule = TOMLRule(contents=new_contents, path=rule.path)
            new_rule.save_toml()
            new_rules.append(new_rule)

    if new_rules:
        click.echo(f'\nFinished - {len(new_rules)} rules updated!')
    else:
        click.echo('No rule changes needed')
    return new_rules


@dev_group.group('transforms')
def transforms_group():
    """Commands for managing TOML [transform]."""


def guide_plugin_convert_(contents: Optional[str] = None, default: Optional[str] = ''
                          ) -> Optional[Dict[str, Dict[str, list]]]:
    """Convert investigation guide plugin format to toml"""
    contents = contents or click.prompt('Enter plugin contents', default=default)
    if not contents:
        return

    parsed = re.match(r'!{(?P<plugin>\w+)(?P<data>{.+})}', contents.strip())
    try:
        plugin = parsed.group('plugin')
        data = parsed.group('data')
    except AttributeError as e:
        raise client_error('Unrecognized pattern', exc=e)
    loaded = {'transform': {plugin: [json.loads(data)]}}
    click.echo(pytoml.dumps(loaded))
    return loaded


@transforms_group.command('guide-plugin-convert')
def guide_plugin_convert(contents: Optional[str] = None, default: Optional[str] = ''
                         ) -> Optional[Dict[str, Dict[str, list]]]:
    """Convert investigation guide plugin format to toml."""
    return guide_plugin_convert_(contents=contents, default=default)


@transforms_group.command('guide-plugin-to-rule')
@click.argument('rule-path', type=Path)
@click.pass_context
def guide_plugin_to_rule(ctx: click.Context, rule_path: Path, save: bool = True) -> TOMLRule:
    """Convert investigation guide plugin format to toml and save to rule."""
    rc = RuleCollection()
    rule = rc.load_file(rule_path)

    transforms = defaultdict(list)
    existing_transform = rule.contents.transform
    transforms.update(existing_transform.to_dict() if existing_transform is not None else {})

    click.secho('(blank line to continue)', fg='yellow')
    while True:
        loaded = ctx.invoke(guide_plugin_convert)
        if not loaded:
            break

        data = loaded['transform']
        for plugin, entries in data.items():
            transforms[plugin].extend(entries)

    transform = RuleTransform.from_dict(transforms)
    new_contents = TOMLRuleContents(data=rule.contents.data, metadata=rule.contents.metadata, transform=transform)
    updated_rule = TOMLRule(contents=new_contents, path=rule.path)

    if save:
        updated_rule.save_toml()

    return updated_rule<|MERGE_RESOLUTION|>--- conflicted
+++ resolved
@@ -194,11 +194,7 @@
 def bump_versions(major_release: bool, minor_release: bool, patch_release: bool, new_package: str, maturity: str):
     """Bump the versions"""
 
-<<<<<<< HEAD
     pkg_data = RULES_CONFIG.packages['package']
-=======
-    pkg_data = load_etc_dump('packages.yaml')['package']
->>>>>>> 79f575b3
     kibana_ver = Version.parse(pkg_data["name"], optional_minor_and_patch=True)
     pkg_ver = Version.parse(pkg_data["registry_data"]["version"])
     pkg_kibana_ver = Version.parse(pkg_data["registry_data"]["conditions"]["kibana.version"].lstrip("^"))
@@ -239,11 +235,7 @@
     click.echo(f"Package Kibana version: {pkg_data['registry_data']['conditions']['kibana.version']}")
     click.echo(f"Package version: {pkg_data['registry_data']['version']}")
 
-<<<<<<< HEAD
     RULES_CONFIG.packages_file.write_text(yaml.safe_dump({"package": pkg_data}))
-=======
-    save_etc_dump({"package": pkg_data}, "packages.yaml")
->>>>>>> 79f575b3
 
 
 @dataclasses.dataclass
