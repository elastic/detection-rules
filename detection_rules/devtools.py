# Copyright Elasticsearch B.V. and/or licensed to Elasticsearch B.V. under one
# or more contributor license agreements. Licensed under the Elastic License;
# you may not use this file except in compliance with the Elastic License.

"""CLI commands for internal detection_rules dev team."""
<<<<<<< HEAD
=======
import glob
import hashlib
>>>>>>> b012a23d
import io
import json
import shutil
import subprocess
import time
from pathlib import Path

import click
from elasticsearch import Elasticsearch
from eql import load_dump
from kibana.connector import Kibana

from . import rule_loader
from .eswrap import CollectEvents, add_range_to_dsl
from .main import root
from .misc import PYTHON_LICENSE, add_client, GithubClient, Manifest, client_error, getdefault
from .packaging import PACKAGE_FILE, Package, manage_versions, RELEASE_DIR
from .rule import Rule
<<<<<<< HEAD
from .utils import ROOT_DIR
=======
from .rule_loader import get_rule
from .utils import get_path


RULES_DIR = get_path('rules')
>>>>>>> b012a23d


@root.group('dev')
def dev_group():
    """Commands related to the Elastic Stack rules release lifecycle."""


@dev_group.command('build-release')
@click.argument('config-file', type=click.Path(exists=True, dir_okay=False), required=False, default=PACKAGE_FILE)
@click.option('--update-version-lock', '-u', is_flag=True,
              help='Save version.lock.json file with updated rule versions in the package')
def build_release(config_file, update_version_lock):
    """Assemble all the rules into Kibana-ready release files."""
    config = load_dump(str(config_file))['package']
    click.echo('[+] Building package {}'.format(config.get('name')))
    package = Package.from_config(config, update_version_lock=update_version_lock, verbose=True)
    package.save()
    package.get_package_hash(verbose=True)
    click.echo('- {} rules included'.format(len(package.rules)))


@dev_group.command('update-lock-versions')
@click.argument('rule-ids', nargs=-1, required=True)
def update_lock_versions(rule_ids):
    """Update rule hashes in version.lock.json file without bumping version."""
    from .packaging import manage_versions

    if not click.confirm('Are you sure you want to update hashes without a version bump?'):
        return

    rules = [r for r in rule_loader.load_rules(verbose=False).values() if r.id in rule_ids]
    changed, new = manage_versions(rules, exclude_version_update=True, add_new=False, save_changes=True)

    if not changed:
        click.echo('No hashes updated')

    return changed


@dev_group.command('kibana-diff')
@click.option('--rule-id', '-r', multiple=True, help='Optionally specify rule ID')
@click.option('--branch', '-b', default='master', help='Specify the kibana branch to diff against')
@click.option('--threads', '-t', type=click.IntRange(1), default=50, help='Number of threads to use to download rules')
def kibana_diff(rule_id, branch, threads):
    """Diff rules against their version represented in kibana if exists."""
    from .misc import get_kibana_rules

    if rule_id:
        rules = {r.id: r for r in rule_loader.load_rules(verbose=False).values() if r.id in rule_id}
    else:
        rules = {r.id: r for r in rule_loader.get_production_rules()}

    # add versions to the rules
    manage_versions(list(rules.values()), verbose=False)
    repo_hashes = {r.id: r.get_hash() for r in rules.values()}

    kibana_rules = {r['rule_id']: r for r in get_kibana_rules(branch=branch, threads=threads).values()}
    kibana_hashes = {r['rule_id']: Rule.dict_hash(r) for r in kibana_rules.values()}

    missing_from_repo = list(set(kibana_hashes).difference(set(repo_hashes)))
    missing_from_kibana = list(set(repo_hashes).difference(set(kibana_hashes)))

    rule_diff = []
    for rid, rhash in repo_hashes.items():
        if rid in missing_from_kibana:
            continue
        if rhash != kibana_hashes[rid]:
            rule_diff.append(
                f'versions - repo: {rules[rid].contents["version"]}, kibana: {kibana_rules[rid]["version"]} -> '
                f'{rid} - {rules[rid].name}'
            )

    diff = {
        'missing_from_kibana': [f'{r} - {rules[r].name}' for r in missing_from_kibana],
        'diff': rule_diff,
        'missing_from_repo': [f'{r} - {kibana_rules[r]["name"]}' for r in missing_from_repo]
    }

    diff['stats'] = {k: len(v) for k, v in diff.items()}
    diff['stats'].update(total_repo_prod_rules=len(rules), total_gh_prod_rules=len(kibana_rules))

    click.echo(json.dumps(diff, indent=2, sort_keys=True))
    return diff


@dev_group.command("kibana-commit")
@click.argument("local-repo", default=ROOT_DIR / "kibana")
@click.option("--kibana-directory", "-d", help="Directory to overwrite in Kibana",
              default="x-pack/plugins/security_solution/server/lib/detection_engine/rules/prepackaged_rules")
@click.option("--base-branch", "-b", help="Base branch in Kibana", default="master")
@click.option("--ssh/--http", is_flag=True, help="Method to use for cloning")
@click.option("--github-repo", "-r", help="Repository to use for the branch", default="elastic/kibana")
@click.option("--message", "-m", help="Override default commit message")
@click.pass_context
def kibana_commit(ctx, local_repo, github_repo, ssh, kibana_directory, base_branch, message):
    """Prep a commit and push to Kibana."""
    git_exe = shutil.which("git")

    package_name = load_dump(PACKAGE_FILE)['package']["name"]
    release_dir = RELEASE_DIR / package_name
    message = message or f"[Detection Rules] Add {package_name} rules"

    if not release_dir.exists():
        click.secho("Release directory doesn't exist.", fg="red", err=True)
        click.echo(f"Run {click.style('python -m detection_rules build-release', bold=True)} to populate", err=True)
        ctx.exit(1)

    if not git_exe:
        click.secho("Unable to find git", err=True, fg="red")
        ctx.exit(1)

    try:
        if not local_repo.exists():
            if not click.confirm(f"Kibana repository doesn't exist at {local_repo}. Clone?"):
                ctx.exit(1)

            url = f"git@github.com:{github_repo}.git" if ssh else f"https://github.com/{github_repo}.git"
            subprocess.check_call([git_exe, "clone", url, local_repo, "--depth", 1])

        def git(*args, show_output=False):
            method = subprocess.call if show_output else subprocess.check_output
            return method([git_exe, "-C", local_repo] + list(args), encoding="utf-8")

        git("checkout", base_branch)
        git("pull")
        git("checkout", "-b", f"rules/{package_name}", show_output=True)
        git("rm", "-r", kibana_directory)

        source_dir = release_dir / "rules"
        target_dir = local_repo / kibana_directory
        target_dir.mkdir(parents=True)

        for name in source_dir.iterdir():
            _, ext = name.stem, name.suffix
            path = source_dir / name

            if ext in (".ts", ".json"):
                shutil.copyfile(path, target_dir.joinpath(name))

        git("add", kibana_directory)

        git("commit", "-S", "-m", message)
        git("status", show_output=True)

        click.echo(f"Kibana repository {local_repo} prepped. Push changes when ready")
        click.secho(f"cd {local_repo}", bold=True)

    except subprocess.CalledProcessError as e:
        client_error(e.returncode, e, ctx=ctx)


@dev_group.command('license-check')
@click.pass_context
def license_check(ctx):
    """Check that all code files contain a valid license."""

    failed = False

    for path in ROOT_DIR.rglob("*.py"):
        if 'env' in path.parts:
            continue

        with io.open(path, "rt", encoding="utf-8") as f:
            contents = f.read()

            # skip over shebang lines
            if contents.startswith("#!/"):
                _, _, contents = contents.partition("\n")

            if not contents.lstrip("\r\n").startswith(PYTHON_LICENSE):
                if not failed:
                    click.echo("Missing license headers for:", err=True)

                failed = True
                click.echo(path, err=True)

    ctx.exit(int(failed))


@dev_group.group('test')
def test_group():
    """Commands for testing against stack resources."""


@test_group.command('event-search')
@click.argument('query')
@click.option('--index', '-i', multiple=True, help='Index patterns to search against')
@click.option('--eql/--lucene', '-e/-l', 'language', default=None, help='Query language used (default: kql)')
@click.option('--date-range', '-d', type=(str, str), default=('now-7d', 'now'), help='Date range to scope search')
@click.option('--count', '-c', is_flag=True, help='Return count of results only')
@click.option('--max-results', '-m', type=click.IntRange(1, 1000), default=100,
              help='Max results to return (capped at 1000)')
@click.option('--verbose', '-v', is_flag=True, default=True)
@add_client('elasticsearch')
def event_search(query, index, language, date_range, count, max_results, verbose=True,
                 elasticsearch_client: Elasticsearch = None):
    """Search using a query against an Elasticsearch instance."""
    start_time, end_time = date_range
    index = index or ('*',)
    language_used = "kql" if language is None else "eql" if language is True else "lucene"
    collector = CollectEvents(elasticsearch_client, max_results)

    if verbose:
        click.echo(f'searching {",".join(index)} from {start_time} to {end_time}')
        click.echo(f'{language_used}: {query}')

    if count:
        results = collector.count(query, language_used, index, start_time, end_time)
        click.echo(f'total results: {results}')
    else:
        results = collector.search(query, language_used, index, start_time, end_time, max_results)
        click.echo(f'total results: {len(results)} (capped at {max_results})')
        click.echo_via_pager(json.dumps(results, indent=2, sort_keys=True))

    return results


@test_group.command('rule-event-search')
@click.argument('rule-file', type=click.Path(dir_okay=False), required=False)
@click.option('--rule-id', '-id')
@click.option('--date-range', '-d', type=(str, str), default=('now-7d', 'now'), help='Date range to scope search')
@click.option('--count', '-c', is_flag=True, help='Return count of results only')
@click.option('--max-results', '-m', type=click.IntRange(1, 1000), default=100,
              help='Max results to return (capped at 1000)')
@click.option('--verbose', '-v', is_flag=True)
@click.pass_context
@add_client('elasticsearch')
def rule_event_search(ctx, rule_file, rule_id, date_range, count, max_results, verbose,
                      elasticsearch_client: Elasticsearch = None):
    """Search using a rule file against an Elasticsearch instance."""
    rule = None

    if rule_id:
        rule = get_rule(rule_id, verbose=False)
    elif rule_file:
        rule = Rule(rule_file, load_dump(rule_file))
    else:
        client_error('Must specify a rule file or rule ID')

    if rule.query and rule.contents.get('language'):
        if verbose:
            click.echo(f'Searching rule: {rule.name}')

        rule_lang = rule.contents.get('language')
        if rule_lang == 'kuery':
            language = None
        elif rule_lang == 'eql':
            language = True
        else:
            language = False
        ctx.invoke(event_search, query=rule.query, index=rule.contents.get('index', ['*']), language=language,
                   date_range=date_range, count=count, max_results=max_results, verbose=verbose,
                   elasticsearch_client=elasticsearch_client)
    else:
        client_error('Rule is not a query rule!')


@test_group.command('rule-survey')
@click.argument('query', required=False)
@click.option('--date-range', '-d', type=(str, str), default=('now-7d', 'now'), help='Date range to scope search')
@click.option('--dump-file', type=click.Path(dir_okay=False),
              default=get_path('surveys', f'{time.strftime("%Y%m%dT%H%M%SL")}.json'),
              help='Save details of results (capped at 1000 results/rule)')
@click.option('--hide-zero-counts', '-z', is_flag=True, help='Exclude rules with zero hits from printing')
@click.option('--hide-errors', '-e', is_flag=True, help='Exclude rules with errors from printing')
@click.pass_context
@add_client('elasticsearch', 'kibana', add_to_ctx=True)
def rule_survey(ctx: click.Context, query, date_range, dump_file, hide_zero_counts, hide_errors,
                elasticsearch_client: Elasticsearch = None, kibana_client: Kibana = None):
    """Survey rule counts."""
    from eql.table import Table
    from kibana.resources import Signal
    from . import rule_loader
    from .main import search_rules

    survey_results = []
    start_time, end_time = date_range

    if query:
        rule_paths = [r['file'] for r in ctx.invoke(search_rules, query=query, verbose=False)]
        rules = rule_loader.load_rules(rule_loader.load_rule_files(paths=rule_paths, verbose=False), verbose=False)
        rules = rules.values()
    else:
        rules = rule_loader.load_rules(verbose=False).values()

    click.echo(f'Running survey against {len(rules)} rules')
    click.echo(f'Saving detailed dump to: {dump_file}')

    collector = CollectEvents(elasticsearch_client)
    details = collector.search_from_rule(*rules, start_time=start_time, end_time=end_time)
    counts = collector.count_from_rule(*rules, start_time=start_time, end_time=end_time)

    # add alerts
    with kibana_client:
        range_dsl = {'query': {'bool': {'filter': []}}}
        add_range_to_dsl(range_dsl['query']['bool']['filter'], start_time, end_time)
        alerts = {a['_source']['signal']['rule']['rule_id']: a['_source']
                  for a in Signal.search(range_dsl)['hits']['hits']}

    for rule_id, count in counts.items():
        alert_count = len(alerts.get(rule_id, []))
        if alert_count > 0:
            count['alert_count'] = alert_count

        details[rule_id].update(count)

        search_count = count['search_count']
        if not alert_count and (hide_zero_counts and search_count == 0) or (hide_errors and search_count == -1):
            continue

        survey_results.append(count)

    fields = ['rule_id', 'name', 'search_count', 'alert_count']
    table = Table.from_list(fields, survey_results)

    if len(survey_results) > 200:
        click.echo_via_pager(table)
    else:
        click.echo(table)

    os.makedirs(get_path('surveys'), exist_ok=True)
    with open(dump_file, 'w') as f:
        json.dump(details, f, indent=2, sort_keys=True)

    return survey_results


@dev_group.group('gh-release')
def gh_release_group():
    """Commands to manage GitHub releases."""


@gh_release_group.command('create-ml')
@click.argument('directory', type=click.Path(dir_okay=True, file_okay=False))
@click.option('--gh-token', '-t', default=getdefault('gh_token'))
@click.option('--repo', '-r', default='elastic/detection-rules', help='GitHub owner/repo')
@click.option('--release-name', '-n', required=True, help='Name of release')
@click.option('--description', '-d', help='Description of release to append to default message')
@click.pass_context
def create_ml_release(ctx, directory, gh_token, repo, release_name, description):
    """Create a GitHub release."""
    import re

    # ML-DGA-20201129-25
    pattern = r'^(ML-DGA|ML-experimental-detections)-\d{4}\d{2}\d{2}-\d+$'
    assert re.match(pattern, release_name), f'release name must match pattern: {pattern}'
    assert Path(directory).name == release_name, f'directory name must match release name: {release_name}'

    gh_token = gh_token or click.prompt('GitHub token', hide_input=True)
    client = GithubClient(gh_token)
    gh_repo = client.authenticated_client.get_repo(repo)

    # validate tag name is increment by 1
    name_prefix, _, version = release_name.rsplit('-', 2)
    version = int(version)
    releases = gh_repo.get_releases()
    max_ver = max([int(r.raw_data['name'].split('-')[-1]) for r in releases
                   if r.raw_data['name'].startswith(name_prefix)], default=0)

    if version != (max_ver + 1):
        client_error(f'Last release version was {max_ver}. Release name should end with version: {max_ver + 1}')

    # validate files
    if name_prefix == 'ML-DGA':
        zipped_bundle, description_str = ctx.invoke(validate_ml_dga_asset, directory=directory, repo=repo)
    else:
        zipped_bundle, description_str = ctx.invoke(validate_ml_detections_asset, directory=directory)

    click.confirm('Validation passed, verify output. Continue?')

    if description:
        description_str = f'{description_str}\n\n----\n\n{description}'

    release = gh_repo.create_git_release(name=release_name, tag=release_name, message=description_str)
    zip_name = Path(zipped_bundle).name

    click.echo(f'release created at: {release.html_url}')

    # add zipped bundle as an asset to the release
    click.echo(f'Uploading zip file: {zip_name}')
    release.upload_asset(zipped_bundle, label=zip_name, name=zip_name, content_type='application/zip')

    # create manifest entry
    click.echo('creating manifest for release')
    manifest = Manifest(repo, tag_name=release_name, token=gh_token)
    manifest.save()

    return release


@gh_release_group.command('validate-ml-dga-asset')
@click.argument('directory', type=click.Path(exists=True, file_okay=False))
@click.option('--repo', '-r', default='elastic/detection-rules', help='GitHub owner/repo')
def validate_ml_dga_asset(directory, repo):
    """"Validate and prep an ML DGA bundle for release."""
    from .eswrap import expected_ml_dga_patterns

    now = time.strftime('%Y-%m-%dT%H:%M:%SZ', time.gmtime())

    files = list(Path(directory).glob('*'))
    if len(files) > 5:
        client_error('Too many files, expected 5')

    click.secho('[*] validated expected number of files', fg='green')

    # backup files - will re-save sorted to have deterministic hash
    backup_path = Path(directory).resolve().parent.joinpath(f'backups-{Path(directory).name}-{now.replace(":", "-")}')
    shutil.copytree(directory, backup_path)

    # validate file names and json and load
    loaded_contents = {}
    for name, pattern in expected_ml_dga_patterns.items():
        path = list(Path(directory).glob(pattern))
        match_count = len(path)
        if match_count != 1:
            client_error(f'Expected filename pattern "{pattern}" for "{name}": {match_count} matches detected')

        file_path = path[0]
        try:
            with open(file_path, 'r') as f:
                contents = json.dumps(json.load(f), sort_keys=True)
                loaded_contents[name] = {'contents': contents, 'filename': file_path}

                sha256 = hashlib.sha256(contents.encode('utf-8')).hexdigest()
                click.secho(f'     - sha256: {sha256} - {name}')

            # re-save sorted
            with open(file_path, 'w') as f:
                f.write(contents)
        except json.JSONDecodeError as e:
            client_error(f'Invalid JSON in {file_path} file', e)

    model_filename = Path(loaded_contents['model']['filename']).name
    model_name, _ = model_filename.rsplit('_', maxsplit=1)

    click.secho('[*] re-saved all files with keys sorted for deterministic hashing', fg='green')
    click.secho(f'    [+] backups saved to: {backup_path}')
    click.secho('[*] validated expected naming patterns for all files', fg='green')
    click.secho('[*] validated json formatting of all files', fg='green')

    # check manifest for existing things
    existing_sha = False
    existing_model_name = False
    model_hash = hashlib.sha256(loaded_contents['model']['contents'].encode('utf-8')).hexdigest()
    manifest_hashes = Manifest.get_existing_asset_hashes(repo)

    for release, file_data in manifest_hashes.items():
        for file_name, sha in file_data.items():
            if model_hash == sha:
                existing_sha = True
                click.secho(f'[!] hash for model file: "{loaded_contents["model"]["filename"]}" matches: '
                            f'{release} -> {file_name} -> {sha}', fg='yellow')

            if model_filename == file_name:
                existing_model_name = True
                client_error(f'name for model file: "{loaded_contents["model"]["filename"]}" matches: '
                             f'{release} -> {file_name} -> {file_name}')

    if not existing_sha:
        click.secho(f'[+] validated no existing models matched hashes for: '
                    f'{loaded_contents["model"]["filename"]}', fg='green')

    if not existing_model_name:
        click.secho(f'[+] validated no existing models matched names for: '
                    f'{loaded_contents["model"]["filename"]}', fg='green')

    # save zip
    zip_name_no_ext = Path(directory).resolve()
    zip_name = f'{zip_name_no_ext}.zip'
    shutil.make_archive(str(zip_name_no_ext), 'zip', root_dir=zip_name_no_ext.parent, base_dir=zip_name_no_ext.name)
    click.secho(f'[+] zipped folder saved to {zip_name} for release', fg='green')

    click.secho(f'[!] run `setup-dga-model -d {directory}` to test this on a live stack before releasing', fg='yellow')

    description = {
        'model_name': model_name + '\n\n----\n\n',
        'date': now,
        'model_sha256': model_hash,
        'For details reference': 'https://github.com/elastic/detection-rules/blob/main/docs/ML_DGA.md'
    }
    description_str = '\n'.join([f'{k}: {v}' for k, v in description.items()])
    click.echo()
    click.echo(f'[*] description to paste with release:\n\n{description_str}\n')

    return zip_name, description_str


@gh_release_group.command('validate-ml-detections-asset')
@click.argument('directory', type=click.Path(exists=True, file_okay=False))
def validate_ml_detections_asset(directory):
    """Validate and prep ML detection rules and jobs before release."""
    import pytoml

    now = time.strftime('%Y-%m-%dT%H:%M:%SZ', time.gmtime())

    job_paths = list(Path(directory).glob('*.json'))
    rule_paths = list(Path(directory).glob('*.toml'))
    job_count = len(job_paths)
    rule_count = len(rule_paths)

    for job in job_paths:
        try:
            with open(job, 'r') as f:
                j = json.load(f)
                assert j.get('name'), click.style(f'[!] job file "{job}" missing: name', fg='red')
                assert j.get('type'), click.style(f'[!] job file "{job}" missing: type', fg='red')
                assert j.get('body'), click.style(f'[!] job file "{job}" missing: body', fg='red')
        except json.JSONDecodeError as e:
            client_error(f'Invalid JSON in {job} file', e)

    click.secho(f'[*] validated json formatting and required fields in {job_count} job files', fg='green')

    for rule in rule_paths:
        with open(rule, 'r') as f:
            try:
                pytoml.load(f)
            except pytoml.TomlError as e:
                client_error(f'[!] invalid rule toml for: {rule}', e)

    click.secho(f'[*] validated toml formatting for {rule_count} rule files', fg='green')

    # save zip
    zip_name_no_ext = Path(directory).resolve()
    zip_name = f'{zip_name_no_ext}.zip'
    shutil.make_archive(str(zip_name_no_ext), 'zip', root_dir=zip_name_no_ext.parent, base_dir=zip_name_no_ext.name)
    click.secho(f'[+] zipped folder saved to {zip_name} for release', fg='green')

    click.secho('[!] run `kibana upload-rule` to test rules on a live stack before releasing', fg='green')
    click.secho('[!] run `es upload-ml-job` to test jobs on a live stack before releasing', fg='green')

    description = {
        'Experimental ML rules': rule_count,
        'Experimental ML jobs': str(job_count) + '\n\n----\n\n',
        'DGA release': '<add link to DGA release these detections were built on>',
        'date': now,
        'For details reference': 'https://github.com/elastic/detection-rules/blob/main/docs/ML_DGA.md'
    }
    description_str = '\n'.join([f'{k}: {v}' for k, v in description.items()])
    click.echo()
    click.echo(f'description to paste with release:\n\n{description_str}\n')

    return zip_name, description_str<|MERGE_RESOLUTION|>--- conflicted
+++ resolved
@@ -3,11 +3,8 @@
 # you may not use this file except in compliance with the Elastic License.
 
 """CLI commands for internal detection_rules dev team."""
-<<<<<<< HEAD
-=======
 import glob
 import hashlib
->>>>>>> b012a23d
 import io
 import json
 import shutil
@@ -26,15 +23,12 @@
 from .misc import PYTHON_LICENSE, add_client, GithubClient, Manifest, client_error, getdefault
 from .packaging import PACKAGE_FILE, Package, manage_versions, RELEASE_DIR
 from .rule import Rule
-<<<<<<< HEAD
-from .utils import ROOT_DIR
-=======
 from .rule_loader import get_rule
 from .utils import get_path
 
 
 RULES_DIR = get_path('rules')
->>>>>>> b012a23d
+from .utils import ROOT_DIR
 
 
 @root.group('dev')
