# Copyright Elasticsearch B.V. and/or licensed to Elasticsearch B.V. under one
# or more contributor license agreements. Licensed under the Elastic License
# 2.0; you may not use this file except in compliance with the Elastic License
# 2.0.

"""CLI commands for internal detection_rules dev team."""
import hashlib
import io
import json
import os
import shutil
import subprocess
import time
from pathlib import Path
from typing import Dict, Optional

import click
from elasticsearch import Elasticsearch
from eql import load_dump

from kibana.connector import Kibana
from . import rule_loader
from .cli_utils import single_collection
from .eswrap import CollectEvents, add_range_to_dsl
from .main import root
from .misc import PYTHON_LICENSE, add_client, GithubClient, Manifest, client_error, getdefault
from .packaging import PACKAGE_FILE, Package, manage_versions, RELEASE_DIR
<<<<<<< HEAD
from .rule import TOMLRule, TOMLRuleContents, BaseQueryRuleData
from .rule_loader import get_rule
from .schemas import definitions
=======
from .rule import TOMLRule, BaseQueryRuleData
from .rule_loader import production_filter, RuleCollection
>>>>>>> 414d3202
from .utils import get_path, dict_hash

RULES_DIR = get_path('rules')


@root.group('dev')
def dev_group():
    """Commands related to the Elastic Stack rules release lifecycle."""


@dev_group.command('build-release')
@click.argument('config-file', type=click.Path(exists=True, dir_okay=False), required=False, default=PACKAGE_FILE)
@click.option('--update-version-lock', '-u', is_flag=True,
              help='Save version.lock.json file with updated rule versions in the package')
def build_release(config_file, update_version_lock, release=None, verbose=True):
    """Assemble all the rules into Kibana-ready release files."""
    config = load_dump(config_file)['package']
    if release is not None:
        config['release'] = release

    if verbose:
        click.echo('[+] Building package {}'.format(config.get('name')))

    package = Package.from_config(config, update_version_lock=update_version_lock, verbose=verbose)
    package.save(verbose=verbose)

    if verbose:
        package.get_package_hash(verbose=True)
        click.echo(f'- {len(package.rules)} rules included')

    return package


@dev_group.command('update-lock-versions')
@click.argument('rule-ids', nargs=-1, required=True)
def update_lock_versions(rule_ids):
    """Update rule hashes in version.lock.json file without bumping version."""
    from .packaging import manage_versions

    if not click.confirm('Are you sure you want to update hashes without a version bump?'):
        return

    rules = RuleCollection.default().filter(lambda r: r.id in rule_ids)
    changed, new = manage_versions(rules, exclude_version_update=True, add_new=False, save_changes=True)

    if not changed:
        click.echo('No hashes updated')

    return changed


@dev_group.command('kibana-diff')
@click.option('--rule-id', '-r', multiple=True, help='Optionally specify rule ID')
@click.option('--repo', default='elastic/kibana', help='Repository where branch is located')
@click.option('--branch', '-b', default='master', help='Specify the kibana branch to diff against')
@click.option('--threads', '-t', type=click.IntRange(1), default=50, help='Number of threads to use to download rules')
def kibana_diff(rule_id, repo, branch, threads):
    """Diff rules against their version represented in kibana if exists."""
    from .misc import get_kibana_rules

<<<<<<< HEAD
    rules: Dict[definitions.UUIDString, TOMLRule]
=======
    rules = RuleCollection.default()

>>>>>>> 414d3202
    if rule_id:
        rules = rules.filter(lambda r: r.id in rule_id)
    else:
        rules = rules.filter(production_filter)

    # add versions to the rules
    manage_versions(list(rules.values()), verbose=False)
    repo_hashes = {r.id: r.contents.sha256(include_version=True) for r in rules.values()}

    kibana_rules = {r['rule_id']: r for r in get_kibana_rules(repo=repo, branch=branch, threads=threads).values()}
    kibana_hashes = {r['rule_id']: dict_hash(r) for r in kibana_rules.values()}

    missing_from_repo = list(set(kibana_hashes).difference(set(repo_hashes)))
    missing_from_kibana = list(set(repo_hashes).difference(set(kibana_hashes)))

    rule_diff = []
    for rule_id, rule_hash in repo_hashes.items():
        if rule_id in missing_from_kibana:
            continue
        if rule_hash != kibana_hashes[rule_id]:
            rule_diff.append(
<<<<<<< HEAD
                f'versions - repo: {rules[rid].contents.autobumped_version}, kibana: {kibana_rules[rid]["version"]} -> '
                f'{rid} - {rules[rid].name}'
=======
                f'versions - repo: {rules[rule_id].contents["version"]}, kibana: {kibana_rules[rule_id]["version"]} -> '
                f'{rule_id} - {rules[rule_id].name}'
>>>>>>> 414d3202
            )

    diff = {
        'missing_from_kibana': [f'{r} - {rules[r].name}' for r in missing_from_kibana],
        'diff': rule_diff,
        'missing_from_repo': [f'{r} - {kibana_rules[r]["name"]}' for r in missing_from_repo]
    }

    diff['stats'] = {k: len(v) for k, v in diff.items()}
    diff['stats'].update(total_repo_prod_rules=len(rules), total_gh_prod_rules=len(kibana_rules))

    click.echo(json.dumps(diff, indent=2, sort_keys=True))
    return diff


@dev_group.command("kibana-commit")
@click.argument("local-repo", default=get_path("..", "kibana"))
@click.option("--kibana-directory", "-d", help="Directory to overwrite in Kibana",
              default="x-pack/plugins/security_solution/server/lib/detection_engine/rules/prepackaged_rules")
@click.option("--base-branch", "-b", help="Base branch in Kibana", default="master")
@click.option("--ssh/--http", is_flag=True, help="Method to use for cloning")
@click.option("--github-repo", "-r", help="Repository to use for the branch", default="elastic/kibana")
@click.option("--message", "-m", help="Override default commit message")
@click.pass_context
def kibana_commit(ctx, local_repo, github_repo, ssh, kibana_directory, base_branch, message):
    """Prep a commit and push to Kibana."""
    git_exe = shutil.which("git")

    package_name = Package.load_configs()['package']["name"]
    release_dir = os.path.join(RELEASE_DIR, package_name)
    message = message or f"[Detection Rules] Add {package_name} rules"

    if not os.path.exists(release_dir):
        click.secho("Release directory doesn't exist.", fg="red", err=True)
        click.echo(f"Run {click.style('python -m detection_rules build-release', bold=True)} to populate", err=True)
        ctx.exit(1)

    if not git_exe:
        click.secho("Unable to find git", err=True, fg="red")
        ctx.exit(1)

    try:
        if not os.path.exists(local_repo):
            if not click.confirm(f"Kibana repository doesn't exist at {local_repo}. Clone?"):
                ctx.exit(1)

            url = f"git@github.com:{github_repo}.git" if ssh else f"https://github.com/{github_repo}.git"
            subprocess.check_call([git_exe, "clone", url, local_repo, "--depth", 1])

        def git(*args, show_output=False):
            method = subprocess.call if show_output else subprocess.check_output
            return method([git_exe, "-C", local_repo] + list(args), encoding="utf-8")

        git("checkout", base_branch)
        git("pull")
        git("checkout", "-b", f"rules/{package_name}", show_output=True)
        git("rm", "-r", kibana_directory)

        source_dir = os.path.join(release_dir, "rules")
        target_dir = os.path.join(local_repo, kibana_directory)
        os.makedirs(target_dir)

        for name in os.listdir(source_dir):
            _, ext = os.path.splitext(name)
            path = os.path.join(source_dir, name)

            if ext in (".ts", ".json"):
                shutil.copyfile(path, os.path.join(target_dir, name))

        git("add", kibana_directory)

        git("commit", "-S", "-m", message)
        git("status", show_output=True)

        click.echo(f"Kibana repository {local_repo} prepped. Push changes when ready")
        click.secho(f"cd {local_repo}", bold=True)

    except subprocess.CalledProcessError as e:
        client_error(e.returncode, e, ctx=ctx)


@dev_group.command('license-check')
@click.option('--ignore-directory', '-i', multiple=True, help='Directories to skip (relative to base)')
@click.pass_context
def license_check(ctx, ignore_directory):
    """Check that all code files contain a valid license."""
    ignore_directory += ("env",)
    failed = False
    base_path = Path(get_path())

    for path in base_path.rglob('*.py'):
        relative_path = path.relative_to(base_path)
        if relative_path.parts[0] in ignore_directory:
            continue

        with io.open(path, "rt", encoding="utf-8") as f:
            contents = f.read()

        # skip over shebang lines
        if contents.startswith("#!/"):
            _, _, contents = contents.partition("\n")

        if not contents.lstrip("\r\n").startswith(PYTHON_LICENSE):
            if not failed:
                click.echo("Missing license headers for:", err=True)

            failed = True
            click.echo(relative_path, err=True)

    ctx.exit(int(failed))


@dev_group.command('package-stats')
@click.option('--token', '-t', help='GitHub token to search API authenticated (may exceed threshold without auth)')
@click.option('--threads', default=50, help='Number of threads to download rules from GitHub')
@click.pass_context
def package_stats(ctx, token, threads):
    """Get statistics for current rule package."""
    current_package: Package = ctx.invoke(build_release, verbose=False, release=None)
    release = f'v{current_package.name}.0'
    new, modified, errors = rule_loader.load_github_pr_rules(labels=[release], token=token, threads=threads)

    click.echo(f'Total rules as of {release} package: {len(current_package.rules)}')
    click.echo(f'New rules: {len(current_package.new_rules_ids)}')
    click.echo(f'Modified rules: {len(current_package.changed_rule_ids)}')
    click.echo(f'Deprecated rules: {len(current_package.removed_rule_ids)}')

    click.echo('\n-----\n')
    click.echo('Rules in active PRs for current package: ')
    click.echo(f'New rules: {len(new)}')
    click.echo(f'Modified rules: {len(modified)}')


@dev_group.command('search-rule-prs')
@click.argument('query', required=False)
@click.option('--no-loop', '-n', is_flag=True, help='Run once with no loop')
@click.option('--columns', '-c', multiple=True, help='Specify columns to add the table')
@click.option('--language', type=click.Choice(["eql", "kql"]), default="kql")
@click.option('--token', '-t', help='GitHub token to search API authenticated (may exceed threshold without auth)')
@click.option('--threads', default=50, help='Number of threads to download rules from GitHub')
@click.pass_context
def search_rule_prs(ctx, no_loop, query, columns, language, token, threads):
    """Use KQL or EQL to find matching rules from active GitHub PRs."""
    from uuid import uuid4
    from .main import search_rules

    all_rules = {}
    new, modified, errors = rule_loader.load_github_pr_rules(token=token, threads=threads)

    def add_github_meta(this_rule: TOMLRule, status: str, original_rule_id: Optional[definitions.UUIDString] = None):
        pr = this_rule.gh_pr
        new_data = {}
        new_meta = {
            'status': status,
            'github': {
                'base': pr.base.label,
                'comments': [c.body for c in pr.get_comments()],
                'commits': pr.commits,
                'created_at': str(pr.created_at),
                'head': pr.head.label,
                'is_draft': pr.draft,
                'labels': [lbl.name for lbl in pr.get_labels()],
                'last_modified': str(pr.last_modified),
                'title': pr.title,
                'url': pr.html_url,
                'user': pr.user.login
            }
        }

        if original_rule_id:
            new_meta['original_rule_id'] = original_rule_id
            new_data = {'rule_id': str(uuid4())}

        rule_path = Path(f'pr-{pr.number}-{rule.path}')

        new_rule = this_rule.new(path=rule_path, data=dict(meta=new_meta, **new_data))

        rule_dict = {'metadata': new_rule.contents.metadata.to_dict(), 'rule': new_rule.contents.to_api_format()}
        all_rules[rule_path] = rule_dict

    for rule_id, rule in new.items():
        add_github_meta(rule, 'new')

    for rule_id, rules in modified.items():
        for rule in rules:
            add_github_meta(rule, 'modified', rule_id)

    loop = not no_loop
    ctx.invoke(search_rules, query=query, columns=columns, language=language, rules=all_rules, pager=loop)

    while loop:
        query = click.prompt(f'Search loop - enter new {language} query or ctrl-z to exit')
        columns = click.prompt('columns', default=','.join(columns)).split(',')
        ctx.invoke(search_rules, query=query, columns=columns, language=language, rules=all_rules, pager=True)


@dev_group.command('deprecate-rule')
@click.argument('rule-file', type=click.Path(dir_okay=False))
@click.pass_context
def deprecate_rule(ctx: click.Context, rule_file: str):
    """Deprecate a rule."""
    import pytoml
    from .packaging import load_versions

    version_info = load_versions()
    rule_file = Path(rule_file)
    contents = TOMLRuleContents.from_dict(pytoml.loads(rule_file.read_text()))
    rule = TOMLRule(path=rule_file, contents=contents)

    if rule.contents.id not in version_info:
        click.echo('Rule has not been version locked and so does not need to be deprecated. '
                   'Delete the file or update the maturity to `development` instead')
        ctx.exit()

    today = time.strftime('%Y/%m/%d')

    new_meta = {
        'updated_date': today,
        'deprecation_date': today,
        'maturity': 'deprecated'
    }
    deprecated_path = get_path('rules', '_deprecated', rule_file.name)

    # create the new rule and save it
    new_rule = rule.new(path=Path(deprecated_path), metadata=new_meta)
    new_rule.save_toml()

    # remove the old rule
    rule_file.unlink()
    click.echo(f'Rule moved to {deprecated_path} - remember to git add this file')


@dev_group.group('test')
def test_group():
    """Commands for testing against stack resources."""


@test_group.command('event-search')
@click.argument('query')
@click.option('--index', '-i', multiple=True, help='Index patterns to search against')
@click.option('--eql/--lucene', '-e/-l', 'language', default=None, help='Query language used (default: kql)')
@click.option('--date-range', '-d', type=(str, str), default=('now-7d', 'now'), help='Date range to scope search')
@click.option('--count', '-c', is_flag=True, help='Return count of results only')
@click.option('--max-results', '-m', type=click.IntRange(1, 1000), default=100,
              help='Max results to return (capped at 1000)')
@click.option('--verbose', '-v', is_flag=True, default=True)
@add_client('elasticsearch')
def event_search(query, index, language, date_range, count, max_results, verbose=True,
                 elasticsearch_client: Elasticsearch = None):
    """Search using a query against an Elasticsearch instance."""
    start_time, end_time = date_range
    index = index or ('*',)
    language_used = "kql" if language is None else "eql" if language is True else "lucene"
    collector = CollectEvents(elasticsearch_client, max_results)

    if verbose:
        click.echo(f'searching {",".join(index)} from {start_time} to {end_time}')
        click.echo(f'{language_used}: {query}')

    if count:
        results = collector.count(query, language_used, index, start_time, end_time)
        click.echo(f'total results: {results}')
    else:
        results = collector.search(query, language_used, index, start_time, end_time, max_results)
        click.echo(f'total results: {len(results)} (capped at {max_results})')
        click.echo_via_pager(json.dumps(results, indent=2, sort_keys=True))

    return results


@test_group.command('rule-event-search')
@single_collection
@click.option('--date-range', '-d', type=(str, str), default=('now-7d', 'now'), help='Date range to scope search')
@click.option('--count', '-c', is_flag=True, help='Return count of results only')
@click.option('--max-results', '-m', type=click.IntRange(1, 1000), default=100,
              help='Max results to return (capped at 1000)')
@click.option('--verbose', '-v', is_flag=True)
@click.pass_context
@add_client('elasticsearch')
def rule_event_search(ctx, rule, date_range, count, max_results, verbose,
                      elasticsearch_client: Elasticsearch = None):
    """Search using a rule file against an Elasticsearch instance."""

    if isinstance(rule.contents.data, BaseQueryRuleData):
        if verbose:
            click.echo(f'Searching rule: {rule.name}')

        data = rule.contents.data
        rule_lang = data.language

        if rule_lang == 'kuery':
            language_flag = None
        elif rule_lang == 'eql':
            language_flag = True
        else:
            language_flag = False

        index = data.index or ['*']
        ctx.invoke(event_search, query=data.query, index=index, language=language_flag,
                   date_range=date_range, count=count, max_results=max_results, verbose=verbose,
                   elasticsearch_client=elasticsearch_client)
    else:
        client_error('Rule is not a query rule!')


@test_group.command('rule-survey')
@click.argument('query', required=False)
@click.option('--date-range', '-d', type=(str, str), default=('now-7d', 'now'), help='Date range to scope search')
@click.option('--dump-file', type=click.Path(dir_okay=False),
              default=get_path('surveys', f'{time.strftime("%Y%m%dT%H%M%SL")}.json'),
              help='Save details of results (capped at 1000 results/rule)')
@click.option('--hide-zero-counts', '-z', is_flag=True, help='Exclude rules with zero hits from printing')
@click.option('--hide-errors', '-e', is_flag=True, help='Exclude rules with errors from printing')
@click.pass_context
@add_client('elasticsearch', 'kibana', add_to_ctx=True)
def rule_survey(ctx: click.Context, query, date_range, dump_file, hide_zero_counts, hide_errors,
                elasticsearch_client: Elasticsearch = None, kibana_client: Kibana = None):
    """Survey rule counts."""
    from eql.table import Table
    from kibana.resources import Signal
    from .main import search_rules

    survey_results = []
    start_time, end_time = date_range

    if query:
        rules = RuleCollection()
        paths = [Path(r['file']) for r in ctx.invoke(search_rules, query=query, verbose=False)]
        rules.load_files(paths)
    else:
        rules = RuleCollection.default().filter(production_filter)

    click.echo(f'Running survey against {len(rules)} rules')
    click.echo(f'Saving detailed dump to: {dump_file}')

    collector = CollectEvents(elasticsearch_client)
    details = collector.search_from_rule(*rules, start_time=start_time, end_time=end_time)
    counts = collector.count_from_rule(*rules, start_time=start_time, end_time=end_time)

    # add alerts
    with kibana_client:
        range_dsl = {'query': {'bool': {'filter': []}}}
        add_range_to_dsl(range_dsl['query']['bool']['filter'], start_time, end_time)
        alerts = {a['_source']['signal']['rule']['rule_id']: a['_source']
                  for a in Signal.search(range_dsl)['hits']['hits']}

    for rule_id, count in counts.items():
        alert_count = len(alerts.get(rule_id, []))
        if alert_count > 0:
            count['alert_count'] = alert_count

        details[rule_id].update(count)

        search_count = count['search_count']
        if not alert_count and (hide_zero_counts and search_count == 0) or (hide_errors and search_count == -1):
            continue

        survey_results.append(count)

    fields = ['rule_id', 'name', 'search_count', 'alert_count']
    table = Table.from_list(fields, survey_results)

    if len(survey_results) > 200:
        click.echo_via_pager(table)
    else:
        click.echo(table)

    os.makedirs(get_path('surveys'), exist_ok=True)
    with open(dump_file, 'w') as f:
        json.dump(details, f, indent=2, sort_keys=True)

    return survey_results


@dev_group.group('gh-release')
def gh_release_group():
    """Commands to manage GitHub releases."""


@gh_release_group.command('create-ml')
@click.argument('directory', type=click.Path(dir_okay=True, file_okay=False))
@click.option('--gh-token', '-t', default=getdefault('gh_token'))
@click.option('--repo', '-r', default='elastic/detection-rules', help='GitHub owner/repo')
@click.option('--release-name', '-n', required=True, help='Name of release')
@click.option('--description', '-d', help='Description of release to append to default message')
@click.pass_context
def create_ml_release(ctx, directory, gh_token, repo, release_name, description):
    """Create a GitHub release."""
    import re

    # ML-DGA-20201129-25
    pattern = r'^(ML-DGA|ML-experimental-detections)-\d{4}\d{2}\d{2}-\d+$'
    assert re.match(pattern, release_name), f'release name must match pattern: {pattern}'
    assert Path(directory).name == release_name, f'directory name must match release name: {release_name}'

    gh_token = gh_token or click.prompt('GitHub token', hide_input=True)
    client = GithubClient(gh_token)
    gh_repo = client.authenticated_client.get_repo(repo)

    # validate tag name is increment by 1
    name_prefix, _, version = release_name.rsplit('-', 2)
    version = int(version)
    releases = gh_repo.get_releases()
    max_ver = max([int(r.raw_data['name'].split('-')[-1]) for r in releases
                   if r.raw_data['name'].startswith(name_prefix)], default=0)

    if version != (max_ver + 1):
        client_error(f'Last release version was {max_ver}. Release name should end with version: {max_ver + 1}')

    # validate files
    if name_prefix == 'ML-DGA':
        zipped_bundle, description_str = ctx.invoke(validate_ml_dga_asset, directory=directory, repo=repo)
    else:
        zipped_bundle, description_str = ctx.invoke(validate_ml_detections_asset, directory=directory)

    click.confirm('Validation passed, verify output. Continue?')

    if description:
        description_str = f'{description_str}\n\n----\n\n{description}'

    release = gh_repo.create_git_release(name=release_name, tag=release_name, message=description_str)
    zip_name = Path(zipped_bundle).name

    click.echo(f'release created at: {release.html_url}')

    # add zipped bundle as an asset to the release
    click.echo(f'Uploading zip file: {zip_name}')
    release.upload_asset(zipped_bundle, label=zip_name, name=zip_name, content_type='application/zip')

    # create manifest entry
    click.echo('creating manifest for release')
    manifest = Manifest(repo, tag_name=release_name, token=gh_token)
    manifest.save()

    return release


@gh_release_group.command('validate-ml-dga-asset')
@click.argument('directory', type=click.Path(exists=True, file_okay=False))
@click.option('--repo', '-r', default='elastic/detection-rules', help='GitHub owner/repo')
def validate_ml_dga_asset(directory, repo):
    """"Validate and prep an ML DGA bundle for release."""
    from .eswrap import expected_ml_dga_patterns

    now = time.strftime('%Y-%m-%dT%H:%M:%SZ', time.gmtime())

    files = list(Path(directory).glob('*'))
    if len(files) > 5:
        client_error('Too many files, expected 5')

    click.secho('[*] validated expected number of files', fg='green')

    # backup files - will re-save sorted to have deterministic hash
    backup_path = Path(directory).resolve().parent.joinpath(f'backups-{Path(directory).name}-{now.replace(":", "-")}')
    shutil.copytree(directory, backup_path)

    # validate file names and json and load
    loaded_contents = {}
    for name, pattern in expected_ml_dga_patterns.items():
        path = list(Path(directory).glob(pattern))
        match_count = len(path)
        if match_count != 1:
            client_error(f'Expected filename pattern "{pattern}" for "{name}": {match_count} matches detected')

        file_path = path[0]
        try:
            with open(file_path, 'r') as f:
                contents = json.dumps(json.load(f), sort_keys=True)
                loaded_contents[name] = {'contents': contents, 'filename': file_path}

                sha256 = hashlib.sha256(contents.encode('utf-8')).hexdigest()
                click.secho(f'     - sha256: {sha256} - {name}')

            # re-save sorted
            with open(file_path, 'w') as f:
                f.write(contents)
        except json.JSONDecodeError as e:
            client_error(f'Invalid JSON in {file_path} file', e)

    model_filename = Path(loaded_contents['model']['filename']).name
    model_name, _ = model_filename.rsplit('_', maxsplit=1)

    click.secho('[*] re-saved all files with keys sorted for deterministic hashing', fg='green')
    click.secho(f'    [+] backups saved to: {backup_path}')
    click.secho('[*] validated expected naming patterns for all files', fg='green')
    click.secho('[*] validated json formatting of all files', fg='green')

    # check manifest for existing things
    existing_sha = False
    existing_model_name = False
    model_hash = hashlib.sha256(loaded_contents['model']['contents'].encode('utf-8')).hexdigest()
    manifest_hashes = Manifest.get_existing_asset_hashes(repo)

    for release, file_data in manifest_hashes.items():
        for file_name, sha in file_data.items():
            if model_hash == sha:
                existing_sha = True
                click.secho(f'[!] hash for model file: "{loaded_contents["model"]["filename"]}" matches: '
                            f'{release} -> {file_name} -> {sha}', fg='yellow')

            if model_filename == file_name:
                existing_model_name = True
                client_error(f'name for model file: "{loaded_contents["model"]["filename"]}" matches: '
                             f'{release} -> {file_name} -> {file_name}')

    if not existing_sha:
        click.secho(f'[+] validated no existing models matched hashes for: '
                    f'{loaded_contents["model"]["filename"]}', fg='green')

    if not existing_model_name:
        click.secho(f'[+] validated no existing models matched names for: '
                    f'{loaded_contents["model"]["filename"]}', fg='green')

    # save zip
    zip_name_no_ext = Path(directory).resolve()
    zip_name = f'{zip_name_no_ext}.zip'
    shutil.make_archive(str(zip_name_no_ext), 'zip', root_dir=zip_name_no_ext.parent, base_dir=zip_name_no_ext.name)
    click.secho(f'[+] zipped folder saved to {zip_name} for release', fg='green')

    click.secho(f'[!] run `setup-dga-model -d {directory}` to test this on a live stack before releasing', fg='yellow')

    description = {
        'model_name': model_name + '\n\n----\n\n',
        'date': now,
        'model_sha256': model_hash,
        'For details reference': 'https://github.com/elastic/detection-rules/blob/main/docs/ML_DGA.md'
    }
    description_str = '\n'.join([f'{k}: {v}' for k, v in description.items()])
    click.echo()
    click.echo(f'[*] description to paste with release:\n\n{description_str}\n')

    return zip_name, description_str


@gh_release_group.command('validate-ml-detections-asset')
@click.argument('directory', type=click.Path(exists=True, file_okay=False))
def validate_ml_detections_asset(directory):
    """Validate and prep ML detection rules and jobs before release."""
    import pytoml

    now = time.strftime('%Y-%m-%dT%H:%M:%SZ', time.gmtime())

    all_files = list(Path(directory).glob('*'))
    job_paths = [f for f in all_files if f.suffix == '.json']
    rule_paths = [f for f in all_files if f.suffix == '.toml']
    other_paths = [f for f in Path(directory).glob('*') if f.suffix not in ('.toml', '.json')]
    job_count = len(job_paths)
    rule_count = len(rule_paths)
    other_count = len(other_paths)

    if 'readme.md' not in [f.name.lower() for f in other_paths]:
        client_error('Release is missing readme file')

    for job in job_paths:
        try:
            with open(job, 'r') as f:
                j = json.load(f)
                assert j.get('name'), click.style(f'[!] job file "{job}" missing: name', fg='red')
                assert j.get('type'), click.style(f'[!] job file "{job}" missing: type', fg='red')
                assert j.get('body'), click.style(f'[!] job file "{job}" missing: body', fg='red')
        except json.JSONDecodeError as e:
            client_error(f'Invalid JSON in {job} file', e)

    click.secho(f'[*] validated json formatting and required fields in {job_count} job files', fg='green')

    for rule in rule_paths:
        with open(rule, 'r') as f:
            try:
                pytoml.load(f)
            except pytoml.TomlError as e:
                client_error(f'[!] invalid rule toml for: {rule}', e)

    click.secho(f'[*] validated toml formatting for {rule_count} rule files', fg='green')

    # save zip
    zip_name_no_ext = Path(directory).resolve()
    zip_name = f'{zip_name_no_ext}.zip'
    shutil.make_archive(str(zip_name_no_ext), 'zip', root_dir=zip_name_no_ext.parent, base_dir=zip_name_no_ext.name)
    click.secho(f'[+] zipped folder saved to {zip_name} for release', fg='green')

    click.secho('[!] run `kibana upload-rule` to test rules on a live stack before releasing', fg='green')
    click.secho('[!] run `es upload-ml-job` to test jobs on a live stack before releasing', fg='green')

    description = {
        'Experimental rules': rule_count,
        'Experimental ML jobs': job_count,
        'Other files': str(other_count) + '\n\n----\n\n',
        'DGA release': '<add link to DGA release these detections were built on>',
        'date': now,
        'For details reference': 'https://github.com/elastic/detection-rules/blob/main/docs/ML_DGA.md'
    }
    description_str = '\n'.join([f'{k}: {v}' for k, v in description.items()])
    click.echo()
    click.echo(f'description to paste with release:\n\n{description_str}\n')

    return zip_name, description_str<|MERGE_RESOLUTION|>--- conflicted
+++ resolved
@@ -25,14 +25,9 @@
 from .main import root
 from .misc import PYTHON_LICENSE, add_client, GithubClient, Manifest, client_error, getdefault
 from .packaging import PACKAGE_FILE, Package, manage_versions, RELEASE_DIR
-<<<<<<< HEAD
 from .rule import TOMLRule, TOMLRuleContents, BaseQueryRuleData
-from .rule_loader import get_rule
+from .rule_loader import production_filter, RuleCollection
 from .schemas import definitions
-=======
-from .rule import TOMLRule, BaseQueryRuleData
-from .rule_loader import production_filter, RuleCollection
->>>>>>> 414d3202
 from .utils import get_path, dict_hash
 
 RULES_DIR = get_path('rules')
@@ -93,12 +88,8 @@
     """Diff rules against their version represented in kibana if exists."""
     from .misc import get_kibana_rules
 
-<<<<<<< HEAD
-    rules: Dict[definitions.UUIDString, TOMLRule]
-=======
     rules = RuleCollection.default()
 
->>>>>>> 414d3202
     if rule_id:
         rules = rules.filter(lambda r: r.id in rule_id)
     else:
@@ -120,13 +111,8 @@
             continue
         if rule_hash != kibana_hashes[rule_id]:
             rule_diff.append(
-<<<<<<< HEAD
                 f'versions - repo: {rules[rid].contents.autobumped_version}, kibana: {kibana_rules[rid]["version"]} -> '
                 f'{rid} - {rules[rid].name}'
-=======
-                f'versions - repo: {rules[rule_id].contents["version"]}, kibana: {kibana_rules[rule_id]["version"]} -> '
-                f'{rule_id} - {rules[rule_id].name}'
->>>>>>> 414d3202
             )
 
     diff = {
