--- conflicted
+++ resolved
@@ -649,11 +649,7 @@
 @click.pass_context
 def deprecate_rule(ctx: click.Context, rule_file: Path):
     """Deprecate a rule."""
-<<<<<<< HEAD
     from .packaging import load_versions
-=======
-    import pytoml
->>>>>>> 7b8b18cb
 
     version_info = load_versions()
     rule_collection = RuleCollection()
