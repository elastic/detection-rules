# Copyright Elasticsearch B.V. and/or licensed to Elasticsearch B.V. under one
# or more contributor license agreements. Licensed under the Elastic License
# 2.0; you may not use this file except in compliance with the Elastic License
# 2.0.

"""CLI commands for internal detection_rules dev team."""
import dataclasses
import functools
import io
import json
import os
import re
import shutil
import subprocess
import textwrap
import time
import typing
import urllib.parse
from collections import defaultdict
from pathlib import Path
from typing import Dict, List, Optional, Tuple

import click
import pytoml
import requests.exceptions
import yaml
from elasticsearch import Elasticsearch
from eql.table import Table
from semver import Version

from kibana.connector import Kibana

from . import attack, rule_loader, utils
from .beats import (download_beats_schema, download_latest_beats_schema,
                    refresh_main_schema)
from .cli_utils import single_collection
from .docs import IntegrationSecurityDocs, IntegrationSecurityDocsMDX
from .ecs import download_endpoint_schemas, download_schemas
from .endgame import EndgameSchemaManager
from .eswrap import CollectEvents, add_range_to_dsl
from .ghwrap import GithubClient, update_gist
from .integrations import (SecurityDetectionEngine,
                           build_integrations_manifest,
                           build_integrations_schemas,
                           find_latest_compatible_version,
                           find_latest_integration_version,
                           load_integrations_manifests)
from .main import root
from .misc import PYTHON_LICENSE, add_client, client_error
from .packaging import (CURRENT_RELEASE_PATH, PACKAGE_FILE, RELEASE_DIR,
                        Package, current_stack_version)
from .rule import (AnyRuleData, BaseRuleData, DeprecatedRule, QueryRuleData,
                   RuleTransform, ThreatMapping, TOMLRule, TOMLRuleContents)
from .rule_loader import RuleCollection, production_filter
from .schemas import definitions, get_stack_versions
from .utils import (dict_hash, get_etc_path, get_path, load_dump,
                    load_etc_dump, save_etc_dump)
from .version_lock import VersionLockFile, default_version_lock

RULES_DIR = get_path('rules')
ESQL_DIR = get_path('esql')
GH_CONFIG = Path.home() / ".config" / "gh" / "hosts.yml"
NAVIGATOR_GIST_ID = '1a3f65224822a30a8228a8ed20289a89'
NAVIGATOR_URL = 'https://ela.st/detection-rules-navigator'
NAVIGATOR_BADGE = (
    f'[![ATT&CK navigator coverage](https://img.shields.io/badge/ATT&CK-Navigator-red.svg)]({NAVIGATOR_URL})'
)


def get_github_token() -> Optional[str]:
    """Get the current user's GitHub token."""
    token = os.getenv("GITHUB_TOKEN")

    if token is None and GH_CONFIG.exists():
        token = load_dump(str(GH_CONFIG)).get("github.com", {}).get("oauth_token")

    return token


@root.group('dev')
def dev_group():
    """Commands related to the Elastic Stack rules release lifecycle."""


@dev_group.command('build-release')
@click.argument('config-file', type=click.Path(exists=True, dir_okay=False), required=False, default=PACKAGE_FILE)
@click.option('--update-version-lock', '-u', is_flag=True,
              help='Save version.lock.json file with updated rule versions in the package')
@click.option('--generate-navigator', is_flag=True, help='Generate ATT&CK navigator files')
@click.option('--add-historical', type=str, required=True, default="no",
              help='Generate historical package-registry files')
@click.option('--update-message', type=str, help='Update message for new package')
def build_release(config_file, update_version_lock: bool, generate_navigator: bool, add_historical: str,
                  update_message: str, release=None, verbose=True):
    """Assemble all the rules into Kibana-ready release files."""
    config = load_dump(config_file)['package']
    add_historical = True if add_historical == "yes" else False

    if generate_navigator:
        config['generate_navigator'] = True

    if release is not None:
        config['release'] = release

    if verbose:
        click.echo(f'[+] Building package {config.get("name")}')

    package = Package.from_config(config, verbose=verbose, historical=add_historical)

    if update_version_lock:
        default_version_lock.manage_versions(package.rules, save_changes=True, verbose=verbose)
    package.save(verbose=verbose)

    if add_historical:
        previous_pkg_version = find_latest_integration_version("security_detection_engine", "ga", config['name'])
        sde = SecurityDetectionEngine()
        historical_rules = sde.load_integration_assets(previous_pkg_version)
        historical_rules = sde.transform_legacy_assets(historical_rules)

        docs = IntegrationSecurityDocsMDX(config['registry_data']['version'], Path(f'releases/{config["name"]}-docs'),
                                          True, historical_rules, package, note=update_message)
        docs.generate()

        click.echo(f'[+] Adding historical rules from {previous_pkg_version} package')
        package.add_historical_rules(historical_rules, config['registry_data']['version'])

    if verbose:
        package.get_package_hash(verbose=verbose)
        click.echo(f'- {len(package.rules)} rules included')

    return package


def get_release_diff(pre: str, post: str, remote: Optional[str] = 'origin'
                     ) -> (Dict[str, TOMLRule], Dict[str, TOMLRule], Dict[str, DeprecatedRule]):
    """Build documents from two git tags for an integration package."""
    pre_rules = RuleCollection()
    pre_rules.load_git_tag(pre, remote, skip_query_validation=True)

    if pre_rules.errors:
        click.echo(f'error loading {len(pre_rules.errors)} rule(s) from: {pre}, skipping:')
        click.echo(' - ' + '\n - '.join([str(p) for p in pre_rules.errors]))

    post_rules = RuleCollection()
    post_rules.load_git_tag(post, remote, skip_query_validation=True)

    if post_rules.errors:
        click.echo(f'error loading {len(post_rules.errors)} rule(s) from: {post}, skipping:')
        click.echo(' - ' + '\n - '.join([str(p) for p in post_rules.errors]))

    rules_changes = pre_rules.compare_collections(post_rules)
    return rules_changes


@dev_group.command('build-integration-docs')
@click.argument('registry-version')
@click.option('--pre', required=True, help='Tag for pre-existing rules')
@click.option('--post', required=True, help='Tag for rules post updates')
@click.option('--directory', '-d', type=Path, required=True, help='Output directory to save docs to')
@click.option('--force', '-f', is_flag=True, help='Bypass the confirmation prompt')
@click.option('--remote', '-r', default='origin', help='Override the remote from "origin"')
@click.option('--update-message', default='Rule Updates.', help='Update message for new package')
@click.pass_context
def build_integration_docs(ctx: click.Context, registry_version: str, pre: str, post: str,
                           directory: Path, force: bool, update_message: str,
                           remote: Optional[str] = 'origin') -> IntegrationSecurityDocs:
    """Build documents from two git tags for an integration package."""
    if not force:
        if not click.confirm(f'This will refresh tags and may overwrite local tags for: {pre} and {post}. Continue?'):
            ctx.exit(1)

    rules_changes = get_release_diff(pre, post, remote)
    docs = IntegrationSecurityDocs(registry_version, directory, True, *rules_changes, update_message=update_message)
    package_dir = docs.generate()

    click.echo(f'Generated documents saved to: {package_dir}')
    updated, new, deprecated = rules_changes
    click.echo(f'- {len(updated)} updated rules')
    click.echo(f'- {len(new)} new rules')
    click.echo(f'- {len(deprecated)} deprecated rules')

    return docs


@dev_group.command("bump-pkg-versions")
@click.option("--major-release", is_flag=True, help="bump the major version")
@click.option("--minor-release", is_flag=True, help="bump the minor version")
@click.option("--patch-release", is_flag=True, help="bump the patch version")
@click.option("--new-package", type=click.Choice(['true', 'false']), help="indicates new package")
@click.option("--maturity", type=click.Choice(['beta', 'ga'], case_sensitive=False),
              required=True, help="beta or production versions")
def bump_versions(major_release: bool, minor_release: bool, patch_release: bool, new_package: str, maturity: str):
    """Bump the versions"""

    pkg_data = load_etc_dump('packages.yml')['package']
    kibana_ver = Version.parse(pkg_data["name"], optional_minor_and_patch=True)
    pkg_ver = Version.parse(pkg_data["registry_data"]["version"])
    pkg_kibana_ver = Version.parse(pkg_data["registry_data"]["conditions"]["kibana.version"].lstrip("^"))
    if major_release:
        major_bump = kibana_ver.bump_major()
        pkg_data["name"] = f"{major_bump.major}.{major_bump.minor}"
        pkg_data["registry_data"]["conditions"]["kibana.version"] = f"^{pkg_kibana_ver.bump_major()}"
        pkg_data["registry_data"]["version"] = str(pkg_ver.bump_major().bump_prerelease("beta"))
    if minor_release:
        minor_bump = kibana_ver.bump_minor()
        pkg_data["name"] = f"{minor_bump.major}.{minor_bump.minor}"
        pkg_data["registry_data"]["conditions"]["kibana.version"] = f"^{pkg_kibana_ver.bump_minor()}"
        pkg_data["registry_data"]["version"] = str(pkg_ver.bump_minor().bump_prerelease("beta"))
    if patch_release:
        latest_patch_release_ver = find_latest_integration_version("security_detection_engine",
                                                                   maturity, pkg_data["name"])

        # if an existing minor or major does not have a package, bump from the last
        # example is 8.10.0-beta.1 is last, but on 9.0.0 major
        # example is 8.10.0-beta.1 is last, but on 8.11.0 minor
        if latest_patch_release_ver.minor != pkg_kibana_ver.minor:
            latest_patch_release_ver = latest_patch_release_ver.bump_minor()
        if latest_patch_release_ver.major != pkg_kibana_ver.major:
            latest_patch_release_ver = latest_patch_release_ver.bump_major()

        if maturity == "ga":
            pkg_data["registry_data"]["version"] = str(latest_patch_release_ver.bump_patch())
            pkg_data["registry_data"]["release"] = maturity
        else:
            # passing in true or false from GH actions; not using eval() for security purposes
            if new_package == "true":
                latest_patch_release_ver = latest_patch_release_ver.bump_patch()
            pkg_data["registry_data"]["version"] = str(latest_patch_release_ver.bump_prerelease("beta"))
            pkg_data["registry_data"]["release"] = maturity

    click.echo(f"Kibana version: {pkg_data['name']}")
    click.echo(f"Package Kibana version: {pkg_data['registry_data']['conditions']['kibana.version']}")
    click.echo(f"Package version: {pkg_data['registry_data']['version']}")

    save_etc_dump({"package": pkg_data}, "packages.yml")


@dataclasses.dataclass
class GitChangeEntry:
    status: str
    original_path: Path
    new_path: Optional[Path] = None

    @classmethod
    def from_line(cls, text: str) -> 'GitChangeEntry':
        columns = text.split("\t")
        assert 2 <= len(columns) <= 3

        columns[1:] = [Path(c) for c in columns[1:]]
        return cls(*columns)

    @property
    def path(self) -> Path:
        return self.new_path or self.original_path

    def revert(self, dry_run=False):
        """Run a git command to revert this change."""

        def git(*args):
            command_line = ["git"] + [str(arg) for arg in args]
            click.echo(subprocess.list2cmdline(command_line))

            if not dry_run:
                subprocess.check_call(command_line)

        if self.status.startswith("R"):
            # renames are actually Delete (D) and Add (A)
            # revert in opposite order
            GitChangeEntry("A", self.new_path).revert(dry_run=dry_run)
            GitChangeEntry("D", self.original_path).revert(dry_run=dry_run)
            return

        # remove the file from the staging area (A|M|D)
        git("restore", "--staged", self.original_path)

    def read(self, git_tree="HEAD") -> bytes:
        """Read the file from disk or git."""
        if self.status == "D":
            # deleted files need to be recovered from git
            return subprocess.check_output(["git", "show", f"{git_tree}:{self.path}"])

        return self.path.read_bytes()


@dev_group.command("unstage-incompatible-rules")
@click.option("--target-stack-version", "-t", help="Minimum stack version to filter the staging area", required=True)
@click.option("--dry-run", is_flag=True, help="List the changes that would be made")
@click.option("--exception-list", help="List of files to skip staging", default="")
def prune_staging_area(target_stack_version: str, dry_run: bool, exception_list: list):
    """Prune the git staging area to remove changes to incompatible rules."""
    exceptions = {
        "detection_rules/etc/packages.yml",
    }
    exceptions.update(exception_list.split(","))

    target_stack_version = Version.parse(target_stack_version, optional_minor_and_patch=True)

    # load a structured summary of the diff from git
    git_output = subprocess.check_output(["git", "diff", "--name-status", "HEAD"])
    changes = [GitChangeEntry.from_line(line) for line in git_output.decode("utf-8").splitlines()]

    # track which changes need to be reverted because of incompatibilities
    reversions: List[GitChangeEntry] = []

    for change in changes:
        if str(change.path) in exceptions:
            # Don't backport any changes to files matching the list of exceptions
            reversions.append(change)
            continue

        # it's a change to a rule file, load it and check the version
        if str(change.path.absolute()).startswith(RULES_DIR) and change.path.suffix == ".toml":
            # bypass TOML validation in case there were schema changes
            dict_contents = RuleCollection.deserialize_toml_string(change.read())
            min_stack_version: Optional[str] = dict_contents.get("metadata", {}).get("min_stack_version")

            if min_stack_version is not None and \
                    (target_stack_version < Version.parse(min_stack_version, optional_minor_and_patch=True)):
                # rule is incompatible, add to the list of reversions to make later
                reversions.append(change)

    if len(reversions) == 0:
        click.echo("No files restored from staging area")
        return

    click.echo(f"Restoring {len(reversions)} changes from the staging area...")
    for change in reversions:
        change.revert(dry_run=dry_run)


@dev_group.command('update-lock-versions')
@click.argument('rule-ids', nargs=-1, required=False)
def update_lock_versions(rule_ids):
    """Update rule hashes in version.lock.json file without bumping version."""
    rules = RuleCollection.default()

    if rule_ids:
        rules = rules.filter(lambda r: r.id in rule_ids)
    else:
        rules = rules.filter(production_filter)

    if not click.confirm(f'Are you sure you want to update hashes for {len(rules)} rules without a version bump?'):
        return

    # this command may not function as expected anymore due to previous changes eliminating the use of add_new=False
    changed, new, _ = default_version_lock.manage_versions(rules, exclude_version_update=True, save_changes=True)

    if not changed:
        click.echo('No hashes updated')

    return changed


@dev_group.command('kibana-diff')
@click.option('--rule-id', '-r', multiple=True, help='Optionally specify rule ID')
@click.option('--repo', default='elastic/kibana', help='Repository where branch is located')
@click.option('--branch', '-b', default='main', help='Specify the kibana branch to diff against')
@click.option('--threads', '-t', type=click.IntRange(1), default=50, help='Number of threads to use to download rules')
def kibana_diff(rule_id, repo, branch, threads):
    """Diff rules against their version represented in kibana if exists."""
    from .misc import get_kibana_rules

    rules = RuleCollection.default()

    if rule_id:
        rules = rules.filter(lambda r: r.id in rule_id).id_map
    else:
        rules = rules.filter(production_filter).id_map

    repo_hashes = {r.id: r.contents.sha256(include_version=True) for r in rules.values()}

    kibana_rules = {r['rule_id']: r for r in get_kibana_rules(repo=repo, branch=branch, threads=threads).values()}
    kibana_hashes = {r['rule_id']: dict_hash(r) for r in kibana_rules.values()}

    missing_from_repo = list(set(kibana_hashes).difference(set(repo_hashes)))
    missing_from_kibana = list(set(repo_hashes).difference(set(kibana_hashes)))

    rule_diff = []
    for rule_id, rule_hash in repo_hashes.items():
        if rule_id in missing_from_kibana:
            continue
        if rule_hash != kibana_hashes[rule_id]:
            rule_diff.append(
                f'versions - repo: {rules[rule_id].contents.autobumped_version}, '
                f'kibana: {kibana_rules[rule_id]["version"]} -> '
                f'{rule_id} - {rules[rule_id].contents.name}'
            )

    diff = {
        'missing_from_kibana': [f'{r} - {rules[r].name}' for r in missing_from_kibana],
        'diff': rule_diff,
        'missing_from_repo': [f'{r} - {kibana_rules[r]["name"]}' for r in missing_from_repo]
    }

    diff['stats'] = {k: len(v) for k, v in diff.items()}
    diff['stats'].update(total_repo_prod_rules=len(rules), total_gh_prod_rules=len(kibana_rules))

    click.echo(json.dumps(diff, indent=2, sort_keys=True))
    return diff


def add_kibana_git_args(f):
    @click.argument("local-repo", default=get_path("..", "kibana"))
    @click.option("--kibana-directory", "-d", help="Directory to overwrite in Kibana",
                  default="x-pack/plugins/security_solution/server/lib/detection_engine/"
                          "prebuilt_rules/content/prepackaged_rules")
    @click.option("--base-branch", "-b", help="Base branch in Kibana", default="main")
    @click.option("--branch-name", "-n", help="New branch for the rules commit")
    @click.option("--ssh/--http", is_flag=True, help="Method to use for cloning")
    @click.option("--github-repo", "-r", help="Repository to use for the branch", default="elastic/kibana")
    @click.option("--message", "-m", help="Override default commit message")
    @functools.wraps(f)
    def decorated(*args, **kwargs):
        return f(*args, **kwargs)

    return decorated


@dev_group.command("kibana-commit")
@add_kibana_git_args
@click.option("--push", "-p", is_flag=True, help="Push the commit to the remote")
@click.pass_context
def kibana_commit(ctx, local_repo: str, github_repo: str, ssh: bool, kibana_directory: str, base_branch: str,
                  branch_name: Optional[str], message: Optional[str], push: bool) -> (str, str):
    """Prep a commit and push to Kibana."""
    package_name = Package.load_configs()["name"]
    release_dir = os.path.join(RELEASE_DIR, package_name)
    message = message or f"[Detection Rules] Add {package_name} rules"

    if not os.path.exists(release_dir):
        click.secho("Release directory doesn't exist.", fg="red", err=True)
        click.echo(f"Run {click.style('python -m detection_rules dev build-release', bold=True)} to populate", err=True)
        ctx.exit(1)

    git = utils.make_git("-C", local_repo)
    rules_git = utils.make_git('-C', utils.get_path())

    # Get the current hash of the repo
    long_commit_hash = rules_git("rev-parse", "HEAD")
    short_commit_hash = rules_git("rev-parse", "--short", "HEAD")

    try:
        if not os.path.exists(local_repo):
            click.echo(f"Kibana repository doesn't exist at {local_repo}. Cloning...")
            url = f"git@github.com:{github_repo}.git" if ssh else f"https://github.com/{github_repo}.git"
            utils.make_git()("clone", url, local_repo, "--depth", "1")
        else:
            git("checkout", base_branch)

        branch_name = branch_name or f"detection-rules/{package_name}-{short_commit_hash}"

        git("checkout", "-b", branch_name, print_output=True)
        git("rm", "-r", kibana_directory)

        source_dir = os.path.join(release_dir, "rules")
        target_dir = os.path.join(local_repo, kibana_directory)
        os.makedirs(target_dir)

        for name in os.listdir(source_dir):
            _, ext = os.path.splitext(name)
            path = os.path.join(source_dir, name)

            if ext in (".ts", ".json"):
                shutil.copyfile(path, os.path.join(target_dir, name))

        git("add", kibana_directory)
        git("commit", "--no-verify", "-m", message)
        git("status", print_output=True)

        if push:
            git("push", "origin", branch_name)

        click.echo(f"Kibana repository {local_repo} prepped. Push changes when ready")
        click.secho(f"cd {local_repo}", bold=True)

        return branch_name, long_commit_hash

    except subprocess.CalledProcessError as e:
        client_error(str(e), e, ctx=ctx)


@dev_group.command("kibana-pr")
@click.option("--token", required=True, prompt=get_github_token() is None, default=get_github_token(),
              help="GitHub token to use for the PR", hide_input=True)
@click.option("--assign", multiple=True, help="GitHub users to assign the PR")
@click.option("--label", multiple=True, help="GitHub labels to add to the PR")
@click.option("--draft", is_flag=True, help="Open the PR as a draft")
@click.option("--fork-owner", "-f", help="Owner of forked branch (ex: elastic)")
# Pending an official GitHub API
# @click.option("--automerge", is_flag=True, help="Enable auto-merge on the PR")
@add_kibana_git_args
@click.pass_context
def kibana_pr(ctx: click.Context, label: Tuple[str, ...], assign: Tuple[str, ...], draft: bool, fork_owner: str,
              token: str, **kwargs):
    """Create a pull request to Kibana."""
    github = GithubClient(token)
    client = github.authenticated_client
    repo = client.get_repo(kwargs["github_repo"])

    branch_name, commit_hash = ctx.invoke(kibana_commit, push=True, **kwargs)

    if fork_owner:
        branch_name = f'{fork_owner}:{branch_name}'

    title = f"[Detection Engine] Adds {current_stack_version()} rules"
    body = textwrap.dedent(f"""
    ## Summary

    Pull updates to detection rules from https://github.com/elastic/detection-rules/tree/{commit_hash}.

    ### Checklist

    Delete any items that are not applicable to this PR.

    - [x] Any text added follows [EUI's writing guidelines](https://elastic.github.io/eui/#/guidelines/writing),
          uses sentence case text and includes [i18n support](https://github.com/elastic/kibana/blob/main/packages/kbn-i18n/README.md)
    """).strip()  # noqa: E501
    pr = repo.create_pull(title, body, base=kwargs["base_branch"], head=branch_name, maintainer_can_modify=True,
                          draft=draft)

    # labels could also be comma separated
    label = {lbl for cs_labels in label for lbl in cs_labels.split(",") if lbl}

    if label:
        pr.add_to_labels(*sorted(label))

    if assign:
        pr.add_to_assignees(*assign)

    click.echo("PR created:")
    click.echo(pr.html_url)


@dev_group.command("integrations-pr")
@click.argument("local-repo", type=click.Path(exists=True, file_okay=False, dir_okay=True),
                default=get_path("..", "integrations"))
@click.option("--token", required=True, prompt=get_github_token() is None, default=get_github_token(),
              help="GitHub token to use for the PR", hide_input=True)
@click.option("--pkg-directory", "-d", help="Directory to save the package in cloned repository",
              default=Path("packages", "security_detection_engine"))
@click.option("--base-branch", "-b", help="Base branch in target repository", default="main")
@click.option("--branch-name", "-n", help="New branch for the rules commit")
@click.option("--github-repo", "-r", help="Repository to use for the branch", default="elastic/integrations")
@click.option("--assign", multiple=True, help="GitHub users to assign the PR")
@click.option("--label", multiple=True, help="GitHub labels to add to the PR")
@click.option("--draft", is_flag=True, help="Open the PR as a draft")
@click.option("--remote", help="Override the remote from 'origin'", default="origin")
@click.pass_context
def integrations_pr(ctx: click.Context, local_repo: str, token: str, draft: bool,
                    pkg_directory: str, base_branch: str, remote: str,
                    branch_name: Optional[str], github_repo: str, assign: Tuple[str, ...], label: Tuple[str, ...]):
    """Create a pull request to publish the Fleet package to elastic/integrations."""
    github = GithubClient(token)
    github.assert_github()
    client = github.authenticated_client
    repo = client.get_repo(github_repo)

    # Use elastic-package to format and lint
    gopath = utils.gopath().strip("'\"")
    assert gopath is not None, "$GOPATH isn't set"

    err = 'elastic-package missing, run: go install github.com/elastic/elastic-package@latest and verify go bin path'
    assert subprocess.check_output(['elastic-package'], stderr=subprocess.DEVNULL), err

    local_repo = Path(local_repo).resolve()
    stack_version = Package.load_configs()["name"]
    package_version = Package.load_configs()["registry_data"]["version"]

    release_dir = Path(RELEASE_DIR) / stack_version / "fleet" / package_version
    message = f"[Security Rules] Update security rules package to v{package_version}"

    if not release_dir.exists():
        click.secho("Release directory doesn't exist.", fg="red", err=True)
        click.echo(f"Run {click.style('python -m detection_rules dev build-release', bold=True)} to populate", err=True)
        ctx.exit(1)

    if not local_repo.exists():
        click.secho(f"{github_repo} is not present at {local_repo}.", fg="red", err=True)
        ctx.exit(1)

    # Get the most recent commit hash of detection-rules
    detection_rules_git = utils.make_git()
    long_commit_hash = detection_rules_git("rev-parse", "HEAD")
    short_commit_hash = detection_rules_git("rev-parse", "--short", "HEAD")

    # refresh the local clone of the repository
    git = utils.make_git("-C", local_repo)
    git("checkout", base_branch)
    git("pull", remote, base_branch)

    # Switch to a new branch in elastic/integrations
    branch_name = branch_name or f"detection-rules/{package_version}-{short_commit_hash}"
    git("checkout", "-b", branch_name)

    # Load the changelog in memory, before it's removed. Come back for it after the PR is created
    target_directory = local_repo / pkg_directory
    changelog_path = target_directory / "changelog.yml"
    changelog_entries: list = yaml.safe_load(changelog_path.read_text(encoding="utf-8"))

    changelog_entries.insert(0, {
        "version": package_version,
        "changes": [
            # This will be changed later
            {"description": "Release security rules update", "type": "enhancement",
             "link": "https://github.com/elastic/integrations/pulls/0000"}
        ]
    })

    # Remove existing assets and replace everything
    shutil.rmtree(target_directory)
    actual_target_directory = shutil.copytree(release_dir, target_directory)
    assert Path(actual_target_directory).absolute() == Path(target_directory).absolute(), \
        f"Expected a copy to {pkg_directory}"

    # Add the changelog back
    def save_changelog():
        with changelog_path.open("wt") as f:
            # add a note for other maintainers of elastic/integrations to be careful with versions
            f.write("# newer versions go on top\n")
            f.write("# NOTE: please use pre-release versions (e.g. -beta.0) until a package is ready for production\n")
            yaml.dump(changelog_entries, f, allow_unicode=True, default_flow_style=False, indent=2, sort_keys=False)

    save_changelog()

    def elastic_pkg(*args):
        """Run a command with $GOPATH/bin/elastic-package in the package directory."""
        prev = Path.cwd()
        os.chdir(target_directory)

        try:
            elastic_pkg_cmd = [str(Path(gopath, "bin", "elastic-package"))]
            elastic_pkg_cmd.extend(list(args))
            return subprocess.check_call(elastic_pkg_cmd)
        finally:
            os.chdir(str(prev))

    elastic_pkg("format")

    # Upload the files to a branch
    git("add", pkg_directory)
    git("commit", "-m", message)
    git("push", "--set-upstream", remote, branch_name)

    # Create a pull request (not done yet, but we need the PR number)
    body = textwrap.dedent(f"""
    ## What does this PR do?
    Update the Security Rules package to version {package_version}.
    Autogenerated from commit  https://github.com/elastic/detection-rules/tree/{long_commit_hash}

    ## Checklist

    - [x] I have reviewed [tips for building integrations](https://github.com/elastic/integrations/blob/master/docs/tips_for_building_integrations.md) and this pull request is aligned with them.
    - [ ] ~I have verified that all data streams collect metrics or logs.~
    - [x] I have added an entry to my package's `changelog.yml` file.
    - [x] If I'm introducing a new feature, I have modified the Kibana version constraint in my package's `manifest.yml` file to point to the latest Elastic stack release (e.g. `^7.13.0`).

    ## Author's Checklist
    - Install the most recently release security rules in the Detection Engine
    - Install the package
    - Confirm the update is available in Kibana. Click "Update X rules" or "Install X rules"
    - Look at the changes made after the install and confirm they are consistent

    ## How to test this PR locally
    - Perform the above checklist, and use `package-storage` to build EPR from source

    ## Related issues
    None

    ## Screenshots
    None
    """)  # noqa: E501

    pr = repo.create_pull(message, body, base_branch, branch_name, maintainer_can_modify=True, draft=draft)

    # labels could also be comma separated
    label = {lbl for cs_labels in label for lbl in cs_labels.split(",") if lbl}

    if label:
        pr.add_to_labels(*sorted(label))

    if assign:
        pr.add_to_assignees(*assign)

    click.echo("PR created:")
    click.echo(pr.html_url)

    # replace the changelog entry with the actual PR link
    changelog_entries[0]["changes"][0]["link"] = pr.html_url
    save_changelog()

    # format the yml file with elastic-package
    elastic_pkg("format")
    elastic_pkg("lint")

    # Push the updated changelog to the PR branch
    git("add", pkg_directory)
    git("commit", "-m", f"Add changelog entry for {package_version}")
    git("push")


@dev_group.command('license-check')
@click.option('--ignore-directory', '-i', multiple=True, help='Directories to skip (relative to base)')
@click.pass_context
def license_check(ctx, ignore_directory):
    """Check that all code files contain a valid license."""
    ignore_directory += ("env",)
    failed = False
    base_path = Path(get_path())

    for path in base_path.rglob('*.py'):
        relative_path = path.relative_to(base_path)
        if relative_path.parts[0] in ignore_directory:
            continue

        with io.open(path, "rt", encoding="utf-8") as f:
            contents = f.read()

        # skip over shebang lines
        if contents.startswith("#!/"):
            _, _, contents = contents.partition("\n")

        if not contents.lstrip("\r\n").startswith(PYTHON_LICENSE):
            if not failed:
                click.echo("Missing license headers for:", err=True)

            failed = True
            click.echo(relative_path, err=True)

    ctx.exit(int(failed))


@dev_group.command('test-version-lock')
@click.argument('branches', nargs=-1, required=True)
@click.option('--remote', '-r', default='origin', help='Override the remote from "origin"')
def test_version_lock(branches: tuple, remote: str):
    """Simulate the incremental step in the version locking to find version change violations."""
    git = utils.make_git('-C', '.')
    current_branch = git('rev-parse', '--abbrev-ref', 'HEAD')

    try:
        click.echo(f'iterating lock process for branches: {branches}')
        for branch in branches:
            click.echo(branch)
            git('checkout', f'{remote}/{branch}')
            subprocess.check_call(['python', '-m', 'detection_rules', 'dev', 'build-release', '-u'])

    finally:
        diff = git('--no-pager', 'diff', get_etc_path('version.lock.json'))
        outfile = Path(get_path()).joinpath('lock-diff.txt')
        outfile.write_text(diff)
        click.echo(f'diff saved to {outfile}')

        click.echo('reverting changes in version.lock')
        git('checkout', '-f')
        git('checkout', current_branch)


@dev_group.command('package-stats')
@click.option('--token', '-t', help='GitHub token to search API authenticated (may exceed threshold without auth)')
@click.option('--threads', default=50, help='Number of threads to download rules from GitHub')
@click.pass_context
def package_stats(ctx, token, threads):
    """Get statistics for current rule package."""
    current_package: Package = ctx.invoke(build_release, verbose=False, release=None)
    release = f'v{current_package.name}.0'
    new, modified, errors = rule_loader.load_github_pr_rules(labels=[release], token=token, threads=threads)

    click.echo(f'Total rules as of {release} package: {len(current_package.rules)}')
    click.echo(f'New rules: {len(current_package.new_ids)}')
    click.echo(f'Modified rules: {len(current_package.changed_ids)}')
    click.echo(f'Deprecated rules: {len(current_package.removed_ids)}')

    click.echo('\n-----\n')
    click.echo('Rules in active PRs for current package: ')
    click.echo(f'New rules: {len(new)}')
    click.echo(f'Modified rules: {len(modified)}')


@dev_group.command('search-rule-prs')
@click.argument('query', required=False)
@click.option('--no-loop', '-n', is_flag=True, help='Run once with no loop')
@click.option('--columns', '-c', multiple=True, help='Specify columns to add the table')
@click.option('--language', type=click.Choice(["eql", "kql"]), default="kql")
@click.option('--token', '-t', help='GitHub token to search API authenticated (may exceed threshold without auth)')
@click.option('--threads', default=50, help='Number of threads to download rules from GitHub')
@click.pass_context
def search_rule_prs(ctx, no_loop, query, columns, language, token, threads):
    """Use KQL or EQL to find matching rules from active GitHub PRs."""
    from uuid import uuid4

    from .main import search_rules

    all_rules: Dict[Path, TOMLRule] = {}
    new, modified, errors = rule_loader.load_github_pr_rules(token=token, threads=threads)

    def add_github_meta(this_rule: TOMLRule, status: str, original_rule_id: Optional[definitions.UUIDString] = None):
        pr = this_rule.gh_pr
        data = rule.contents.data
        extend_meta = {
            'status': status,
            'github': {
                'base': pr.base.label,
                'comments': [c.body for c in pr.get_comments()],
                'commits': pr.commits,
                'created_at': str(pr.created_at),
                'head': pr.head.label,
                'is_draft': pr.draft,
                'labels': [lbl.name for lbl in pr.get_labels()],
                'last_modified': str(pr.last_modified),
                'title': pr.title,
                'url': pr.html_url,
                'user': pr.user.login
            }
        }

        if original_rule_id:
            extend_meta['original_rule_id'] = original_rule_id
            data = dataclasses.replace(rule.contents.data, rule_id=str(uuid4()))

        rule_path = Path(f'pr-{pr.number}-{rule.path}')
        new_meta = dataclasses.replace(rule.contents.metadata, extended=extend_meta)
        contents = dataclasses.replace(rule.contents, metadata=new_meta, data=data)
        new_rule = TOMLRule(path=rule_path, contents=contents)

        all_rules[new_rule.path] = new_rule

    for rule_id, rule in new.items():
        add_github_meta(rule, 'new')

    for rule_id, rules in modified.items():
        for rule in rules:
            add_github_meta(rule, 'modified', rule_id)

    loop = not no_loop
    ctx.invoke(search_rules, query=query, columns=columns, language=language, rules=all_rules, pager=loop)

    while loop:
        query = click.prompt(f'Search loop - enter new {language} query or ctrl-z to exit')
        columns = click.prompt('columns', default=','.join(columns)).split(',')
        ctx.invoke(search_rules, query=query, columns=columns, language=language, rules=all_rules, pager=True)


@dev_group.command('deprecate-rule')
@click.argument('rule-file', type=Path)
@click.pass_context
def deprecate_rule(ctx: click.Context, rule_file: Path):
    """Deprecate a rule."""
    version_info = default_version_lock.version_lock
    rule_collection = RuleCollection()
    contents = rule_collection.load_file(rule_file).contents
    rule = TOMLRule(path=rule_file, contents=contents)

    if rule.contents.id not in version_info:
        click.echo('Rule has not been version locked and so does not need to be deprecated. '
                   'Delete the file or update the maturity to `development` instead')
        ctx.exit()

    today = time.strftime('%Y/%m/%d')
    deprecated_path = get_path('rules', '_deprecated', rule_file.name)

    # create the new rule and save it
    new_meta = dataclasses.replace(rule.contents.metadata,
                                   updated_date=today,
                                   deprecation_date=today,
                                   maturity='deprecated')
    contents = dataclasses.replace(rule.contents, metadata=new_meta)
    new_rule = TOMLRule(contents=contents, path=Path(deprecated_path))
    new_rule.save_toml()

    # remove the old rule
    rule_file.unlink()
    click.echo(f'Rule moved to {deprecated_path} - remember to git add this file')


@dev_group.command('update-navigator-gists')
@click.option('--directory', type=Path, default=CURRENT_RELEASE_PATH.joinpath('extras', 'navigator_layers'),
              help='Directory containing only navigator files.')
@click.option('--token', required=True, prompt=get_github_token() is None, default=get_github_token(),
              help='GitHub token to push to gist', hide_input=True)
@click.option('--gist-id', default=NAVIGATOR_GIST_ID, help='Gist ID to be updated (must exist).')
@click.option('--print-markdown', is_flag=True, help='Print the generated urls')
def update_navigator_gists(directory: Path, token: str, gist_id: str, print_markdown: bool) -> list:
    """Update the gists with new navigator files."""
    assert directory.exists(), f'{directory} does not exist'

    def raw_permalink(raw_link):
        # Gist file URLs change with each revision, but can be permalinked to the latest by removing the hash after raw
        prefix, _, suffix = raw_link.rsplit('/', 2)
        return '/'.join([prefix, suffix])

    file_map = {f: f.read_text() for f in directory.glob('*.json')}
    try:
        response = update_gist(token,
                               file_map,
                               description='ATT&CK Navigator layer files.',
                               gist_id=gist_id,
                               pre_purge=True)
    except requests.exceptions.HTTPError as exc:
        if exc.response.status_code == requests.status_codes.codes.not_found:
            raise client_error('Gist not found: verify the gist_id exists and the token has access to it', exc=exc)
        else:
            raise

    response_data = response.json()
    raw_urls = {name: raw_permalink(data['raw_url']) for name, data in response_data['files'].items()}

    base_url = 'https://mitre-attack.github.io/attack-navigator/#layerURL={}&leave_site_dialog=false&tabs=false'

    # pull out full and platform coverage to print on top of markdown table
    all_url = base_url.format(urllib.parse.quote_plus(raw_urls.pop('Elastic-detection-rules-all.json')))
    platforms_url = base_url.format(urllib.parse.quote_plus(raw_urls.pop('Elastic-detection-rules-platforms.json')))

    generated_urls = [all_url, platforms_url]
    markdown_links = []
    for name, gist_url in raw_urls.items():
        query = urllib.parse.quote_plus(gist_url)
        url = f'https://mitre-attack.github.io/attack-navigator/#layerURL={query}&leave_site_dialog=false&tabs=false'
        generated_urls.append(url)
        link_name = name.split('.')[0]
        markdown_links.append(f'|[{link_name}]({url})|')

    if print_markdown:
        markdown = [
            f'**Full coverage**: {NAVIGATOR_BADGE}',
            '\n',
            f'**Coverage by platform**: [navigator]({platforms_url})',
            '\n',
            '| other navigator links by rule attributes |',
            '|------------------------------------------|',
        ] + markdown_links
        click.echo('\n'.join(markdown) + '\n')

    click.echo(f'Gist update status on {len(generated_urls)} files: {response.status_code} {response.reason}')
    return generated_urls


@dev_group.command('trim-version-lock')
@click.argument('stack_version')
@click.option('--dry-run', is_flag=True, help='Print the changes rather than saving the file')
def trim_version_lock(stack_version: str, dry_run: bool):
    """Trim all previous entries within the version lock file which are lower than the min_version."""
    stack_versions = get_stack_versions()
    assert stack_version in stack_versions, \
        f'Unknown min_version ({stack_version}), expected: {", ".join(stack_versions)}'

    min_version = Version.parse(stack_version)
    version_lock_dict = default_version_lock.version_lock.to_dict()
    removed = {}

    for rule_id, lock in version_lock_dict.items():
        if 'previous' in lock:
            prev_vers = [Version.parse(v, optional_minor_and_patch=True) for v in list(lock['previous'])]
            outdated_vers = [f"{v.major}.{v.minor}" for v in prev_vers if v < min_version]

            if not outdated_vers:
                continue

            # we want to remove all "old" versions, but save the latest that is >= the min version supplied as the new
            # stack_version.

            if dry_run:
                outdated_minus_current = [str(v) for v in outdated_vers if v < stack_version]
                if outdated_minus_current:
                    removed[rule_id] = outdated_minus_current
            for outdated in outdated_vers:
                popped = lock['previous'].pop(str(outdated))
                if outdated >= stack_version:
                    lock['previous'][str(Version(stack_version[:2]))] = popped

            # remove the whole previous entry if it is now blank
            if not lock['previous']:
                lock.pop('previous')

    if dry_run:
        click.echo(f'The following versions would be collapsed to {stack_version}:' if removed else 'No changes')
        click.echo('\n'.join(f'{k}: {", ".join(v)}' for k, v in removed.items()))
    else:
        new_lock = VersionLockFile.from_dict(dict(data=version_lock_dict))
        new_lock.save_to_file()


@dev_group.group('diff')
def diff_group():
    """Commands for statistics on changes and diffs."""


@diff_group.command('endpoint-by-attack')
@click.option('--pre', required=True, help='Tag for pre-existing rules')
@click.option('--post', required=True, help='Tag for rules post updates')
@click.option('--force', '-f', is_flag=True, help='Bypass the confirmation prompt')
@click.option('--remote', '-r', default='origin', help='Override the remote from "origin"')
@click.pass_context
def endpoint_by_attack(ctx: click.Context, pre: str, post: str, force: bool, remote: Optional[str] = 'origin'):
    """Rule diffs across tagged branches, broken down by ATT&CK tactics."""
    if not force:
        if not click.confirm(f'This will refresh tags and may overwrite local tags for: {pre} and {post}. Continue?'):
            ctx.exit(1)

    changed, new, deprecated = get_release_diff(pre, post, remote)
    oses = ('windows', 'linux', 'macos')

    def delta_stats(rule_map) -> List[dict]:
        stats = defaultdict(lambda: defaultdict(int))
        os_totals = defaultdict(int)
        tactic_totals = defaultdict(int)

        for rule_id, rule in rule_map.items():
            threat = rule.contents.data.get('threat')
            os_types = [i.lower() for i in rule.contents.data.get('tags') or [] if i.lower() in oses]
            if not threat or not os_types:
                continue

            if isinstance(threat[0], dict):
                tactics = sorted(set(e['tactic']['name'] for e in threat))
            else:
                tactics = ThreatMapping.flatten(threat).tactic_names
            for tactic in tactics:
                tactic_totals[tactic] += 1
                for os_type in os_types:
                    os_totals[os_type] += 1
                    stats[tactic][os_type] += 1

        # structure stats for table
        rows = []
        for tac, stat in stats.items():
            row = {'tactic': tac, 'total': tactic_totals[tac]}
            for os_type, count in stat.items():
                row[os_type] = count
            rows.append(row)

        rows.append(dict(tactic='total_by_os', **os_totals))

        return rows

    fields = ['tactic', 'linux', 'macos', 'windows', 'total']

    changed_stats = delta_stats(changed)
    table = Table.from_list(fields, changed_stats)
    click.echo(f'Changed rules {len(changed)}\n{table}\n')

    new_stats = delta_stats(new)
    table = Table.from_list(fields, new_stats)
    click.echo(f'New rules {len(new)}\n{table}\n')

    dep_stats = delta_stats(deprecated)
    table = Table.from_list(fields, dep_stats)
    click.echo(f'Deprecated rules {len(deprecated)}\n{table}\n')

    return changed_stats, new_stats, dep_stats


@dev_group.group('test')
def test_group():
    """Commands for testing against stack resources."""


@test_group.command('event-search')
@click.argument('query')
@click.option('--index', '-i', multiple=True, help='Index patterns to search against')
@click.option('--eql/--lucene', '-e/-l', 'language', default=None, help='Query language used (default: kql)')
@click.option('--date-range', '-d', type=(str, str), default=('now-7d', 'now'), help='Date range to scope search')
@click.option('--count', '-c', is_flag=True, help='Return count of results only')
@click.option('--max-results', '-m', type=click.IntRange(1, 1000), default=100,
              help='Max results to return (capped at 1000)')
@click.option('--verbose', '-v', is_flag=True, default=True)
@add_client('elasticsearch')
def event_search(query, index, language, date_range, count, max_results, verbose=True,
                 elasticsearch_client: Elasticsearch = None):
    """Search using a query against an Elasticsearch instance."""
    start_time, end_time = date_range
    index = index or ('*',)
    language_used = "kql" if language is None else "eql" if language is True else "lucene"
    collector = CollectEvents(elasticsearch_client, max_results)

    if verbose:
        click.echo(f'searching {",".join(index)} from {start_time} to {end_time}')
        click.echo(f'{language_used}: {query}')

    if count:
        results = collector.count(query, language_used, index, start_time, end_time)
        click.echo(f'total results: {results}')
    else:
        results = collector.search(query, language_used, index, start_time, end_time, max_results)
        click.echo(f'total results: {len(results)} (capped at {max_results})')
        click.echo_via_pager(json.dumps(results, indent=2, sort_keys=True))

    return results


@test_group.command('rule-event-search')
@single_collection
@click.option('--date-range', '-d', type=(str, str), default=('now-7d', 'now'), help='Date range to scope search')
@click.option('--count', '-c', is_flag=True, help='Return count of results only')
@click.option('--max-results', '-m', type=click.IntRange(1, 1000), default=100,
              help='Max results to return (capped at 1000)')
@click.option('--verbose', '-v', is_flag=True)
@click.pass_context
@add_client('elasticsearch')
def rule_event_search(ctx, rule, date_range, count, max_results, verbose,
                      elasticsearch_client: Elasticsearch = None):
    """Search using a rule file against an Elasticsearch instance."""

    if isinstance(rule.contents.data, QueryRuleData):
        if verbose:
            click.echo(f'Searching rule: {rule.name}')

        data = rule.contents.data
        rule_lang = data.language

        if rule_lang == 'kuery':
            language_flag = None
        elif rule_lang == 'eql':
            language_flag = True
        else:
            language_flag = False

        index = data.index or ['*']
        ctx.invoke(event_search, query=data.query, index=index, language=language_flag,
                   date_range=date_range, count=count, max_results=max_results, verbose=verbose,
                   elasticsearch_client=elasticsearch_client)
    else:
        client_error('Rule is not a query rule!')


@test_group.command('rule-survey')
@click.argument('query', required=False)
@click.option('--date-range', '-d', type=(str, str), default=('now-7d', 'now'), help='Date range to scope search')
@click.option('--dump-file', type=click.Path(dir_okay=False),
              default=get_path('surveys', f'{time.strftime("%Y%m%dT%H%M%SL")}.json'),
              help='Save details of results (capped at 1000 results/rule)')
@click.option('--hide-zero-counts', '-z', is_flag=True, help='Exclude rules with zero hits from printing')
@click.option('--hide-errors', '-e', is_flag=True, help='Exclude rules with errors from printing')
@click.pass_context
@add_client('elasticsearch', 'kibana', add_to_ctx=True)
def rule_survey(ctx: click.Context, query, date_range, dump_file, hide_zero_counts, hide_errors,
                elasticsearch_client: Elasticsearch = None, kibana_client: Kibana = None):
    """Survey rule counts."""
    from kibana.resources import Signal

    from .main import search_rules

    # from .eswrap import parse_unique_field_results

    survey_results = []
    start_time, end_time = date_range

    if query:
        rules = RuleCollection()
        paths = [Path(r['file']) for r in ctx.invoke(search_rules, query=query, verbose=False)]
        rules.load_files(paths)
    else:
        rules = RuleCollection.default().filter(production_filter)

    click.echo(f'Running survey against {len(rules)} rules')
    click.echo(f'Saving detailed dump to: {dump_file}')

    collector = CollectEvents(elasticsearch_client)
    details = collector.search_from_rule(rules, start_time=start_time, end_time=end_time)
    counts = collector.count_from_rule(rules, start_time=start_time, end_time=end_time)

    # add alerts
    with kibana_client:
        range_dsl = {'query': {'bool': {'filter': []}}}
        add_range_to_dsl(range_dsl['query']['bool']['filter'], start_time, end_time)
        alerts = {a['_source']['signal']['rule']['rule_id']: a['_source']
                  for a in Signal.search(range_dsl, size=10000)['hits']['hits']}

    # for alert in alerts:
    #     rule_id = alert['signal']['rule']['rule_id']
    #     rule = rules.id_map[rule_id]
    #     unique_results = parse_unique_field_results(rule.contents.data.type, rule.contents.data.unique_fields, alert)

    for rule_id, count in counts.items():
        alert_count = len(alerts.get(rule_id, []))
        if alert_count > 0:
            count['alert_count'] = alert_count

        details[rule_id].update(count)

        search_count = count['search_count']
        if not alert_count and (hide_zero_counts and search_count == 0) or (hide_errors and search_count == -1):
            continue

        survey_results.append(count)

    fields = ['rule_id', 'name', 'search_count', 'alert_count']
    table = Table.from_list(fields, survey_results)

    if len(survey_results) > 200:
        click.echo_via_pager(table)
    else:
        click.echo(table)

    os.makedirs(get_path('surveys'), exist_ok=True)
    with open(dump_file, 'w') as f:
        json.dump(details, f, indent=2, sort_keys=True)

    return survey_results


@dev_group.group('utils')
def utils_group():
    """Commands for dev utility methods."""


@utils_group.command('get-branches')
@click.option('--outfile', '-o', type=Path, default=get_etc_path("target-branches.yml"), help='File to save output to')
def get_branches(outfile: Path):
    branch_list = get_stack_versions(drop_patch=True)
    target_branches = json.dumps(branch_list[:-1]) + "\n"
    outfile.write_text(target_branches)


@dev_group.group('integrations')
def integrations_group():
    """Commands for dev integrations methods."""


@integrations_group.command('build-manifests')
@click.option('--overwrite', '-o', is_flag=True, help="Overwrite the existing integrations-manifest.json.gz file")
@click.option("--integration", "-i", type=str, help="Adds an integration tag to the manifest file")
def build_integration_manifests(overwrite: bool, integration: str):
    """Builds consolidated integrations manifests file."""
    click.echo("loading rules to determine all integration tags")

    def flatten(tag_list: List[str]) -> List[str]:
        return list(set([tag for tags in tag_list for tag in (flatten(tags) if isinstance(tags, list) else [tags])]))

    if integration:
        build_integrations_manifest(overwrite=False, integration=integration)
    else:
        rules = RuleCollection.default()
        integration_tags = [r.contents.metadata.integration for r in rules if r.contents.metadata.integration]
        unique_integration_tags = flatten(integration_tags)
        click.echo(f"integration tags identified: {unique_integration_tags}")
        build_integrations_manifest(overwrite, rule_integrations=unique_integration_tags)


@integrations_group.command('build-schemas')
@click.option('--overwrite', '-o', is_flag=True, help="Overwrite the entire integrations-schema.json.gz file")
@click.option('--integration', '-i', type=str,
              help="Adds a single integration schema to the integrations-schema.json.gz file")
def build_integration_schemas(overwrite: bool, integration: str):
    """Builds consolidated integrations schemas file."""
    click.echo("Building integration schemas...")

    start_time = time.perf_counter()
    if integration:
        build_integrations_schemas(overwrite=False, integration=integration)
    else:
        build_integrations_schemas(overwrite=overwrite)
        end_time = time.perf_counter()
        click.echo(f"Time taken to generate schemas: {(end_time - start_time)/60:.2f} minutes")


@integrations_group.command('show-latest-compatible')
@click.option('--package', '-p', help='Name of package')
@click.option('--stack_version', '-s', required=True, help='Rule stack version')
def show_latest_compatible_version(package: str, stack_version: str) -> None:
    """Prints the latest integration compatible version for specified package based on stack version supplied."""

    packages_manifest = None
    try:
        packages_manifest = load_integrations_manifests()
    except Exception as e:
        click.echo(f"Error loading integrations manifests: {str(e)}")
        return

    try:
        version = find_latest_compatible_version(package, "",
                                                 Version.parse(stack_version, optional_minor_and_patch=True),
                                                 packages_manifest)
        click.echo(f"Compatible integration {version=}")
    except Exception as e:
        click.echo(f"Error finding compatible version: {str(e)}")
        return


@dev_group.group('schemas')
def schemas_group():
    """Commands for dev schema methods."""


@schemas_group.command("update-rule-data")
def update_rule_data_schemas():
    classes = [BaseRuleData] + list(typing.get_args(AnyRuleData))

    for cls in classes:
        cls.save_schema()


@schemas_group.command("generate")
@click.option("--token", required=True, prompt=get_github_token() is None, default=get_github_token(),
              help="GitHub token to use for the PR", hide_input=True)
@click.option("--schema", "-s", required=True, type=click.Choice(["endgame", "ecs", "beats", "endpoint"]),
              help="Schema to generate")
@click.option("--schema-version", "-sv", help="Tagged version from TBD. e.g., 1.9.0")
@click.option("--endpoint-target", "-t", type=str, default="endpoint", help="Target endpoint schema")
@click.option("--overwrite", is_flag=True, help="Overwrite if versions exist")
def generate_schema(token: str, schema: str, schema_version: str, endpoint_target: str, overwrite: bool):
    """Download schemas and generate flattend schema."""
    github = GithubClient(token)
    client = github.authenticated_client

    if schema_version and not Version.parse(schema_version):
        raise click.BadParameter(f"Invalid schema version: {schema_version}")

    click.echo(f"Generating {schema} schema")
    if schema == "endgame":
        if not schema_version:
            raise click.BadParameter("Schema version required")
        schema_manager = EndgameSchemaManager(client, schema_version)
        schema_manager.save_schemas(overwrite=overwrite)

    # ecs, beats and endpoint schemas are refreshed during release
    # these schemas do not require a schema version
    if schema == "ecs":
        download_schemas(refresh_all=True)
    if schema == "beats":
        if not schema_version:
            download_latest_beats_schema()
            refresh_main_schema()
        else:
            download_beats_schema(schema_version)

    # endpoint package custom schemas can be downloaded
    # this download requires a specific schema target
    if schema == "endpoint":
        repo = client.get_repo("elastic/endpoint-package")
        contents = repo.get_contents("custom_schemas")
        optional_endpoint_targets = [
            Path(f.path).name.replace("custom_", "").replace(".yml", "")
            for f in contents if f.name.endswith(".yml") or Path(f.path).name == endpoint_target
        ]

        if not endpoint_target:
            raise click.BadParameter("Endpoint target required")
        if endpoint_target not in optional_endpoint_targets:
            raise click.BadParameter(f"""Invalid endpoint schema target: {endpoint_target}
                                      \n Schema Options: {optional_endpoint_targets}""")
        download_endpoint_schemas(endpoint_target)
    click.echo(f"Done generating {schema} schema")


@dev_group.group('attack')
def attack_group():
    """Commands for managing Mitre ATT&CK data and mappings."""


@attack_group.command('refresh-data')
def refresh_attack_data() -> dict:
    """Refresh the ATT&CK data file."""
    data, _ = attack.refresh_attack_data()
    return data


@attack_group.command('refresh-redirect-mappings')
def refresh_threat_mappings():
    """Refresh the ATT&CK redirect file and update all rule threat mappings."""
    # refresh the attack_technique_redirects
    click.echo('refreshing data in attack_technique_redirects.json')
    attack.refresh_redirected_techniques_map()


@attack_group.command('update-rules')
def update_attack_in_rules() -> List[Optional[TOMLRule]]:
    """Update threat mappings attack data in all rules."""
    new_rules = []
    redirected_techniques = attack.load_techniques_redirect()
    today = time.strftime('%Y/%m/%d')

    rules = RuleCollection.default()

    for rule in rules.rules:
        needs_update = False
        valid_threat: List[ThreatMapping] = []
        threat_pending_update = {}
        threat = rule.contents.data.threat or []

        for entry in threat:
            tactic = entry.tactic.name
            technique_ids = []
            technique_names = []
            for technique in entry.technique or []:
                technique_ids.append(technique.id)
                technique_names.append(technique.name)
                technique_ids.extend([st.id for st in technique.subtechnique or []])
                technique_names.extend([st.name for st in technique.subtechnique or []])

            # check redirected techniques by ID
            # redirected techniques are technique IDs that have changed but represent the same technique
            if any([tid for tid in technique_ids if tid in redirected_techniques]):
                needs_update = True
                threat_pending_update[tactic] = technique_ids
                click.echo(f"'{rule.contents.name}' requires update - technique ID change")

            # check for name change
            # happens if technique ID is the same but name changes
            expected_technique_names = [attack.technique_lookup[str(tid)]["name"] for tid in technique_ids]
            if any([tname for tname in technique_names if tname not in expected_technique_names]):
                needs_update = True
                threat_pending_update[tactic] = technique_ids
                click.echo(f"'{rule.contents.name}' requires update - technique name change")

            else:
                valid_threat.append(entry)

        if needs_update:
            for tactic, techniques in threat_pending_update.items():
                try:
                    updated_threat = attack.build_threat_map_entry(tactic, *techniques)
                except ValueError as err:
                    raise ValueError(f'{rule.id} - {rule.name}: {err}')

                tm = ThreatMapping.from_dict(updated_threat)
                valid_threat.append(tm)

            new_meta = dataclasses.replace(rule.contents.metadata, updated_date=today)
            new_data = dataclasses.replace(rule.contents.data, threat=valid_threat)
            new_contents = dataclasses.replace(rule.contents, data=new_data, metadata=new_meta)
            new_rule = TOMLRule(contents=new_contents, path=rule.path)
            new_rule.save_toml()
            new_rules.append(new_rule)

    if new_rules:
        click.echo(f'\nFinished - {len(new_rules)} rules updated!')
    else:
        click.echo('No rule changes needed')
    return new_rules


@dev_group.group('transforms')
def transforms_group():
    """Commands for managing TOML [transform]."""


def guide_plugin_convert_(contents: Optional[str] = None, default: Optional[str] = ''
                          ) -> Optional[Dict[str, Dict[str, list]]]:
    """Convert investigation guide plugin format to toml"""
    contents = contents or click.prompt('Enter plugin contents', default=default)
    if not contents:
        return

    parsed = re.match(r'!{(?P<plugin>\w+)(?P<data>{.+})}', contents.strip())
    try:
        plugin = parsed.group('plugin')
        data = parsed.group('data')
    except AttributeError as e:
        raise client_error('Unrecognized pattern', exc=e)
    loaded = {'transform': {plugin: [json.loads(data)]}}
    click.echo(pytoml.dumps(loaded))
    return loaded


@transforms_group.command('guide-plugin-convert')
def guide_plugin_convert(contents: Optional[str] = None, default: Optional[str] = ''
                         ) -> Optional[Dict[str, Dict[str, list]]]:
    """Convert investigation guide plugin format to toml."""
    return guide_plugin_convert_(contents=contents, default=default)


@transforms_group.command('guide-plugin-to-rule')
@click.argument('rule-path', type=Path)
@click.pass_context
def guide_plugin_to_rule(ctx: click.Context, rule_path: Path, save: bool = True) -> TOMLRule:
    """Convert investigation guide plugin format to toml and save to rule."""
    rc = RuleCollection()
    rule = rc.load_file(rule_path)

    transforms = defaultdict(list)
    existing_transform = rule.contents.transform
    transforms.update(existing_transform.to_dict() if existing_transform is not None else {})

    click.secho('(blank line to continue)', fg='yellow')
    while True:
        loaded = ctx.invoke(guide_plugin_convert)
        if not loaded:
            break

        data = loaded['transform']
        for plugin, entries in data.items():
            transforms[plugin].extend(entries)

    transform = RuleTransform.from_dict(transforms)
    new_contents = TOMLRuleContents(data=rule.contents.data, metadata=rule.contents.metadata, transform=transform)
    updated_rule = TOMLRule(contents=new_contents, path=rule.path)

    if save:
        updated_rule.save_toml()

    return updated_rule

<<<<<<< HEAD
=======

>>>>>>> 652167bb
@dev_group.group('esql')
def esql_group():
    """Commands for managing ESQL library."""

<<<<<<< HEAD
@esql_group.command('pull-grammar')
@click.option('--token', required=True, prompt=get_github_token() is None,
             default=get_github_token(), help='GitHub personal access token.')
=======

@esql_group.command('pull-grammar')
@click.option('--token', required=True, prompt=get_github_token() is None,
              default=get_github_token(), help='GitHub personal access token.')
>>>>>>> 652167bb
@click.pass_context
def pull_grammar(ctx: click.Context, token: str, branch: str = 'esql/lang'):
    """Pull the ESQL grammar from the specified repository."""
    github = GithubClient(token)
    client = github.authenticated_client
    repo_instance = client.get_repo('elastic/elasticsearch-internal')

    for filename, path in definitions.ELASTICSEARCH_ESQL_GRAMMAR_PATHS.items():
        try:
            file_content = repo_instance.get_contents(path, ref=branch).decoded_content.decode("utf-8")

            # Write content to file
            with open(Path(ESQL_DIR) / "grammar" / filename, 'w') as file:
                file.write(file_content)

            click.echo(f"Successfully downloaded {filename}.")

        except Exception as e:
            click.echo(f"Failed to download {filename}. Error: {e}")

<<<<<<< HEAD
=======

>>>>>>> 652167bb
@esql_group.command('build-parser')
@click.pass_context
def build_parser(antlr_jar: str):
    """Build the ESQL parser using ANTLR."""
    # Define paths
    lexer_file = Path(ESQL_DIR) / 'grammar' / 'EsqlBaseLexer.g4'
    parser_file = Path(ESQL_DIR) / 'grammar' / 'EsqlBaseParser.g4'
    antlr_file = Path(get_path('detection_rules')) / 'etc' / 'antlr-4.13.1-complete.jar'

    # Ensure files exist
    if not lexer_file.exists() or not parser_file.exists():
        click.echo("Error: Required grammar files are missing.")
        return

    # ensure ANTLR JAR exists
    if not antlr_file.exists():
        click.echo("Error: ANTLR JAR file is missing.")
        return

    # Use the JAR to generate parser and lexer
    cmd_common = [
<<<<<<< HEAD
        "java", "-jar", str(antlr_file),
=======
        "antlr4",
>>>>>>> 652167bb
        "-Dlanguage=Python3",
        "-o", str(ESQL_DIR)
    ]
    cmd_lexer = cmd_common + [str(lexer_file)]
    cmd_parser = cmd_common + [str(parser_file)]

    try:
        subprocess.run(cmd_lexer, check=True, cwd=ESQL_DIR)
        subprocess.run(cmd_parser, check=True, cwd=ESQL_DIR)
        click.echo("ES|QL parser and lexer generated successfully.")
    except subprocess.CalledProcessError:
        click.echo("Failed to generate ES|QLparser and lexer.")<|MERGE_RESOLUTION|>--- conflicted
+++ resolved
@@ -1490,24 +1490,15 @@
 
     return updated_rule
 
-<<<<<<< HEAD
-=======
-
->>>>>>> 652167bb
+
 @dev_group.group('esql')
 def esql_group():
     """Commands for managing ESQL library."""
 
-<<<<<<< HEAD
-@esql_group.command('pull-grammar')
-@click.option('--token', required=True, prompt=get_github_token() is None,
-             default=get_github_token(), help='GitHub personal access token.')
-=======
 
 @esql_group.command('pull-grammar')
 @click.option('--token', required=True, prompt=get_github_token() is None,
               default=get_github_token(), help='GitHub personal access token.')
->>>>>>> 652167bb
 @click.pass_context
 def pull_grammar(ctx: click.Context, token: str, branch: str = 'esql/lang'):
     """Pull the ESQL grammar from the specified repository."""
@@ -1528,10 +1519,7 @@
         except Exception as e:
             click.echo(f"Failed to download {filename}. Error: {e}")
 
-<<<<<<< HEAD
-=======
-
->>>>>>> 652167bb
+
 @esql_group.command('build-parser')
 @click.pass_context
 def build_parser(antlr_jar: str):
@@ -1553,11 +1541,7 @@
 
     # Use the JAR to generate parser and lexer
     cmd_common = [
-<<<<<<< HEAD
-        "java", "-jar", str(antlr_file),
-=======
         "antlr4",
->>>>>>> 652167bb
         "-Dlanguage=Python3",
         "-o", str(ESQL_DIR)
     ]
