--- conflicted
+++ resolved
@@ -1126,8 +1126,11 @@
 @click.option('--overwrite', '-o', is_flag=True, help="Overwrite the existing integrations-manifest.json.gz file")
 def build_integration_manifests(overwrite: bool):
     """Builds consolidated integrations manifests file."""
-<<<<<<< HEAD
-    build_integrations_manifest(token, overwrite)
+    click.echo("loading rules to determine all integration tags")
+    rules = RuleCollection.default()
+    integration_tags = list(set([r.contents.metadata.integration for r in rules if r.contents.metadata.integration]))
+    click.echo(f"integration tags identified: {integration_tags}")
+    build_integrations_manifest(overwrite, integration_tags)
 
 
 @dev_group.group('schemas')
@@ -1153,11 +1156,4 @@
     github = GithubClient(token)
     client = github.authenticated_client
     schema_manager = EndgameSchemaManager(client, endgame_version)
-    schema_manager.save_schemas(overwrite=overwrite)
-=======
-    click.echo("loading rules to determine all integration tags")
-    rules = RuleCollection.default()
-    integration_tags = list(set([r.contents.metadata.integration for r in rules if r.contents.metadata.integration]))
-    click.echo(f"integration tags identified: {integration_tags}")
-    build_integrations_manifest(overwrite, integration_tags)
->>>>>>> b31a1b76
+    schema_manager.save_schemas(overwrite=overwrite)