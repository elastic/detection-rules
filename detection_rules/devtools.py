# Copyright Elasticsearch B.V. and/or licensed to Elasticsearch B.V. under one
# or more contributor license agreements. Licensed under the Elastic License
# 2.0; you may not use this file except in compliance with the Elastic License
# 2.0.

"""CLI commands for internal detection_rules dev team."""
import dataclasses
import functools
import io
import json
import os
import shutil
import subprocess
import textwrap
import time
import typing
from pathlib import Path
from typing import Optional, Tuple, List

import click
import yaml
from elasticsearch import Elasticsearch

from kibana.connector import Kibana
from . import rule_loader, utils
from .cli_utils import single_collection
from .eswrap import CollectEvents, add_range_to_dsl
from .ghwrap import GithubClient
from .main import root
from .misc import PYTHON_LICENSE, add_client, client_error
from .packaging import PACKAGE_FILE, Package, RELEASE_DIR, current_stack_version
from .version_lock import manage_versions, load_versions
from .rule import AnyRuleData, BaseRuleData, QueryRuleData, TOMLRule
from .rule_loader import RuleCollection, production_filter
from .semver import Version
from .utils import dict_hash, get_path, load_dump

RULES_DIR = get_path('rules')
GH_CONFIG = Path.home() / ".config" / "gh" / "hosts.yml"


def get_github_token() -> Optional[str]:
    """Get the current user's GitHub token."""
    token = os.getenv("GITHUB_TOKEN")

    if token is None and GH_CONFIG.exists():
        token = load_dump(str(GH_CONFIG)).get("github.com", {}).get("oauth_token")

    return token


@root.group('dev')
def dev_group():
    """Commands related to the Elastic Stack rules release lifecycle."""


@dev_group.command('build-release')
@click.argument('config-file', type=click.Path(exists=True, dir_okay=False), required=False, default=PACKAGE_FILE)
@click.option('--update-version-lock', '-u', is_flag=True,
              help='Save version.lock.json file with updated rule versions in the package')
def build_release(config_file, update_version_lock, release=None, verbose=True):
    """Assemble all the rules into Kibana-ready release files."""
    config = load_dump(config_file)['package']
    if release is not None:
        config['release'] = release

    if verbose:
        click.echo('[+] Building package {}'.format(config.get('name')))

    package = Package.from_config(config, verbose=verbose)

    if update_version_lock:
        manage_versions(package.rules, save_changes=True, verbose=verbose)

    package.save(verbose=verbose)

    if verbose:
        package.get_package_hash(verbose=verbose)
        click.echo(f'- {len(package.rules)} rules included')

    return package


@dataclasses.dataclass
class GitChangeEntry:
    status: str
    original_path: Path
    new_path: Optional[Path] = None

    @classmethod
    def from_line(cls, text: str) -> 'GitChangeEntry':
        columns = text.split("\t")
        assert 2 <= len(columns) <= 3

        columns[1:] = [Path(c) for c in columns[1:]]
        return cls(*columns)

    @property
    def path(self) -> Path:
        return self.new_path or self.original_path

    def revert(self, dry_run=False):
        """Run a git command to revert this change."""

        def git(*args):
            command_line = ["git"] + [str(arg) for arg in args]
            click.echo(subprocess.list2cmdline(command_line))

            if not dry_run:
                subprocess.check_call(command_line)

        if self.status.startswith("R"):
            # renames are actually Delete (D) and Add (A)
            # revert in opposite order
            GitChangeEntry("A", self.new_path).revert(dry_run=dry_run)
            GitChangeEntry("D", self.original_path).revert(dry_run=dry_run)
            return

        # remove the file from the staging area (A|M|D)
        git("restore", "--staged", self.original_path)

    def read(self, git_tree="HEAD") -> bytes:
        """Read the file from disk or git."""
        if self.status == "D":
            # deleted files need to be recovered from git
            return subprocess.check_output(["git", "show", f"{git_tree}:{self.path}"])

        return self.path.read_bytes()


@dev_group.command("unstage-incompatible-rules")
@click.option("--target-stack-version", "-t", help="Minimum stack version to filter the staging area", required=True)
@click.option("--dry-run", is_flag=True, help="List the changes that would be made")
def prune_staging_area(target_stack_version: str, dry_run: bool):
    """Prune the git staging area to remove changes to incompatible rules."""
    exceptions = {
        "etc/packages.yml",
    }

    target_stack_version = Version(target_stack_version)[:2]

    # load a structured summary of the diff from git
    git_output = subprocess.check_output(["git", "diff", "--name-status", "HEAD"])
    changes = [GitChangeEntry.from_line(line) for line in git_output.decode("utf-8").splitlines()]

    # track which changes need to be reverted because of incompatibilities
    reversions: List[GitChangeEntry] = []

    for change in changes:
        if str(change.path) in exceptions:
            # Don't backport any changes to files matching the list of exceptions
            reversions.append(change)
            continue

        # it's a change to a rule file, load it and check the version
        if str(change.path.absolute()).startswith(RULES_DIR) and change.path.suffix == ".toml":
            # bypass TOML validation in case there were schema changes
            dict_contents = RuleCollection.deserialize_toml_string(change.read())
            min_stack_version: Optional[str] = dict_contents.get("metadata", {}).get("min_stack_version")

            if min_stack_version is not None and target_stack_version < Version(min_stack_version)[:2]:
                # rule is incompatible, add to the list of reversions to make later
                reversions.append(change)

    if len(reversions) == 0:
        click.echo("No files restored from staging area")
        return

    click.echo(f"Restoring {len(reversions)} changes from the staging area...")
    for change in reversions:
        change.revert(dry_run=dry_run)


@dev_group.command('update-lock-versions')
@click.argument('rule-ids', nargs=-1, required=False)
def update_lock_versions(rule_ids):
    """Update rule hashes in version.lock.json file without bumping version."""
    from .packaging import manage_versions

    rules = RuleCollection.default()

    if rule_ids:
        rules = rules.filter(lambda r: r.id in rule_ids)
    else:
        rules = rules.filter(production_filter)

    if not click.confirm(f'Are you sure you want to update hashes for {len(rules)} rules without a version bump?'):
        return

    # this command may not function as expected anymore due to previous changes eliminating the use of add_new=False
    changed, new, _ = manage_versions(rules, exclude_version_update=True, save_changes=True)

    if not changed:
        click.echo('No hashes updated')

    return changed


@dev_group.command('kibana-diff')
@click.option('--rule-id', '-r', multiple=True, help='Optionally specify rule ID')
@click.option('--repo', default='elastic/kibana', help='Repository where branch is located')
@click.option('--branch', '-b', default='master', help='Specify the kibana branch to diff against')
@click.option('--threads', '-t', type=click.IntRange(1), default=50, help='Number of threads to use to download rules')
def kibana_diff(rule_id, repo, branch, threads):
    """Diff rules against their version represented in kibana if exists."""
    from .misc import get_kibana_rules

    rules = RuleCollection.default()

    if rule_id:
        rules = rules.filter(lambda r: r.id in rule_id).id_map
    else:
        rules = rules.filter(production_filter).id_map

    # add versions to the rules
    manage_versions(list(rules.values()), verbose=False)
    repo_hashes = {r.id: r.contents.sha256(include_version=True) for r in rules.values()}

    kibana_rules = {r['rule_id']: r for r in get_kibana_rules(repo=repo, branch=branch, threads=threads).values()}
    kibana_hashes = {r['rule_id']: dict_hash(r) for r in kibana_rules.values()}

    missing_from_repo = list(set(kibana_hashes).difference(set(repo_hashes)))
    missing_from_kibana = list(set(repo_hashes).difference(set(kibana_hashes)))

    rule_diff = []
    for rule_id, rule_hash in repo_hashes.items():
        if rule_id in missing_from_kibana:
            continue
        if rule_hash != kibana_hashes[rule_id]:
            rule_diff.append(
                f'versions - repo: {rules[rule_id].contents.autobumped_version}, '
                f'kibana: {kibana_rules[rule_id]["version"]} -> '
                f'{rule_id} - {rules[rule_id].contents.name}'
            )

    diff = {
        'missing_from_kibana': [f'{r} - {rules[r].name}' for r in missing_from_kibana],
        'diff': rule_diff,
        'missing_from_repo': [f'{r} - {kibana_rules[r]["name"]}' for r in missing_from_repo]
    }

    diff['stats'] = {k: len(v) for k, v in diff.items()}
    diff['stats'].update(total_repo_prod_rules=len(rules), total_gh_prod_rules=len(kibana_rules))

    click.echo(json.dumps(diff, indent=2, sort_keys=True))
    return diff


def add_git_args(f):
    @click.argument("local-repo", default=get_path("..", "kibana"))
    @click.option("--kibana-directory", "-d", help="Directory to overwrite in Kibana",
                  default="x-pack/plugins/security_solution/server/lib/detection_engine/rules/prepackaged_rules")
    @click.option("--base-branch", "-b", help="Base branch in Kibana", default="master")
    @click.option("--branch-name", "-n", help="New branch for the rules commit")
    @click.option("--ssh/--http", is_flag=True, help="Method to use for cloning")
    @click.option("--github-repo", "-r", help="Repository to use for the branch", default="elastic/kibana")
    @click.option("--message", "-m", help="Override default commit message")
    @functools.wraps(f)
    def decorated(*args, **kwargs):
        return f(*args, **kwargs)

    return decorated


@dev_group.command("kibana-commit")
@add_git_args
@click.option("--push", "-p", is_flag=True, help="Push the commit to the remote")
@click.pass_context
def kibana_commit(ctx, local_repo: str, github_repo: str, ssh: bool, kibana_directory: str, base_branch: str,
                  branch_name: Optional[str], message: Optional[str], push: bool) -> (str, str):
    """Prep a commit and push to Kibana."""
    package_name = Package.load_configs()["name"]
    release_dir = os.path.join(RELEASE_DIR, package_name)
    message = message or f"[Detection Rules] Add {package_name} rules"

    if not os.path.exists(release_dir):
        click.secho("Release directory doesn't exist.", fg="red", err=True)
        click.echo(f"Run {click.style('python -m detection_rules dev build-release', bold=True)} to populate", err=True)
        ctx.exit(1)

    git = utils.make_git("-C", local_repo)

    # Get the current hash of the repo
    long_commit_hash = git("rev-parse", "HEAD")
    short_commit_hash = git("rev-parse", "--short", "HEAD")

    try:
        if not os.path.exists(local_repo):
            click.echo(f"Kibana repository doesn't exist at {local_repo}. Cloning...")
            url = f"git@github.com:{github_repo}.git" if ssh else f"https://github.com/{github_repo}.git"
            utils.make_git()("clone", url, local_repo, "--depth", "1")
        else:
            git("checkout", base_branch)

        branch_name = branch_name or f"detection-rules/{package_name}-{short_commit_hash}"

        git("checkout", "-b", branch_name, print_output=True)
        git("rm", "-r", kibana_directory)

        source_dir = os.path.join(release_dir, "rules")
        target_dir = os.path.join(local_repo, kibana_directory)
        os.makedirs(target_dir)

        for name in os.listdir(source_dir):
            _, ext = os.path.splitext(name)
            path = os.path.join(source_dir, name)

            if ext in (".ts", ".json"):
                shutil.copyfile(path, os.path.join(target_dir, name))

        git("add", kibana_directory)
        git("commit", "--no-verify", "-m", message)
        git("status", print_output=True)

        if push:
            git("push", "origin", branch_name)

        click.echo(f"Kibana repository {local_repo} prepped. Push changes when ready")
        click.secho(f"cd {local_repo}", bold=True)

        return branch_name, long_commit_hash

    except subprocess.CalledProcessError as e:
        client_error(str(e), e, ctx=ctx)


@dev_group.command("kibana-pr")
@click.option("--token", required=True, prompt=get_github_token() is None, default=get_github_token(),
              help="GitHub token to use for the PR", hide_input=True)
@click.option("--assign", multiple=True, help="GitHub users to assign the PR")
@click.option("--label", multiple=True, help="GitHub labels to add to the PR")
@click.option("--draft", is_flag=True, help="Open the PR as a draft")
# Pending an official GitHub API
# @click.option("--automerge", is_flag=True, help="Enable auto-merge on the PR")
@add_git_args
@click.pass_context
def kibana_pr(ctx: click.Context, label: Tuple[str, ...], assign: Tuple[str, ...], draft: bool, token: str, **kwargs):
    """Create a pull request to Kibana."""
    branch_name, commit_hash = ctx.invoke(kibana_commit, push=True, **kwargs)
    client = GithubClient(token).authenticated_client
    repo = client.get_repo(kwargs["github_repo"])

    title = f"[Detection Engine] Adds {current_stack_version()} rules"
    body = textwrap.dedent(f"""
    ## Summary

    Pull updates to detection rules from https://github.com/elastic/detection-rules/tree/{commit_hash}.

    ### Checklist

    Delete any items that are not applicable to this PR.

    - [x] Any text added follows [EUI's writing guidelines](https://elastic.github.io/eui/#/guidelines/writing),
          uses sentence case text and includes [i18n support](https://github.com/elastic/kibana/blob/master/packages/kbn-i18n/README.md)
    """).strip()  # noqa: E501
    pr = repo.create_pull(title, body, kwargs["base_branch"], branch_name, maintainer_can_modify=True, draft=draft)

    # labels could also be comma separated
    label = {lbl for cs_labels in label for lbl in cs_labels.split(",") if lbl}

    if label:
        pr.add_to_labels(*sorted(label))

    if assign:
        pr.add_to_assignees(*assign)

    click.echo("PR created:")
    click.echo(pr.html_url)


@dev_group.command("integrations-pr")
@click.argument("local-repo", type=click.Path(exists=True, file_okay=False, dir_okay=True),
                default=get_path("..", "integrations"))
@click.option("--token", required=True, prompt=get_github_token() is None, default=get_github_token(),
              help="GitHub token to use for the PR", hide_input=True)
@click.option("--pkg-directory", "-d", help="Directory to save the package in cloned repository",
              default=os.path.join("packages", "security_detection_engine"))
@click.option("--base-branch", "-b", help="Base branch in target repository", default="master")
@click.option("--branch-name", "-n", help="New branch for the rules commit")
@click.option("--github-repo", "-r", help="Repository to use for the branch", default="elastic/integrations")
@click.option("--assign", multiple=True, help="GitHub users to assign the PR")
@click.option("--label", multiple=True, help="GitHub labels to add to the PR")
@click.option("--draft", is_flag=True, help="Open the PR as a draft")
@click.option("--remote", help="Override the remote from 'origin'", default="origin")
@click.pass_context
def integrations_pr(ctx: click.Context, local_repo: str, token: str, draft: bool,
                    pkg_directory: str, base_branch: str, remote: str,
                    branch_name: Optional[str], github_repo: str, assign: Tuple[str, ...], label: Tuple[str, ...]):
    """Create a pull request to publish the Fleet package to elastic/integrations."""
    local_repo = os.path.abspath(local_repo)
    stack_version = Package.load_configs()["name"]
    package_version = Package.load_configs()["registry_data"]["version"]

    release_dir = Path(RELEASE_DIR) / stack_version / "fleet" / package_version
    message = f"[Security Rules] Update security rules package to v{package_version}"

    if not release_dir.exists():
        click.secho("Release directory doesn't exist.", fg="red", err=True)
        click.echo(f"Run {click.style('python -m detection_rules dev build-release', bold=True)} to populate", err=True)
        ctx.exit(1)

    if not Path(local_repo).exists():
        click.secho(f"{github_repo} is not present at {local_repo}.", fg="red", err=True)
        ctx.exit(1)

    # Get the most recent commit hash of detection-rules
    detection_rules_git = utils.make_git()
    long_commit_hash = detection_rules_git("rev-parse", "HEAD")
    short_commit_hash = detection_rules_git("rev-parse", "--short", "HEAD")

    # refresh the local clone of the repository
    git = utils.make_git("-C", local_repo)
    git("checkout", base_branch)
    git("pull", remote, base_branch)

    # Switch to a new branch in elastic/integrations
    branch_name = branch_name or f"detection-rules/{package_version}-{short_commit_hash}"
    git("checkout", "-b", branch_name)

    # Load the changelog in memory, before it's removed. Come back for it after the PR is created
    target_directory = Path(local_repo) / pkg_directory
    changelog_path = target_directory / "changelog.yml"
    changelog_entries: list = yaml.safe_load(changelog_path.read_text(encoding="utf-8"))

    changelog_entries.insert(0, {
        "version": package_version,
        "changes": [
            # This will be changed later
            {"description": "Release security rules update", "type": "enhancement",
             "link": "https://github.com/elastic/integrations/pulls/0000"}
        ]
    })

    # Remove existing assets and replace everything
    shutil.rmtree(target_directory)
    actual_target_directory = shutil.copytree(release_dir, target_directory)
    assert Path(actual_target_directory).absolute() == Path(target_directory).absolute(), \
        f"Expected a copy to {pkg_directory}"

    # Add the changelog back
    def save_changelog():
        with changelog_path.open("wt") as f:
            # add a note for other maintainers of elastic/integrations to be careful with versions
            f.write("# newer versions go on top\n")
            f.write("# NOTE: please use pre-release versions (e.g. -dev.0) until a package is ready for production\n")

            yaml.dump(changelog_entries, f, allow_unicode=True, default_flow_style=False, indent=2)

    save_changelog()

    # Use elastic-package to format and lint
    gopath = utils.gopath()
    assert gopath is not None, "$GOPATH isn't set"

    def elastic_pkg(*args):
        """Run a command with $GOPATH/bin/elastic-package in the package directory."""
        prev = os.path.abspath(os.getcwd())
        os.chdir(target_directory)

        try:
            return subprocess.check_call([os.path.join(gopath, "bin", "elastic-package")] + list(args))
        finally:
            os.chdir(prev)

    elastic_pkg("format")
    elastic_pkg("lint")

    # Upload the files to a branch
    git("add", pkg_directory)
    git("commit", "-m", message)
    git("push", "--set-upstream", remote, branch_name)

    # Create a pull request (not done yet, but we need the PR number)
    client = GithubClient(token).authenticated_client
    repo = client.get_repo(github_repo)
    body = textwrap.dedent(f"""
    ## What does this PR do?
    Update the Security Rules package to version {package_version}.
    Autogenerated from commit  https://github.com/elastic/detection-rules/tree/{long_commit_hash}

    ## Checklist

    - [x] I have reviewed [tips for building integrations](https://github.com/elastic/integrations/blob/master/docs/tips_for_building_integrations.md) and this pull request is aligned with them.
    - [ ] ~I have verified that all data streams collect metrics or logs.~
    - [x] I have added an entry to my package's `changelog.yml` file.
    - [x] If I'm introducing a new feature, I have modified the Kibana version constraint in my package's `manifest.yml` file to point to the latest Elastic stack release (e.g. `^7.13.0`).

    ## Author's Checklist
    - Install the most recently release security rules in the Detection Engine
    - Install the package
    - Confirm the update is available in Kibana. Click "Update X rules" or "Install X rules"
    - Look at the changes made after the install and confirm they are consistent

    ## How to test this PR locally
    - Perform the above checklist, and use `package-storage` to build EPR from source

    ## Related issues
    None

    ## Screenshots
    None
    """)  # noqa: E501

    pr = repo.create_pull(message, body, base_branch, branch_name, maintainer_can_modify=True, draft=draft)

    # labels could also be comma separated
    label = {lbl for cs_labels in label for lbl in cs_labels.split(",") if lbl}

    if label:
        pr.add_to_labels(*sorted(label))

    if assign:
        pr.add_to_assignees(*assign)

    click.echo("PR created:")
    click.echo(pr.html_url)

    # replace the changelog entry with the actual PR link
    changelog_entries[0]["changes"][0]["link"] = pr.html_url
    save_changelog()

    # format the yml file with elastic-package
    elastic_pkg("format")
    elastic_pkg("lint")

    # Push the updated changelog to the PR branch
    git("add", pkg_directory)
    git("commit", "-m", f"Add changelog entry for {package_version}")
    git("push")


@dev_group.command('license-check')
@click.option('--ignore-directory', '-i', multiple=True, help='Directories to skip (relative to base)')
@click.pass_context
def license_check(ctx, ignore_directory):
    """Check that all code files contain a valid license."""
    ignore_directory += ("env",)
    failed = False
    base_path = Path(get_path())

    for path in base_path.rglob('*.py'):
        relative_path = path.relative_to(base_path)
        if relative_path.parts[0] in ignore_directory:
            continue

        with io.open(path, "rt", encoding="utf-8") as f:
            contents = f.read()

        # skip over shebang lines
        if contents.startswith("#!/"):
            _, _, contents = contents.partition("\n")

        if not contents.lstrip("\r\n").startswith(PYTHON_LICENSE):
            if not failed:
                click.echo("Missing license headers for:", err=True)

            failed = True
            click.echo(relative_path, err=True)

    ctx.exit(int(failed))


@dev_group.command('package-stats')
@click.option('--token', '-t', help='GitHub token to search API authenticated (may exceed threshold without auth)')
@click.option('--threads', default=50, help='Number of threads to download rules from GitHub')
@click.pass_context
def package_stats(ctx, token, threads):
    """Get statistics for current rule package."""
    current_package: Package = ctx.invoke(build_release, verbose=False, release=None)
    release = f'v{current_package.name}.0'
    new, modified, errors = rule_loader.load_github_pr_rules(labels=[release], token=token, threads=threads)

    click.echo(f'Total rules as of {release} package: {len(current_package.rules)}')
    click.echo(f'New rules: {len(current_package.new_ids)}')
    click.echo(f'Modified rules: {len(current_package.changed_ids)}')
    click.echo(f'Deprecated rules: {len(current_package.removed_ids)}')

    click.echo('\n-----\n')
    click.echo('Rules in active PRs for current package: ')
    click.echo(f'New rules: {len(new)}')
    click.echo(f'Modified rules: {len(modified)}')


@dev_group.command('search-rule-prs')
@click.argument('query', required=False)
@click.option('--no-loop', '-n', is_flag=True, help='Run once with no loop')
@click.option('--columns', '-c', multiple=True, help='Specify columns to add the table')
@click.option('--language', type=click.Choice(["eql", "kql"]), default="kql")
@click.option('--token', '-t', help='GitHub token to search API authenticated (may exceed threshold without auth)')
@click.option('--threads', default=50, help='Number of threads to download rules from GitHub')
@click.pass_context
def search_rule_prs(ctx, no_loop, query, columns, language, token, threads):
    """Use KQL or EQL to find matching rules from active GitHub PRs."""
    from uuid import uuid4
    from .main import search_rules

    all_rules = {}
    new, modified, errors = rule_loader.load_github_pr_rules(token=token, threads=threads)

    def add_github_meta(this_rule, status, original_rule_id=None):
        pr = this_rule.gh_pr
        rule.metadata['status'] = status
        rule.metadata['github'] = {
            'base': pr.base.label,
            'comments': [c.body for c in pr.get_comments()],
            'commits': pr.commits,
            'created_at': str(pr.created_at),
            'head': pr.head.label,
            'is_draft': pr.draft,
            'labels': [lbl.name for lbl in pr.get_labels()],
            'last_modified': str(pr.last_modified),
            'title': pr.title,
            'url': pr.html_url,
            'user': pr.user.login
        }

        if original_rule_id:
            rule.metadata['original_rule_id'] = original_rule_id
            rule.contents['rule_id'] = str(uuid4())

        rule_path = f'pr-{pr.number}-{rule.path}'
        all_rules[rule_path] = rule.rule_format()

    for rule_id, rule in new.items():
        add_github_meta(rule, 'new')

    for rule_id, rules in modified.items():
        for rule in rules:
            add_github_meta(rule, 'modified', rule_id)

    loop = not no_loop
    ctx.invoke(search_rules, query=query, columns=columns, language=language, rules=all_rules, pager=loop)

    while loop:
        query = click.prompt(f'Search loop - enter new {language} query or ctrl-z to exit')
        columns = click.prompt('columns', default=','.join(columns)).split(',')
        ctx.invoke(search_rules, query=query, columns=columns, language=language, rules=all_rules, pager=True)


@dev_group.command('deprecate-rule')
@click.argument('rule-file', type=Path)
@click.pass_context
def deprecate_rule(ctx: click.Context, rule_file: Path):
    """Deprecate a rule."""
<<<<<<< HEAD
    from .packaging import load_versions
=======
    import pytoml
>>>>>>> 7710e2b7

    version_info = load_versions()
    rule_collection = RuleCollection()
    contents = rule_collection.load_file(rule_file).contents
    rule = TOMLRule(path=rule_file, contents=contents)

    if rule.contents.id not in version_info:
        click.echo('Rule has not been version locked and so does not need to be deprecated. '
                   'Delete the file or update the maturity to `development` instead')
        ctx.exit()

    today = time.strftime('%Y/%m/%d')

    new_meta = dataclasses.replace(rule.contents.metadata,
                                   updated_date=today,
                                   deprecation_date=today,
                                   maturity='deprecated')
    contents = dataclasses.replace(rule.contents, metadata=new_meta)
    deprecated_path = get_path('rules', '_deprecated', rule_file.name)

    # create the new rule and save it
    new_rule = TOMLRule(contents=contents, path=Path(deprecated_path))
    new_rule.save_toml()

    # remove the old rule
    rule_file.unlink()
    click.echo(f'Rule moved to {deprecated_path} - remember to git add this file')


@dev_group.command("update-schemas")
def update_schemas():
    classes = [BaseRuleData] + list(typing.get_args(AnyRuleData))

    for cls in classes:
        cls.save_schema()


@dev_group.group('test')
def test_group():
    """Commands for testing against stack resources."""


@test_group.command('event-search')
@click.argument('query')
@click.option('--index', '-i', multiple=True, help='Index patterns to search against')
@click.option('--eql/--lucene', '-e/-l', 'language', default=None, help='Query language used (default: kql)')
@click.option('--date-range', '-d', type=(str, str), default=('now-7d', 'now'), help='Date range to scope search')
@click.option('--count', '-c', is_flag=True, help='Return count of results only')
@click.option('--max-results', '-m', type=click.IntRange(1, 1000), default=100,
              help='Max results to return (capped at 1000)')
@click.option('--verbose', '-v', is_flag=True, default=True)
@add_client('elasticsearch')
def event_search(query, index, language, date_range, count, max_results, verbose=True,
                 elasticsearch_client: Elasticsearch = None):
    """Search using a query against an Elasticsearch instance."""
    start_time, end_time = date_range
    index = index or ('*',)
    language_used = "kql" if language is None else "eql" if language is True else "lucene"
    collector = CollectEvents(elasticsearch_client, max_results)

    if verbose:
        click.echo(f'searching {",".join(index)} from {start_time} to {end_time}')
        click.echo(f'{language_used}: {query}')

    if count:
        results = collector.count(query, language_used, index, start_time, end_time)
        click.echo(f'total results: {results}')
    else:
        results = collector.search(query, language_used, index, start_time, end_time, max_results)
        click.echo(f'total results: {len(results)} (capped at {max_results})')
        click.echo_via_pager(json.dumps(results, indent=2, sort_keys=True))

    return results


@test_group.command('rule-event-search')
@single_collection
@click.option('--date-range', '-d', type=(str, str), default=('now-7d', 'now'), help='Date range to scope search')
@click.option('--count', '-c', is_flag=True, help='Return count of results only')
@click.option('--max-results', '-m', type=click.IntRange(1, 1000), default=100,
              help='Max results to return (capped at 1000)')
@click.option('--verbose', '-v', is_flag=True)
@click.pass_context
@add_client('elasticsearch')
def rule_event_search(ctx, rule, date_range, count, max_results, verbose,
                      elasticsearch_client: Elasticsearch = None):
    """Search using a rule file against an Elasticsearch instance."""

    if isinstance(rule.contents.data, QueryRuleData):
        if verbose:
            click.echo(f'Searching rule: {rule.name}')

        data = rule.contents.data
        rule_lang = data.language

        if rule_lang == 'kuery':
            language_flag = None
        elif rule_lang == 'eql':
            language_flag = True
        else:
            language_flag = False

        index = data.index or ['*']
        ctx.invoke(event_search, query=data.query, index=index, language=language_flag,
                   date_range=date_range, count=count, max_results=max_results, verbose=verbose,
                   elasticsearch_client=elasticsearch_client)
    else:
        client_error('Rule is not a query rule!')


@test_group.command('rule-survey')
@click.argument('query', required=False)
@click.option('--date-range', '-d', type=(str, str), default=('now-7d', 'now'), help='Date range to scope search')
@click.option('--dump-file', type=click.Path(dir_okay=False),
              default=get_path('surveys', f'{time.strftime("%Y%m%dT%H%M%SL")}.json'),
              help='Save details of results (capped at 1000 results/rule)')
@click.option('--hide-zero-counts', '-z', is_flag=True, help='Exclude rules with zero hits from printing')
@click.option('--hide-errors', '-e', is_flag=True, help='Exclude rules with errors from printing')
@click.pass_context
@add_client('elasticsearch', 'kibana', add_to_ctx=True)
def rule_survey(ctx: click.Context, query, date_range, dump_file, hide_zero_counts, hide_errors,
                elasticsearch_client: Elasticsearch = None, kibana_client: Kibana = None):
    """Survey rule counts."""
    from eql.table import Table
    from kibana.resources import Signal
    from .main import search_rules

    survey_results = []
    start_time, end_time = date_range

    if query:
        rules = RuleCollection()
        paths = [Path(r['file']) for r in ctx.invoke(search_rules, query=query, verbose=False)]
        rules.load_files(paths)
    else:
        rules = RuleCollection.default().filter(production_filter)

    click.echo(f'Running survey against {len(rules)} rules')
    click.echo(f'Saving detailed dump to: {dump_file}')

    collector = CollectEvents(elasticsearch_client)
    details = collector.search_from_rule(*rules, start_time=start_time, end_time=end_time)
    counts = collector.count_from_rule(*rules, start_time=start_time, end_time=end_time)

    # add alerts
    with kibana_client:
        range_dsl = {'query': {'bool': {'filter': []}}}
        add_range_to_dsl(range_dsl['query']['bool']['filter'], start_time, end_time)
        alerts = {a['_source']['signal']['rule']['rule_id']: a['_source']
                  for a in Signal.search(range_dsl)['hits']['hits']}

    for rule_id, count in counts.items():
        alert_count = len(alerts.get(rule_id, []))
        if alert_count > 0:
            count['alert_count'] = alert_count

        details[rule_id].update(count)

        search_count = count['search_count']
        if not alert_count and (hide_zero_counts and search_count == 0) or (hide_errors and search_count == -1):
            continue

        survey_results.append(count)

    fields = ['rule_id', 'name', 'search_count', 'alert_count']
    table = Table.from_list(fields, survey_results)

    if len(survey_results) > 200:
        click.echo_via_pager(table)
    else:
        click.echo(table)

    os.makedirs(get_path('surveys'), exist_ok=True)
    with open(dump_file, 'w') as f:
        json.dump(details, f, indent=2, sort_keys=True)

    return survey_results<|MERGE_RESOLUTION|>--- conflicted
+++ resolved
@@ -642,11 +642,7 @@
 @click.pass_context
 def deprecate_rule(ctx: click.Context, rule_file: Path):
     """Deprecate a rule."""
-<<<<<<< HEAD
     from .packaging import load_versions
-=======
-    import pytoml
->>>>>>> 7710e2b7
 
     version_info = load_versions()
     rule_collection = RuleCollection()
