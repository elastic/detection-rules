--- conflicted
+++ resolved
@@ -312,7 +312,6 @@
             continue
 
         # it's a change to a rule file, load it and check the version
-<<<<<<< HEAD
         for rules_dir in RULES_CONFIG.rule_dirs:
             if str(change.path.absolute()).startswith(str(rules_dir)) and change.path.suffix == ".toml":
                 # bypass TOML validation in case there were schema changes
@@ -324,17 +323,6 @@
                     # rule is incompatible, add to the list of reversions to make later
                     reversions.append(change)
                 break
-=======
-        if str(change.path.absolute()).startswith(str(RULES_DIR)) and change.path.suffix == ".toml":
-            # bypass TOML validation in case there were schema changes
-            dict_contents = RuleCollection.deserialize_toml_string(change.read())
-            min_stack_version: Optional[str] = dict_contents.get("metadata", {}).get("min_stack_version")
-
-            if min_stack_version is not None and \
-                    (target_stack_version < Version.parse(min_stack_version, optional_minor_and_patch=True)):
-                # rule is incompatible, add to the list of reversions to make later
-                reversions.append(change)
->>>>>>> f43fbfba
 
     if len(reversions) == 0:
         click.echo("No files restored from staging area")
@@ -635,14 +623,9 @@
             subprocess.check_call(['python', '-m', 'detection_rules', 'dev', 'build-release', '-u'])
 
     finally:
-<<<<<<< HEAD
         rules_config = ctx.obj['rules_config']
         diff = git('--no-pager', 'diff', str(rules_config.version_lock_file))
-        outfile = Path(get_path()).joinpath('lock-diff.txt')
-=======
-        diff = git('--no-pager', 'diff', get_etc_path('version.lock.json'))
         outfile = get_path() / 'lock-diff.txt'
->>>>>>> f43fbfba
         outfile.write_text(diff)
         click.echo(f'diff saved to {outfile}')
 
