# Copyright Elasticsearch B.V. and/or licensed to Elasticsearch B.V. under one
# or more contributor license agreements. Licensed under the Elastic License
# 2.0; you may not use this file except in compliance with the Elastic License
# 2.0.

"""CLI commands for internal detection_rules dev team."""
import dataclasses
import functools
import io
import json
import os
import shutil
import subprocess
import textwrap
import time
import typing
import urllib.parse
from collections import defaultdict
from pathlib import Path
from typing import Dict, List, Optional, Tuple

import click
import requests.exceptions
import semver
import yaml
from elasticsearch import Elasticsearch
from eql.table import Table

from kibana.connector import Kibana

from . import attack, rule_loader, utils
from .cli_utils import single_collection
from .docs import IntegrationSecurityDocs
from .endgame import EndgameSchemaManager
from .eswrap import CollectEvents, add_range_to_dsl
from .ghwrap import GithubClient, update_gist
<<<<<<< HEAD
from .integrations import (build_integrations_manifest,
                           find_latest_integration_version)
=======
from .integrations import (build_integrations_manifest, build_integrations_schemas, find_latest_compatible_version,
                           load_integrations_manifests)
>>>>>>> 51b7df86
from .main import root
from .misc import PYTHON_LICENSE, add_client, client_error
from .packaging import (CURRENT_RELEASE_PATH, PACKAGE_FILE, RELEASE_DIR,
                        Package, current_stack_version)
from .rule import (AnyRuleData, BaseRuleData, DeprecatedRule, QueryRuleData,
                   ThreatMapping, TOMLRule)
from .rule_loader import RuleCollection, production_filter
from .schemas import definitions, get_stack_versions
from .utils import (dict_hash, get_etc_path, get_path, load_dump,
                    load_etc_dump, save_etc_dump)
from .version_lock import VersionLockFile, default_version_lock

RULES_DIR = get_path('rules')
GH_CONFIG = Path.home() / ".config" / "gh" / "hosts.yml"
NAVIGATOR_GIST_ID = '1a3f65224822a30a8228a8ed20289a89'
NAVIGATOR_URL = 'https://ela.st/detection-rules-navigator'
NAVIGATOR_BADGE = (
    f'[![ATT&CK navigator coverage](https://img.shields.io/badge/ATT&CK-Navigator-red.svg)]({NAVIGATOR_URL})'
)


def get_github_token() -> Optional[str]:
    """Get the current user's GitHub token."""
    token = os.getenv("GITHUB_TOKEN")

    if token is None and GH_CONFIG.exists():
        token = load_dump(str(GH_CONFIG)).get("github.com", {}).get("oauth_token")

    return token


@root.group('dev')
def dev_group():
    """Commands related to the Elastic Stack rules release lifecycle."""


@dev_group.command('build-release')
@click.argument('config-file', type=click.Path(exists=True, dir_okay=False), required=False, default=PACKAGE_FILE)
@click.option('--update-version-lock', '-u', is_flag=True,
              help='Save version.lock.json file with updated rule versions in the package')
@click.option('--generate-navigator', is_flag=True, help='Generate ATT&CK navigator files')
def build_release(config_file, update_version_lock: bool, generate_navigator: bool, release=None, verbose=True):
    """Assemble all the rules into Kibana-ready release files."""
    config = load_dump(config_file)['package']
    if generate_navigator:
        config['generate_navigator'] = True

    if release is not None:
        config['release'] = release

    if verbose:
        click.echo(f'[+] Building package {config.get("name")}')

    package = Package.from_config(config, verbose=verbose)

    if update_version_lock:
        default_version_lock.manage_versions(package.rules, save_changes=True, verbose=verbose)

    package.save(verbose=verbose)

    if verbose:
        package.get_package_hash(verbose=verbose)
        click.echo(f'- {len(package.rules)} rules included')

    return package


def get_release_diff(pre: str, post: str, remote: Optional[str] = 'origin'
                     ) -> (Dict[str, TOMLRule], Dict[str, TOMLRule], Dict[str, DeprecatedRule]):
    """Build documents from two git tags for an integration package."""
    pre_rules = RuleCollection()
    pre_rules.load_git_tag(pre, remote, skip_query_validation=True)

    if pre_rules.errors:
        click.echo(f'error loading {len(pre_rules.errors)} rule(s) from: {pre}, skipping:')
        click.echo(' - ' + '\n - '.join([str(p) for p in pre_rules.errors]))

    post_rules = RuleCollection()
    post_rules.load_git_tag(post, remote, skip_query_validation=True)

    if post_rules.errors:
        click.echo(f'error loading {len(post_rules.errors)} rule(s) from: {post}, skipping:')
        click.echo(' - ' + '\n - '.join([str(p) for p in post_rules.errors]))

    rules_changes = pre_rules.compare_collections(post_rules)
    return rules_changes


@dev_group.command('build-integration-docs')
@click.argument('registry-version')
@click.option('--pre', required=True, help='Tag for pre-existing rules')
@click.option('--post', required=True, help='Tag for rules post updates')
@click.option('--directory', '-d', type=Path, required=True, help='Output directory to save docs to')
@click.option('--force', '-f', is_flag=True, help='Bypass the confirmation prompt')
@click.option('--remote', '-r', default='origin', help='Override the remote from "origin"')
@click.pass_context
def build_integration_docs(ctx: click.Context, registry_version: str, pre: str, post: str, directory: Path, force: bool,
                           remote: Optional[str] = 'origin') -> IntegrationSecurityDocs:
    """Build documents from two git tags for an integration package."""
    if not force:
        if not click.confirm(f'This will refresh tags and may overwrite local tags for: {pre} and {post}. Continue?'):
            ctx.exit(1)

    rules_changes = get_release_diff(pre, post, remote)
    docs = IntegrationSecurityDocs(registry_version, directory, True, *rules_changes)
    package_dir = docs.generate()

    click.echo(f'Generated documents saved to: {package_dir}')
    updated, new, deprecated = rules_changes
    click.echo(f'- {len(updated)} updated rules')
    click.echo(f'- {len(new)} new rules')
    click.echo(f'- {len(deprecated)} deprecated rules')

    return docs


@dev_group.command("bump-pkg-versions")
@click.option("--major-release", is_flag=True, help="bump the major version")
@click.option("--minor-release", is_flag=True, help="bump the minor version")
@click.option("--patch-release", is_flag=True, help="bump the patch version")
@click.option("--maturity", type=click.Choice(['beta', 'ga'], case_sensitive=False),
              required=True, help="beta or production versions")
def bump_versions(major_release, minor_release, patch_release, maturity):
    """Bump the versions"""

    pkg_data = load_etc_dump('packages.yml')['package']
    kibana_ver = semver.VersionInfo(*pkg_data["name"].split("."))
    pkg_ver = semver.VersionInfo.parse(pkg_data["registry_data"]["version"])
    pkg_kibana_ver = semver.VersionInfo.parse(pkg_data["registry_data"]["conditions"]["kibana.version"].lstrip("^"))
    if major_release:
        pkg_data["name"] = str(kibana_ver.bump_major()).rstrip(".0")
        pkg_data["registry_data"]["conditions"]["kibana.version"] = f"^{pkg_kibana_ver.bump_major()}"
        pkg_data["registry_data"]["version"] = str(pkg_ver.bump_major().bump_prerelease("beta"))
    if minor_release:
        pkg_data["name"] = str(kibana_ver.bump_minor()).rstrip(".0")
        pkg_data["registry_data"]["conditions"]["kibana.version"] = f"^{pkg_kibana_ver.bump_minor()}"
        pkg_data["registry_data"]["version"] = str(pkg_ver.bump_minor().bump_prerelease("beta"))
        pkg_data["registry_data"]["release"] = maturity
    if patch_release:
        latest_patch_release_ver = find_latest_integration_version("security_detection_engine",
                                                                   maturity, pkg_data["name"])
        if maturity == "ga":
            pkg_data["registry_data"]["version"] = str(latest_patch_release_ver.bump_patch())
            pkg_data["registry_data"]["release"] = maturity
        else:
            pkg_data["registry_data"]["version"] = str(latest_patch_release_ver.bump_prerelease("beta"))
            pkg_data["registry_data"]["release"] = maturity

    # print the new versions
    if major_release or minor_release:
        click.echo(f"New Kibana version: {pkg_data['name']}")
        click.echo(f"New package Kibana version: {pkg_data['registry_data']['conditions']['kibana.version']}")
    click.echo(f"New package version: {pkg_data['registry_data']['version']}")

    # we only save major and minor version bumps
    # patch version bumps are OOB packages and thus we keep the base versioning
    return pkg_data if patch_release else save_etc_dump({"package": pkg_data}, "packages.yml")


@dataclasses.dataclass
class GitChangeEntry:
    status: str
    original_path: Path
    new_path: Optional[Path] = None

    @classmethod
    def from_line(cls, text: str) -> 'GitChangeEntry':
        columns = text.split("\t")
        assert 2 <= len(columns) <= 3

        columns[1:] = [Path(c) for c in columns[1:]]
        return cls(*columns)

    @property
    def path(self) -> Path:
        return self.new_path or self.original_path

    def revert(self, dry_run=False):
        """Run a git command to revert this change."""

        def git(*args):
            command_line = ["git"] + [str(arg) for arg in args]
            click.echo(subprocess.list2cmdline(command_line))

            if not dry_run:
                subprocess.check_call(command_line)

        if self.status.startswith("R"):
            # renames are actually Delete (D) and Add (A)
            # revert in opposite order
            GitChangeEntry("A", self.new_path).revert(dry_run=dry_run)
            GitChangeEntry("D", self.original_path).revert(dry_run=dry_run)
            return

        # remove the file from the staging area (A|M|D)
        git("restore", "--staged", self.original_path)

    def read(self, git_tree="HEAD") -> bytes:
        """Read the file from disk or git."""
        if self.status == "D":
            # deleted files need to be recovered from git
            return subprocess.check_output(["git", "show", f"{git_tree}:{self.path}"])

        return self.path.read_bytes()


@dev_group.command("unstage-incompatible-rules")
@click.option("--target-stack-version", "-t", help="Minimum stack version to filter the staging area", required=True)
@click.option("--dry-run", is_flag=True, help="List the changes that would be made")
@click.option("--exception-list", help="List of files to skip staging", default="")
def prune_staging_area(target_stack_version: str, dry_run: bool, exception_list: list):
    """Prune the git staging area to remove changes to incompatible rules."""
    exceptions = {
        "detection_rules/etc/packages.yml",
    }
    exceptions.update(exception_list.split(","))

    target_stack_version = semver.VersionInfo.parse(target_stack_version)

    # load a structured summary of the diff from git
    git_output = subprocess.check_output(["git", "diff", "--name-status", "HEAD"])
    changes = [GitChangeEntry.from_line(line) for line in git_output.decode("utf-8").splitlines()]

    # track which changes need to be reverted because of incompatibilities
    reversions: List[GitChangeEntry] = []

    for change in changes:
        if str(change.path) in exceptions:
            # Don't backport any changes to files matching the list of exceptions
            reversions.append(change)
            continue

        # it's a change to a rule file, load it and check the version
        if str(change.path.absolute()).startswith(RULES_DIR) and change.path.suffix == ".toml":
            # bypass TOML validation in case there were schema changes
            dict_contents = RuleCollection.deserialize_toml_string(change.read())
            min_stack_version: Optional[str] = dict_contents.get("metadata", {}).get("min_stack_version")

            if min_stack_version is not None and target_stack_version < semver.VersionInfo.parse(min_stack_version):
                # rule is incompatible, add to the list of reversions to make later
                reversions.append(change)

    if len(reversions) == 0:
        click.echo("No files restored from staging area")
        return

    click.echo(f"Restoring {len(reversions)} changes from the staging area...")
    for change in reversions:
        change.revert(dry_run=dry_run)


@dev_group.command('update-lock-versions')
@click.argument('rule-ids', nargs=-1, required=False)
def update_lock_versions(rule_ids):
    """Update rule hashes in version.lock.json file without bumping version."""
    rules = RuleCollection.default()

    if rule_ids:
        rules = rules.filter(lambda r: r.id in rule_ids)
    else:
        rules = rules.filter(production_filter)

    if not click.confirm(f'Are you sure you want to update hashes for {len(rules)} rules without a version bump?'):
        return

    # this command may not function as expected anymore due to previous changes eliminating the use of add_new=False
    changed, new, _ = default_version_lock.manage_versions(rules, exclude_version_update=True, save_changes=True)

    if not changed:
        click.echo('No hashes updated')

    return changed


@dev_group.command('kibana-diff')
@click.option('--rule-id', '-r', multiple=True, help='Optionally specify rule ID')
@click.option('--repo', default='elastic/kibana', help='Repository where branch is located')
@click.option('--branch', '-b', default='main', help='Specify the kibana branch to diff against')
@click.option('--threads', '-t', type=click.IntRange(1), default=50, help='Number of threads to use to download rules')
def kibana_diff(rule_id, repo, branch, threads):
    """Diff rules against their version represented in kibana if exists."""
    from .misc import get_kibana_rules

    rules = RuleCollection.default()

    if rule_id:
        rules = rules.filter(lambda r: r.id in rule_id).id_map
    else:
        rules = rules.filter(production_filter).id_map

    repo_hashes = {r.id: r.contents.sha256(include_version=True) for r in rules.values()}

    kibana_rules = {r['rule_id']: r for r in get_kibana_rules(repo=repo, branch=branch, threads=threads).values()}
    kibana_hashes = {r['rule_id']: dict_hash(r) for r in kibana_rules.values()}

    missing_from_repo = list(set(kibana_hashes).difference(set(repo_hashes)))
    missing_from_kibana = list(set(repo_hashes).difference(set(kibana_hashes)))

    rule_diff = []
    for rule_id, rule_hash in repo_hashes.items():
        if rule_id in missing_from_kibana:
            continue
        if rule_hash != kibana_hashes[rule_id]:
            rule_diff.append(
                f'versions - repo: {rules[rule_id].contents.autobumped_version}, '
                f'kibana: {kibana_rules[rule_id]["version"]} -> '
                f'{rule_id} - {rules[rule_id].contents.name}'
            )

    diff = {
        'missing_from_kibana': [f'{r} - {rules[r].name}' for r in missing_from_kibana],
        'diff': rule_diff,
        'missing_from_repo': [f'{r} - {kibana_rules[r]["name"]}' for r in missing_from_repo]
    }

    diff['stats'] = {k: len(v) for k, v in diff.items()}
    diff['stats'].update(total_repo_prod_rules=len(rules), total_gh_prod_rules=len(kibana_rules))

    click.echo(json.dumps(diff, indent=2, sort_keys=True))
    return diff


def add_kibana_git_args(f):
    @click.argument("local-repo", default=get_path("..", "kibana"))
    @click.option("--kibana-directory", "-d", help="Directory to overwrite in Kibana",
                  default="x-pack/plugins/security_solution/server/lib/detection_engine/"
                          "prebuilt_rules/content/prepackaged_rules")
    @click.option("--base-branch", "-b", help="Base branch in Kibana", default="main")
    @click.option("--branch-name", "-n", help="New branch for the rules commit")
    @click.option("--ssh/--http", is_flag=True, help="Method to use for cloning")
    @click.option("--github-repo", "-r", help="Repository to use for the branch", default="elastic/kibana")
    @click.option("--message", "-m", help="Override default commit message")
    @functools.wraps(f)
    def decorated(*args, **kwargs):
        return f(*args, **kwargs)

    return decorated


@dev_group.command("kibana-commit")
@add_kibana_git_args
@click.option("--push", "-p", is_flag=True, help="Push the commit to the remote")
@click.pass_context
def kibana_commit(ctx, local_repo: str, github_repo: str, ssh: bool, kibana_directory: str, base_branch: str,
                  branch_name: Optional[str], message: Optional[str], push: bool) -> (str, str):
    """Prep a commit and push to Kibana."""
    package_name = Package.load_configs()["name"]
    release_dir = os.path.join(RELEASE_DIR, package_name)
    message = message or f"[Detection Rules] Add {package_name} rules"

    if not os.path.exists(release_dir):
        click.secho("Release directory doesn't exist.", fg="red", err=True)
        click.echo(f"Run {click.style('python -m detection_rules dev build-release', bold=True)} to populate", err=True)
        ctx.exit(1)

    git = utils.make_git("-C", local_repo)
    rules_git = utils.make_git('-C', utils.get_path())

    # Get the current hash of the repo
    long_commit_hash = rules_git("rev-parse", "HEAD")
    short_commit_hash = rules_git("rev-parse", "--short", "HEAD")

    try:
        if not os.path.exists(local_repo):
            click.echo(f"Kibana repository doesn't exist at {local_repo}. Cloning...")
            url = f"git@github.com:{github_repo}.git" if ssh else f"https://github.com/{github_repo}.git"
            utils.make_git()("clone", url, local_repo, "--depth", "1")
        else:
            git("checkout", base_branch)

        branch_name = branch_name or f"detection-rules/{package_name}-{short_commit_hash}"

        git("checkout", "-b", branch_name, print_output=True)
        git("rm", "-r", kibana_directory)

        source_dir = os.path.join(release_dir, "rules")
        target_dir = os.path.join(local_repo, kibana_directory)
        os.makedirs(target_dir)

        for name in os.listdir(source_dir):
            _, ext = os.path.splitext(name)
            path = os.path.join(source_dir, name)

            if ext in (".ts", ".json"):
                shutil.copyfile(path, os.path.join(target_dir, name))

        git("add", kibana_directory)
        git("commit", "--no-verify", "-m", message)
        git("status", print_output=True)

        if push:
            git("push", "origin", branch_name)

        click.echo(f"Kibana repository {local_repo} prepped. Push changes when ready")
        click.secho(f"cd {local_repo}", bold=True)

        return branch_name, long_commit_hash

    except subprocess.CalledProcessError as e:
        client_error(str(e), e, ctx=ctx)


@dev_group.command("kibana-pr")
@click.option("--token", required=True, prompt=get_github_token() is None, default=get_github_token(),
              help="GitHub token to use for the PR", hide_input=True)
@click.option("--assign", multiple=True, help="GitHub users to assign the PR")
@click.option("--label", multiple=True, help="GitHub labels to add to the PR")
@click.option("--draft", is_flag=True, help="Open the PR as a draft")
@click.option("--fork-owner", "-f", help="Owner of forked branch (ex: elastic)")
# Pending an official GitHub API
# @click.option("--automerge", is_flag=True, help="Enable auto-merge on the PR")
@add_kibana_git_args
@click.pass_context
def kibana_pr(ctx: click.Context, label: Tuple[str, ...], assign: Tuple[str, ...], draft: bool, fork_owner: str,
              token: str, **kwargs):
    """Create a pull request to Kibana."""
    github = GithubClient(token)
    client = github.authenticated_client
    repo = client.get_repo(kwargs["github_repo"])

    branch_name, commit_hash = ctx.invoke(kibana_commit, push=True, **kwargs)

    if fork_owner:
        branch_name = f'{fork_owner}:{branch_name}'

    title = f"[Detection Engine] Adds {current_stack_version()} rules"
    body = textwrap.dedent(f"""
    ## Summary

    Pull updates to detection rules from https://github.com/elastic/detection-rules/tree/{commit_hash}.

    ### Checklist

    Delete any items that are not applicable to this PR.

    - [x] Any text added follows [EUI's writing guidelines](https://elastic.github.io/eui/#/guidelines/writing),
          uses sentence case text and includes [i18n support](https://github.com/elastic/kibana/blob/main/packages/kbn-i18n/README.md)
    """).strip()  # noqa: E501
    pr = repo.create_pull(title, body, base=kwargs["base_branch"], head=branch_name, maintainer_can_modify=True,
                          draft=draft)

    # labels could also be comma separated
    label = {lbl for cs_labels in label for lbl in cs_labels.split(",") if lbl}

    if label:
        pr.add_to_labels(*sorted(label))

    if assign:
        pr.add_to_assignees(*assign)

    click.echo("PR created:")
    click.echo(pr.html_url)


@dev_group.command("integrations-pr")
@click.argument("local-repo", type=click.Path(exists=True, file_okay=False, dir_okay=True),
                default=get_path("..", "integrations"))
@click.option("--token", required=True, prompt=get_github_token() is None, default=get_github_token(),
              help="GitHub token to use for the PR", hide_input=True)
@click.option("--pkg-directory", "-d", help="Directory to save the package in cloned repository",
              default=os.path.join("packages", "security_detection_engine"))
@click.option("--base-branch", "-b", help="Base branch in target repository", default="main")
@click.option("--branch-name", "-n", help="New branch for the rules commit")
@click.option("--github-repo", "-r", help="Repository to use for the branch", default="elastic/integrations")
@click.option("--assign", multiple=True, help="GitHub users to assign the PR")
@click.option("--label", multiple=True, help="GitHub labels to add to the PR")
@click.option("--draft", is_flag=True, help="Open the PR as a draft")
@click.option("--remote", help="Override the remote from 'origin'", default="origin")
@click.pass_context
def integrations_pr(ctx: click.Context, local_repo: str, token: str, draft: bool,
                    pkg_directory: str, base_branch: str, remote: str,
                    branch_name: Optional[str], github_repo: str, assign: Tuple[str, ...], label: Tuple[str, ...]):
    """Create a pull request to publish the Fleet package to elastic/integrations."""
    github = GithubClient(token)
    github.assert_github()
    client = github.authenticated_client
    repo = client.get_repo(github_repo)

    # Use elastic-package to format and lint
    gopath = utils.gopath()
    assert gopath is not None, "$GOPATH isn't set"

    err = 'elastic-package missing, run: go install github.com/elastic/elastic-package@latest and verify go bin path'
    assert subprocess.check_output(['elastic-package'], stderr=subprocess.DEVNULL), err

    local_repo = os.path.abspath(local_repo)
    stack_version = Package.load_configs()["name"]
    package_version = Package.load_configs()["registry_data"]["version"]

    release_dir = Path(RELEASE_DIR) / stack_version / "fleet" / package_version
    message = f"[Security Rules] Update security rules package to v{package_version}"

    if not release_dir.exists():
        click.secho("Release directory doesn't exist.", fg="red", err=True)
        click.echo(f"Run {click.style('python -m detection_rules dev build-release', bold=True)} to populate", err=True)
        ctx.exit(1)

    if not Path(local_repo).exists():
        click.secho(f"{github_repo} is not present at {local_repo}.", fg="red", err=True)
        ctx.exit(1)

    # Get the most recent commit hash of detection-rules
    detection_rules_git = utils.make_git()
    long_commit_hash = detection_rules_git("rev-parse", "HEAD")
    short_commit_hash = detection_rules_git("rev-parse", "--short", "HEAD")

    # refresh the local clone of the repository
    git = utils.make_git("-C", local_repo)
    git("checkout", base_branch)
    git("pull", remote, base_branch)

    # Switch to a new branch in elastic/integrations
    branch_name = branch_name or f"detection-rules/{package_version}-{short_commit_hash}"
    git("checkout", "-b", branch_name)

    # Load the changelog in memory, before it's removed. Come back for it after the PR is created
    target_directory = Path(local_repo) / pkg_directory
    changelog_path = target_directory / "changelog.yml"
    changelog_entries: list = yaml.safe_load(changelog_path.read_text(encoding="utf-8"))

    changelog_entries.insert(0, {
        "version": package_version,
        "changes": [
            # This will be changed later
            {"description": "Release security rules update", "type": "enhancement",
             "link": "https://github.com/elastic/integrations/pulls/0000"}
        ]
    })

    # Remove existing assets and replace everything
    shutil.rmtree(target_directory)
    actual_target_directory = shutil.copytree(release_dir, target_directory)
    assert Path(actual_target_directory).absolute() == Path(target_directory).absolute(), \
        f"Expected a copy to {pkg_directory}"

    # Add the changelog back
    def save_changelog():
        with changelog_path.open("wt") as f:
            # add a note for other maintainers of elastic/integrations to be careful with versions
            f.write("# newer versions go on top\n")
            f.write("# NOTE: please use pre-release versions (e.g. -dev.0) until a package is ready for production\n")

            yaml.dump(changelog_entries, f, allow_unicode=True, default_flow_style=False, indent=2)

    save_changelog()

    def elastic_pkg(*args):
        """Run a command with $GOPATH/bin/elastic-package in the package directory."""
        prev = os.path.abspath(os.getcwd())
        os.chdir(target_directory)

        try:
            return subprocess.check_call([os.path.join(gopath, "bin", "elastic-package")] + list(args))
        finally:
            os.chdir(prev)

    elastic_pkg("format")

    # Upload the files to a branch
    git("add", pkg_directory)
    git("commit", "-m", message)
    git("push", "--set-upstream", remote, branch_name)

    # Create a pull request (not done yet, but we need the PR number)
    body = textwrap.dedent(f"""
    ## What does this PR do?
    Update the Security Rules package to version {package_version}.
    Autogenerated from commit  https://github.com/elastic/detection-rules/tree/{long_commit_hash}

    ## Checklist

    - [x] I have reviewed [tips for building integrations](https://github.com/elastic/integrations/blob/master/docs/tips_for_building_integrations.md) and this pull request is aligned with them.
    - [ ] ~I have verified that all data streams collect metrics or logs.~
    - [x] I have added an entry to my package's `changelog.yml` file.
    - [x] If I'm introducing a new feature, I have modified the Kibana version constraint in my package's `manifest.yml` file to point to the latest Elastic stack release (e.g. `^7.13.0`).

    ## Author's Checklist
    - Install the most recently release security rules in the Detection Engine
    - Install the package
    - Confirm the update is available in Kibana. Click "Update X rules" or "Install X rules"
    - Look at the changes made after the install and confirm they are consistent

    ## How to test this PR locally
    - Perform the above checklist, and use `package-storage` to build EPR from source

    ## Related issues
    None

    ## Screenshots
    None
    """)  # noqa: E501

    pr = repo.create_pull(message, body, base_branch, branch_name, maintainer_can_modify=True, draft=draft)

    # labels could also be comma separated
    label = {lbl for cs_labels in label for lbl in cs_labels.split(",") if lbl}

    if label:
        pr.add_to_labels(*sorted(label))

    if assign:
        pr.add_to_assignees(*assign)

    click.echo("PR created:")
    click.echo(pr.html_url)

    # replace the changelog entry with the actual PR link
    changelog_entries[0]["changes"][0]["link"] = pr.html_url
    save_changelog()

    # format the yml file with elastic-package
    elastic_pkg("format")
    elastic_pkg("lint")

    # Push the updated changelog to the PR branch
    git("add", pkg_directory)
    git("commit", "-m", f"Add changelog entry for {package_version}")
    git("push")


@dev_group.command('license-check')
@click.option('--ignore-directory', '-i', multiple=True, help='Directories to skip (relative to base)')
@click.pass_context
def license_check(ctx, ignore_directory):
    """Check that all code files contain a valid license."""
    ignore_directory += ("env",)
    failed = False
    base_path = Path(get_path())

    for path in base_path.rglob('*.py'):
        relative_path = path.relative_to(base_path)
        if relative_path.parts[0] in ignore_directory:
            continue

        with io.open(path, "rt", encoding="utf-8") as f:
            contents = f.read()

        # skip over shebang lines
        if contents.startswith("#!/"):
            _, _, contents = contents.partition("\n")

        if not contents.lstrip("\r\n").startswith(PYTHON_LICENSE):
            if not failed:
                click.echo("Missing license headers for:", err=True)

            failed = True
            click.echo(relative_path, err=True)

    ctx.exit(int(failed))


@dev_group.command('test-version-lock')
@click.argument('branches', nargs=-1, required=True)
@click.option('--remote', '-r', default='origin', help='Override the remote from "origin"')
def test_version_lock(branches: tuple, remote: str):
    """Simulate the incremental step in the version locking to find version change violations."""
    git = utils.make_git('-C', '.')
    current_branch = git('rev-parse', '--abbrev-ref', 'HEAD')

    try:
        click.echo(f'iterating lock process for branches: {branches}')
        for branch in branches:
            click.echo(branch)
            git('checkout', f'{remote}/{branch}')
            subprocess.check_call(['python', '-m', 'detection_rules', 'dev', 'build-release', '-u'])

    finally:
        diff = git('--no-pager', 'diff', get_etc_path('version.lock.json'))
        outfile = Path(get_path()).joinpath('lock-diff.txt')
        outfile.write_text(diff)
        click.echo(f'diff saved to {outfile}')

        click.echo('reverting changes in version.lock')
        git('checkout', '-f')
        git('checkout', current_branch)


@dev_group.command('package-stats')
@click.option('--token', '-t', help='GitHub token to search API authenticated (may exceed threshold without auth)')
@click.option('--threads', default=50, help='Number of threads to download rules from GitHub')
@click.pass_context
def package_stats(ctx, token, threads):
    """Get statistics for current rule package."""
    current_package: Package = ctx.invoke(build_release, verbose=False, release=None)
    release = f'v{current_package.name}.0'
    new, modified, errors = rule_loader.load_github_pr_rules(labels=[release], token=token, threads=threads)

    click.echo(f'Total rules as of {release} package: {len(current_package.rules)}')
    click.echo(f'New rules: {len(current_package.new_ids)}')
    click.echo(f'Modified rules: {len(current_package.changed_ids)}')
    click.echo(f'Deprecated rules: {len(current_package.removed_ids)}')

    click.echo('\n-----\n')
    click.echo('Rules in active PRs for current package: ')
    click.echo(f'New rules: {len(new)}')
    click.echo(f'Modified rules: {len(modified)}')


@dev_group.command('search-rule-prs')
@click.argument('query', required=False)
@click.option('--no-loop', '-n', is_flag=True, help='Run once with no loop')
@click.option('--columns', '-c', multiple=True, help='Specify columns to add the table')
@click.option('--language', type=click.Choice(["eql", "kql"]), default="kql")
@click.option('--token', '-t', help='GitHub token to search API authenticated (may exceed threshold without auth)')
@click.option('--threads', default=50, help='Number of threads to download rules from GitHub')
@click.pass_context
def search_rule_prs(ctx, no_loop, query, columns, language, token, threads):
    """Use KQL or EQL to find matching rules from active GitHub PRs."""
    from uuid import uuid4

    from .main import search_rules

    all_rules: Dict[Path, TOMLRule] = {}
    new, modified, errors = rule_loader.load_github_pr_rules(token=token, threads=threads)

    def add_github_meta(this_rule: TOMLRule, status: str, original_rule_id: Optional[definitions.UUIDString] = None):
        pr = this_rule.gh_pr
        data = rule.contents.data
        extend_meta = {
            'status': status,
            'github': {
                'base': pr.base.label,
                'comments': [c.body for c in pr.get_comments()],
                'commits': pr.commits,
                'created_at': str(pr.created_at),
                'head': pr.head.label,
                'is_draft': pr.draft,
                'labels': [lbl.name for lbl in pr.get_labels()],
                'last_modified': str(pr.last_modified),
                'title': pr.title,
                'url': pr.html_url,
                'user': pr.user.login
            }
        }

        if original_rule_id:
            extend_meta['original_rule_id'] = original_rule_id
            data = dataclasses.replace(rule.contents.data, rule_id=str(uuid4()))

        rule_path = Path(f'pr-{pr.number}-{rule.path}')
        new_meta = dataclasses.replace(rule.contents.metadata, extended=extend_meta)
        contents = dataclasses.replace(rule.contents, metadata=new_meta, data=data)
        new_rule = TOMLRule(path=rule_path, contents=contents)

        all_rules[new_rule.path] = new_rule

    for rule_id, rule in new.items():
        add_github_meta(rule, 'new')

    for rule_id, rules in modified.items():
        for rule in rules:
            add_github_meta(rule, 'modified', rule_id)

    loop = not no_loop
    ctx.invoke(search_rules, query=query, columns=columns, language=language, rules=all_rules, pager=loop)

    while loop:
        query = click.prompt(f'Search loop - enter new {language} query or ctrl-z to exit')
        columns = click.prompt('columns', default=','.join(columns)).split(',')
        ctx.invoke(search_rules, query=query, columns=columns, language=language, rules=all_rules, pager=True)


@dev_group.command('deprecate-rule')
@click.argument('rule-file', type=Path)
@click.pass_context
def deprecate_rule(ctx: click.Context, rule_file: Path):
    """Deprecate a rule."""
    version_info = default_version_lock.version_lock
    rule_collection = RuleCollection()
    contents = rule_collection.load_file(rule_file).contents
    rule = TOMLRule(path=rule_file, contents=contents)

    if rule.contents.id not in version_info:
        click.echo('Rule has not been version locked and so does not need to be deprecated. '
                   'Delete the file or update the maturity to `development` instead')
        ctx.exit()

    today = time.strftime('%Y/%m/%d')
    deprecated_path = get_path('rules', '_deprecated', rule_file.name)

    # create the new rule and save it
    new_meta = dataclasses.replace(rule.contents.metadata,
                                   updated_date=today,
                                   deprecation_date=today,
                                   maturity='deprecated')
    contents = dataclasses.replace(rule.contents, metadata=new_meta)
    new_rule = TOMLRule(contents=contents, path=Path(deprecated_path))
    new_rule.save_toml()

    # remove the old rule
    rule_file.unlink()
    click.echo(f'Rule moved to {deprecated_path} - remember to git add this file')


@dev_group.command('update-navigator-gists')
@click.option('--directory', type=Path, default=CURRENT_RELEASE_PATH.joinpath('extras', 'navigator_layers'),
              help='Directory containing only navigator files.')
@click.option('--token', required=True, prompt=get_github_token() is None, default=get_github_token(),
              help='GitHub token to push to gist', hide_input=True)
@click.option('--gist-id', default=NAVIGATOR_GIST_ID, help='Gist ID to be updated (must exist).')
@click.option('--print-markdown', is_flag=True, help='Print the generated urls')
def update_navigator_gists(directory: Path, token: str, gist_id: str, print_markdown: bool) -> list:
    """Update the gists with new navigator files."""
    assert directory.exists(), f'{directory} does not exist'

    def raw_permalink(raw_link):
        # Gist file URLs change with each revision, but can be permalinked to the latest by removing the hash after raw
        prefix, _, suffix = raw_link.rsplit('/', 2)
        return '/'.join([prefix, suffix])

    file_map = {f: f.read_text() for f in directory.glob('*.json')}
    try:
        response = update_gist(token,
                               file_map,
                               description='ATT&CK Navigator layer files.',
                               gist_id=gist_id,
                               pre_purge=True)
    except requests.exceptions.HTTPError as exc:
        if exc.response.status_code == requests.status_codes.codes.not_found:
            raise client_error('Gist not found: verify the gist_id exists and the token has access to it', exc=exc)
        else:
            raise

    response_data = response.json()
    raw_urls = {name: raw_permalink(data['raw_url']) for name, data in response_data['files'].items()}

    base_url = 'https://mitre-attack.github.io/attack-navigator/#layerURL={}&leave_site_dialog=false&tabs=false'

    # pull out full and platform coverage to print on top of markdown table
    all_url = base_url.format(urllib.parse.quote_plus(raw_urls.pop('Elastic-detection-rules-all.json')))
    platforms_url = base_url.format(urllib.parse.quote_plus(raw_urls.pop('Elastic-detection-rules-platforms.json')))

    generated_urls = [all_url, platforms_url]
    markdown_links = []
    for name, gist_url in raw_urls.items():
        query = urllib.parse.quote_plus(gist_url)
        url = f'https://mitre-attack.github.io/attack-navigator/#layerURL={query}&leave_site_dialog=false&tabs=false'
        generated_urls.append(url)
        link_name = name.split('.')[0]
        markdown_links.append(f'|[{link_name}]({url})|')

    if print_markdown:
        markdown = [
            f'**Full coverage**: {NAVIGATOR_BADGE}',
            '\n',
            f'**Coverage by platform**: [navigator]({platforms_url})',
            '\n',
            '| other navigator links by rule attributes |',
            '|------------------------------------------|',
        ] + markdown_links
        click.echo('\n'.join(markdown) + '\n')

    click.echo(f'Gist update status on {len(generated_urls)} files: {response.status_code} {response.reason}')
    return generated_urls


@dev_group.command('trim-version-lock')
@click.argument('min_version')
@click.option('--dry-run', is_flag=True, help='Print the changes rather than saving the file')
def trim_version_lock(min_version: str, dry_run: bool):
    """Trim all previous entries within the version lock file which are lower than the min_version."""
    stack_versions = get_stack_versions()
    assert min_version in stack_versions, f'Unknown min_version ({min_version}), expected: {", ".join(stack_versions)}'

    min_version = semver.VersionInfo.parse(min_version)
    version_lock_dict = default_version_lock.version_lock.to_dict()
    removed = {}

    for rule_id, lock in version_lock_dict.items():
        if 'previous' in lock:
            prev_vers = [semver.VersionInfo(*v.split(".")) for v in list(lock['previous'])]
            outdated_vers = [v for v in prev_vers if v <= min_version]

            if not outdated_vers:
                continue

            # we want to remove all "old" versions, but save the latest that is <= the min version as the new
            # min_version. Essentially collapsing the entries and bumping it to a new "true" min
            latest_version = max(outdated_vers)

            if dry_run:
                outdated_minus_current = [str(v) for v in outdated_vers if v != min_version]
                if outdated_minus_current:
                    removed[rule_id] = outdated_minus_current
            for outdated in outdated_vers:
                popped = lock['previous'].pop(str(outdated))
                if outdated == latest_version:
                    lock['previous'][str(min_version)] = popped

            # remove the whole previous entry if it is now blank
            if not lock['previous']:
                lock.pop('previous')

    if dry_run:
        click.echo(f'The following versions would be collapsed to {min_version}:' if removed else 'No changes')
        click.echo('\n'.join(f'{k}: {", ".join(v)}' for k, v in removed.items()))
    else:
        new_lock = VersionLockFile.from_dict(dict(data=version_lock_dict))
        new_lock.save_to_file()


@dev_group.group('diff')
def diff_group():
    """Commands for statistics on changes and diffs."""


@diff_group.command('endpoint-by-attack')
@click.option('--pre', required=True, help='Tag for pre-existing rules')
@click.option('--post', required=True, help='Tag for rules post updates')
@click.option('--force', '-f', is_flag=True, help='Bypass the confirmation prompt')
@click.option('--remote', '-r', default='origin', help='Override the remote from "origin"')
@click.pass_context
def endpoint_by_attack(ctx: click.Context, pre: str, post: str, force: bool, remote: Optional[str] = 'origin'):
    """Rule diffs across tagged branches, broken down by ATT&CK tactics."""
    if not force:
        if not click.confirm(f'This will refresh tags and may overwrite local tags for: {pre} and {post}. Continue?'):
            ctx.exit(1)

    changed, new, deprecated = get_release_diff(pre, post, remote)
    oses = ('windows', 'linux', 'macos')

    def delta_stats(rule_map) -> List[dict]:
        stats = defaultdict(lambda: defaultdict(int))
        os_totals = defaultdict(int)
        tactic_totals = defaultdict(int)

        for rule_id, rule in rule_map.items():
            threat = rule.contents.data.get('threat')
            os_types = [i.lower() for i in rule.contents.data.get('tags') or [] if i.lower() in oses]
            if not threat or not os_types:
                continue

            if isinstance(threat[0], dict):
                tactics = sorted(set(e['tactic']['name'] for e in threat))
            else:
                tactics = ThreatMapping.flatten(threat).tactic_names
            for tactic in tactics:
                tactic_totals[tactic] += 1
                for os_type in os_types:
                    os_totals[os_type] += 1
                    stats[tactic][os_type] += 1

        # structure stats for table
        rows = []
        for tac, stat in stats.items():
            row = {'tactic': tac, 'total': tactic_totals[tac]}
            for os_type, count in stat.items():
                row[os_type] = count
            rows.append(row)

        rows.append(dict(tactic='total_by_os', **os_totals))

        return rows

    fields = ['tactic', 'linux', 'macos', 'windows', 'total']

    changed_stats = delta_stats(changed)
    table = Table.from_list(fields, changed_stats)
    click.echo(f'Changed rules {len(changed)}\n{table}\n')

    new_stats = delta_stats(new)
    table = Table.from_list(fields, new_stats)
    click.echo(f'New rules {len(new)}\n{table}\n')

    dep_stats = delta_stats(deprecated)
    table = Table.from_list(fields, dep_stats)
    click.echo(f'Deprecated rules {len(deprecated)}\n{table}\n')

    return changed_stats, new_stats, dep_stats


@dev_group.group('test')
def test_group():
    """Commands for testing against stack resources."""


@test_group.command('event-search')
@click.argument('query')
@click.option('--index', '-i', multiple=True, help='Index patterns to search against')
@click.option('--eql/--lucene', '-e/-l', 'language', default=None, help='Query language used (default: kql)')
@click.option('--date-range', '-d', type=(str, str), default=('now-7d', 'now'), help='Date range to scope search')
@click.option('--count', '-c', is_flag=True, help='Return count of results only')
@click.option('--max-results', '-m', type=click.IntRange(1, 1000), default=100,
              help='Max results to return (capped at 1000)')
@click.option('--verbose', '-v', is_flag=True, default=True)
@add_client('elasticsearch')
def event_search(query, index, language, date_range, count, max_results, verbose=True,
                 elasticsearch_client: Elasticsearch = None):
    """Search using a query against an Elasticsearch instance."""
    start_time, end_time = date_range
    index = index or ('*',)
    language_used = "kql" if language is None else "eql" if language is True else "lucene"
    collector = CollectEvents(elasticsearch_client, max_results)

    if verbose:
        click.echo(f'searching {",".join(index)} from {start_time} to {end_time}')
        click.echo(f'{language_used}: {query}')

    if count:
        results = collector.count(query, language_used, index, start_time, end_time)
        click.echo(f'total results: {results}')
    else:
        results = collector.search(query, language_used, index, start_time, end_time, max_results)
        click.echo(f'total results: {len(results)} (capped at {max_results})')
        click.echo_via_pager(json.dumps(results, indent=2, sort_keys=True))

    return results


@test_group.command('rule-event-search')
@single_collection
@click.option('--date-range', '-d', type=(str, str), default=('now-7d', 'now'), help='Date range to scope search')
@click.option('--count', '-c', is_flag=True, help='Return count of results only')
@click.option('--max-results', '-m', type=click.IntRange(1, 1000), default=100,
              help='Max results to return (capped at 1000)')
@click.option('--verbose', '-v', is_flag=True)
@click.pass_context
@add_client('elasticsearch')
def rule_event_search(ctx, rule, date_range, count, max_results, verbose,
                      elasticsearch_client: Elasticsearch = None):
    """Search using a rule file against an Elasticsearch instance."""

    if isinstance(rule.contents.data, QueryRuleData):
        if verbose:
            click.echo(f'Searching rule: {rule.name}')

        data = rule.contents.data
        rule_lang = data.language

        if rule_lang == 'kuery':
            language_flag = None
        elif rule_lang == 'eql':
            language_flag = True
        else:
            language_flag = False

        index = data.index or ['*']
        ctx.invoke(event_search, query=data.query, index=index, language=language_flag,
                   date_range=date_range, count=count, max_results=max_results, verbose=verbose,
                   elasticsearch_client=elasticsearch_client)
    else:
        client_error('Rule is not a query rule!')


@test_group.command('rule-survey')
@click.argument('query', required=False)
@click.option('--date-range', '-d', type=(str, str), default=('now-7d', 'now'), help='Date range to scope search')
@click.option('--dump-file', type=click.Path(dir_okay=False),
              default=get_path('surveys', f'{time.strftime("%Y%m%dT%H%M%SL")}.json'),
              help='Save details of results (capped at 1000 results/rule)')
@click.option('--hide-zero-counts', '-z', is_flag=True, help='Exclude rules with zero hits from printing')
@click.option('--hide-errors', '-e', is_flag=True, help='Exclude rules with errors from printing')
@click.pass_context
@add_client('elasticsearch', 'kibana', add_to_ctx=True)
def rule_survey(ctx: click.Context, query, date_range, dump_file, hide_zero_counts, hide_errors,
                elasticsearch_client: Elasticsearch = None, kibana_client: Kibana = None):
    """Survey rule counts."""
    from kibana.resources import Signal

    from .main import search_rules

    # from .eswrap import parse_unique_field_results

    survey_results = []
    start_time, end_time = date_range

    if query:
        rules = RuleCollection()
        paths = [Path(r['file']) for r in ctx.invoke(search_rules, query=query, verbose=False)]
        rules.load_files(paths)
    else:
        rules = RuleCollection.default().filter(production_filter)

    click.echo(f'Running survey against {len(rules)} rules')
    click.echo(f'Saving detailed dump to: {dump_file}')

    collector = CollectEvents(elasticsearch_client)
    details = collector.search_from_rule(rules, start_time=start_time, end_time=end_time)
    counts = collector.count_from_rule(rules, start_time=start_time, end_time=end_time)

    # add alerts
    with kibana_client:
        range_dsl = {'query': {'bool': {'filter': []}}}
        add_range_to_dsl(range_dsl['query']['bool']['filter'], start_time, end_time)
        alerts = {a['_source']['signal']['rule']['rule_id']: a['_source']
                  for a in Signal.search(range_dsl, size=10000)['hits']['hits']}

    # for alert in alerts:
    #     rule_id = alert['signal']['rule']['rule_id']
    #     rule = rules.id_map[rule_id]
    #     unique_results = parse_unique_field_results(rule.contents.data.type, rule.contents.data.unique_fields, alert)

    for rule_id, count in counts.items():
        alert_count = len(alerts.get(rule_id, []))
        if alert_count > 0:
            count['alert_count'] = alert_count

        details[rule_id].update(count)

        search_count = count['search_count']
        if not alert_count and (hide_zero_counts and search_count == 0) or (hide_errors and search_count == -1):
            continue

        survey_results.append(count)

    fields = ['rule_id', 'name', 'search_count', 'alert_count']
    table = Table.from_list(fields, survey_results)

    if len(survey_results) > 200:
        click.echo_via_pager(table)
    else:
        click.echo(table)

    os.makedirs(get_path('surveys'), exist_ok=True)
    with open(dump_file, 'w') as f:
        json.dump(details, f, indent=2, sort_keys=True)

    return survey_results


@dev_group.group('utils')
def utils_group():
    """Commands for dev utility methods."""


@utils_group.command('get-branches')
@click.option('--outfile', '-o', type=Path, default=get_etc_path("target-branches.yml"), help='File to save output to')
def get_branches(outfile: Path):
    branch_list = get_stack_versions(drop_patch=True)
    target_branches = json.dumps(branch_list[:-1]) + "\n"
    outfile.write_text(target_branches)


@dev_group.group('integrations')
def integrations_group():
    """Commands for dev integrations methods."""


@integrations_group.command('build-manifests')
@click.option('--overwrite', '-o', is_flag=True, help="Overwrite the existing integrations-manifest.json.gz file")
def build_integration_manifests(overwrite: bool):
    """Builds consolidated integrations manifests file."""
    click.echo("loading rules to determine all integration tags")

    def flatten(tag_list: List[str]) -> List[str]:
        return list(set([tag for tags in tag_list for tag in (flatten(tags) if isinstance(tags, list) else [tags])]))

    rules = RuleCollection.default()
    integration_tags = [r.contents.metadata.integration for r in rules if r.contents.metadata.integration]
    unique_integration_tags = flatten(integration_tags)
    click.echo(f"integration tags identified: {unique_integration_tags}")
    build_integrations_manifest(overwrite, unique_integration_tags)


@integrations_group.command('build-schemas')
@click.option('--overwrite', '-o', is_flag=True, help="Overwrite the entire integrations-schema.json.gz file")
def build_integration_schemas(overwrite: bool):
    """Builds consolidated integrations schemas file."""
    click.echo("Building integration schemas...")

    start_time = time.perf_counter()
    build_integrations_schemas(overwrite)
    end_time = time.perf_counter()
    click.echo(f"Time taken to generate schemas: {(end_time - start_time)/60:.2f} minutes")


@integrations_group.command('show-latest-compatible')
@click.option('--package', '-p', help='Name of package')
@click.option('--stack_version', '-s', required=True, help='Rule stack version')
def show_latest_compatible_version(package: str, stack_version: str) -> None:
    """Prints the latest integration compatible version for specified package based on stack version supplied."""

    packages_manifest = None
    try:
        packages_manifest = load_integrations_manifests()
    except Exception as e:
        click.echo(f"Error loading integrations manifests: {str(e)}")
        return

    try:
        version = find_latest_compatible_version(package, "", stack_version, packages_manifest)
        click.echo(f"Compatible integration {version=}")
    except Exception as e:
        click.echo(f"Error finding compatible version: {str(e)}")
        return


@dev_group.group('schemas')
def schemas_group():
    """Commands for dev schema methods."""


@schemas_group.command("update-rule-data")
def update_rule_data_schemas():
    classes = [BaseRuleData] + list(typing.get_args(AnyRuleData))

    for cls in classes:
        cls.save_schema()


@schemas_group.command("generate-endgame")
@click.option("--token", required=True, prompt=get_github_token() is None, default=get_github_token(),
              help="GitHub token to use for the PR", hide_input=True)
@click.option("--endgame-version", "-e", required=True, help="Tagged version from TBD. e.g., 1.9.0")
@click.option("--overwrite", is_flag=True, help="Overwrite if versions exist")
def generate_endgame_schema(token: str, endgame_version: str, overwrite: bool):
    """Download Endgame-ECS mapping.json and generate flattend schema."""
    github = GithubClient(token)
    client = github.authenticated_client
    schema_manager = EndgameSchemaManager(client, endgame_version)
    schema_manager.save_schemas(overwrite=overwrite)


@dev_group.group('attack')
def attack_group():
    """Commands for managing Mitre ATT&CK data and mappings."""


@attack_group.command('refresh-data')
def refresh_attack_data() -> dict:
    """Refresh the ATT&CK data file."""
    data, _ = attack.refresh_attack_data()
    return data


@attack_group.command('refresh-redirect-mappings')
def refresh_threat_mappings():
    """Refresh the ATT&CK redirect file and update all rule threat mappings."""
    # refresh the attack_technique_redirects
    click.echo('refreshing data in attack_technique_redirects.json')
    attack.refresh_redirected_techniques_map()


@attack_group.command('update-rules')
def update_attack_in_rules() -> List[Optional[TOMLRule]]:
    """Update threat mappings attack data in all rules."""
    new_rules = []
    redirected_techniques = attack.load_techniques_redirect()
    today = time.strftime('%Y/%m/%d')

    rules = RuleCollection.default()

    for rule in rules.rules:
        needs_update = False
        valid_threat: List[ThreatMapping] = []
        threat_pending_update = {}
        threat = rule.contents.data.threat or []

        for entry in threat:
            tactic = entry.tactic.name
            technique_ids = []
            technique_names = []
            for technique in entry.technique or []:
                technique_ids.append(technique.id)
                technique_names.append(technique.name)
                technique_ids.extend([st.id for st in technique.subtechnique or []])
                technique_names.extend([st.name for st in technique.subtechnique or []])

            # check redirected techniques by ID
            # redirected techniques are technique IDs that have changed but represent the same technique
            if any([tid for tid in technique_ids if tid in redirected_techniques]):
                needs_update = True
                threat_pending_update[tactic] = technique_ids
                click.echo(f"'{rule.contents.name}' requires update - technique ID change")

            # check for name change
            # happens if technique ID is the same but name changes
            expected_technique_names = [attack.technique_lookup[str(tid)]["name"] for tid in technique_ids]
            if any([tname for tname in technique_names if tname not in expected_technique_names]):
                needs_update = True
                threat_pending_update[tactic] = technique_ids
                click.echo(f"'{rule.contents.name}' requires update - technique name change")

            else:
                valid_threat.append(entry)

        if needs_update:
            for tactic, techniques in threat_pending_update.items():
                try:
                    updated_threat = attack.build_threat_map_entry(tactic, *techniques)
                except ValueError as err:
                    raise ValueError(f'{rule.id} - {rule.name}: {err}')

                tm = ThreatMapping.from_dict(updated_threat)
                valid_threat.append(tm)

            new_meta = dataclasses.replace(rule.contents.metadata, updated_date=today)
            new_data = dataclasses.replace(rule.contents.data, threat=valid_threat)
            new_contents = dataclasses.replace(rule.contents, data=new_data, metadata=new_meta)
            new_rule = TOMLRule(contents=new_contents, path=rule.path)
            new_rule.save_toml()
            new_rules.append(new_rule)

    if new_rules:
        click.echo(f'\nFinished - {len(new_rules)} rules updated!')
    else:
        click.echo('No rule changes needed')
    return new_rules<|MERGE_RESOLUTION|>--- conflicted
+++ resolved
@@ -34,13 +34,11 @@
 from .endgame import EndgameSchemaManager
 from .eswrap import CollectEvents, add_range_to_dsl
 from .ghwrap import GithubClient, update_gist
-<<<<<<< HEAD
 from .integrations import (build_integrations_manifest,
-                           find_latest_integration_version)
-=======
-from .integrations import (build_integrations_manifest, build_integrations_schemas, find_latest_compatible_version,
+                           build_integrations_schemas,
+                           find_latest_compatible_version,
+                           find_latest_integration_version,
                            load_integrations_manifests)
->>>>>>> 51b7df86
 from .main import root
 from .misc import PYTHON_LICENSE, add_client, client_error
 from .packaging import (CURRENT_RELEASE_PATH, PACKAGE_FILE, RELEASE_DIR,
@@ -1221,6 +1219,12 @@
         return
 
     try:
+        stack_version = semver.VersionInfo.parse(stack_version)
+    except Exception as e:
+        click.echo(f"Error parsing stack version: {str(e)}")
+        return
+
+    try:
         version = find_latest_compatible_version(package, "", stack_version, packages_manifest)
         click.echo(f"Compatible integration {version=}")
     except Exception as e:
