# detection-rules config file

rule_dirs:
  - ../../rules
<<<<<<< HEAD
=======
bbr_rules_dirs:
>>>>>>> c84b7d66
  - ../../rules_building_block
files:
  deprecated_rules: deprecated_rules.json
  packages: packages.yml
  stack_schema_map: stack-schema-map.yaml
  version_lock: version.lock.json

# Set the versioning strategy.
# 1. Set to False to use version.lock.json file
# 2. Set to True to either:
#   - Explicitly set within rule.version in the TOML file
#   - Defer to kibana versions (never manually set)
# bypass_version_lock: False

# directories:
  # actions_dir: actions
  # exceptions_dir: exceptions

# to set up a custom rules directory, copy this file to the root of the custom rules directory, which is set
#   using the environment variable CUSTOM_RULES_DIR
#   example structure:
#     custom-rules
#     ├── _config.yaml
#     └── rules
#         ├── example_rule_1.toml
#         ├── example_rule_2.toml
#     └── etc
#         ├── deprecated_rules.json
#         ├── packages.yml
#         ├── stack-schema-map.yaml
#         └── version.lock.json
#     └── actions
##         ├── action_1.toml
##         ├── action_2.toml
#     └── exceptions
##         ├── exception_1.toml
##         ├── exception_2.toml
#
#   update custom-rules/_config.yaml with:
#     deprecated_rules: etc/deprecated_rules.json
#     packages: etc/packages.yml
#     stack_schema_map: etc/stack-schema-map.yaml
#     version_lock: etc/version.lock.json
#
#   the paths in this file are relative to the custom rules directory (CUSTOM_RULES_DIR/)
#
# Refer to each original source file for purpose and proper formatting
#

# testing:
#   config: etc/example_test_config.yaml

# This points to the testing config file (see example under detection_rules/etc/example_test_config.yaml)
# This can either be set here or as the environment variable `DETECTION_RULES_TEST_CONFIG`, with precedence
#   going to the environment variable if both are set. Having both these options allows for configuring testing on
#   prebuilt Elastic rules without specifying a rules _config.yaml.
#
# If set in this file, the path should be relative to the location of this config. If passed as an environment variable,
#    it should be the full path
# Note: Using the `custom-rules setup-config <name>` command will generate a config called `test_config.yaml`<|MERGE_RESOLUTION|>--- conflicted
+++ resolved
@@ -2,10 +2,7 @@
 
 rule_dirs:
   - ../../rules
-<<<<<<< HEAD
-=======
 bbr_rules_dirs:
->>>>>>> c84b7d66
   - ../../rules_building_block
 files:
   deprecated_rules: deprecated_rules.json
