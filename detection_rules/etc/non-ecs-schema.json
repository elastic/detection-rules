--- conflicted
+++ resolved
@@ -146,11 +146,8 @@
     "auditd.data.a3": "keyword"
   },
   "logs-aws.cloudtrail-*": {
-<<<<<<< HEAD
-    "aws.cloudtrail.flattened.request_parameters.attributeType": "keyword"
-=======
+    "aws.cloudtrail.flattened.request_parameters.attributeType": "keyword",
     "aws.cloudtrail.flattened.request_parameters.cidrIp": "keyword",
     "aws.cloudtrail.flattened.request_parameters.fromPort": "keyword"
->>>>>>> d5c57463
   }
 }