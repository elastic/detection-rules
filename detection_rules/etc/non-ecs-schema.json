{
  "endgame-*": {
    "endgame": {
      "metadata": {
        "type": "keyword"
      },
      "event_subtype_full": "keyword"
    }
  },
  "winlogbeat-*": {
    "winlog": {
      "event_data": {
        "AccessList": "keyword",
        "AccessMask": "keyword",
        "AccessMaskDescription": "keyword",
        "AllowedToDelegateTo": "keyword",
        "AttributeLDAPDisplayName": "keyword",
        "AttributeValue": "keyword",
        "CallerProcessName": "keyword",
        "CallTrace": "keyword",
        "ClientProcessId": "keyword",
        "GrantedAccess": "keyword",
        "NewTargetUserName": "keyword",
        "ObjectClass": "keyword",
        "ObjectDN": "keyword",
        "ObjectName": "keyword",
        "OldTargetUserName": "keyword",
        "OriginalFileName": "keyword",
        "ParentProcessId": "keyword",
        "ProcessName": "keyword",
        "Properties": "keyword",
        "RelativeTargetName": "keyword",
        "ShareName": "keyword",
        "SubjectLogonId": "keyword",
        "SubjectUserName": "keyword", 
	"TargetUserName": "keyword",
        "TargetImage": "keyword",
        "TargetLogonId": "keyword",
        "TargetProcessGUID": "keyword",
        "TargetSid": "keyword", 
	"PrivilegeList": "keyword", 
	"AuthenticationPackageName" : "keyword", 
	"TargetUserSid" : "keyword", 
	"DnsHostName" : "keyword",
<<<<<<< HEAD
	"ServiceFileName": "keyword",
	"ImagePath": "keyword"
=======
	"winlog.event_data.Status": "keyword"
>>>>>>> fc8ec668
      }
    },
    "winlog.logon.type": "keyword", 
    "winlog.logon.id": "keyword",
    "powershell.file.script_block_text": "text"
  },
  "filebeat-*": {
    "o365.audit.NewValue": "keyword"
  },
  "logs-endpoint.events.*": {
    "process.Ext.token.integrity_level_name": "keyword",
    "process.parent.Ext.real.pid": "long", 
    "file.Ext.header_bytes": "keyword",
	"file.Ext.entropy": "long",
	"file.size": "long"
  },
  "logs-windows.*": {
    "powershell.file.script_block_text": "text"
  },
  "logs-kubernetes.*": {
    "kubernetes.audit.objectRef.resource": "keyword",
    "kubernetes.audit.objectRef.subresource": "keyword",
    "kubernetes.audit.verb": "keyword",
    "kubernetes.audit.user.username": "keyword",
    "kubernetes.audit.impersonatedUser.username": "keyword",
    "kubernetes.audit.annotations.authorization_k8s_io/decision": "keyword",
    "kubernetes.audit.annotations.authorization_k8s_io/reason": "keyword",
    "kubernetes.audit.user.groups": "text",
    "kubernetes.audit.requestObject.spec.containers.securityContext.privileged": "boolean", 
    "kubernetes.audit.requestObject.spec.containers.securityContext.allowPrivilegeEscalation": "boolean",
    "kubernetes.audit.requestObject.spec.securityContext.runAsUser": "long",
    "kubernetes.audit.requestObject.spec.containers.securityContext.runAsUser": "long",
    "kubernetes.audit.requestObject.spec.hostPID": "boolean",
    "kubernetes.audit.requestObject.spec.hostNetwork": "boolean",
    "kubernetes.audit.requestObject.spec.hostIPC": "boolean",
    "kubernetes.audit.requestObject.spec.volumes.hostPath.path": "keyword",
    "kubernetes.audit.requestObject.spec.type": "keyword",
    "kubernetes.audit.requestObject.rules.resources": "keyword",
    "kubernetes.audit.requestObject.rules.verb": "keyword"
  }
}<|MERGE_RESOLUTION|>--- conflicted
+++ resolved
@@ -33,21 +33,18 @@
         "ShareName": "keyword",
         "SubjectLogonId": "keyword",
         "SubjectUserName": "keyword", 
-	"TargetUserName": "keyword",
+        "TargetUserName": "keyword",
         "TargetImage": "keyword",
         "TargetLogonId": "keyword",
         "TargetProcessGUID": "keyword",
         "TargetSid": "keyword", 
-	"PrivilegeList": "keyword", 
-	"AuthenticationPackageName" : "keyword", 
-	"TargetUserSid" : "keyword", 
-	"DnsHostName" : "keyword",
-<<<<<<< HEAD
-	"ServiceFileName": "keyword",
-	"ImagePath": "keyword"
-=======
-	"winlog.event_data.Status": "keyword"
->>>>>>> fc8ec668
+        "PrivilegeList": "keyword", 
+        "AuthenticationPackageName" : "keyword", 
+        "TargetUserSid" : "keyword", 
+        "DnsHostName" : "keyword", 
+        "ServiceFileName": "keyword", 
+        "ImagePath": "keyword", 
+        "Status": "keyword"
       }
     },
     "winlog.logon.type": "keyword", 
