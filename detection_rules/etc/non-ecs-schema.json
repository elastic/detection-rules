{
  "endgame-*": {
    "endgame": {
      "metadata": {
        "type": "keyword"
      },
      "event_subtype_full": "keyword"
    }
  },
  "winlogbeat-*": {
    "winlog": {
      "event_data": {
        "AccessList": "keyword",
        "AccessMask": "keyword",
        "AccessMaskDescription": "keyword",
        "AllowedToDelegateTo": "keyword",
        "AttributeLDAPDisplayName": "keyword",
        "AttributeValue": "keyword",
        "CallerProcessName": "keyword",
        "CallTrace": "keyword",
        "ClientProcessId": "keyword",
        "GrantedAccess": "keyword",
        "NewTargetUserName": "keyword",
        "ObjectClass": "keyword",
        "ObjectDN": "keyword",
        "ObjectName": "keyword",
        "OldTargetUserName": "keyword",
        "OriginalFileName": "keyword",
        "ParentProcessId": "keyword",
        "ProcessName": "keyword",
        "Properties": "keyword",
        "RelativeTargetName": "keyword",
        "ShareName": "keyword",
        "SubjectLogonId": "keyword",
        "SubjectUserName": "keyword", 
        "SubjectUserSid": "keyword",
        "TargetUserName": "keyword",
        "TargetImage": "keyword",
        "TargetLogonId": "keyword",
        "TargetProcessGUID": "keyword",
        "TargetSid": "keyword",
      	"SchemaFriendlyName": "keyword",
        "Resource": "keyword",
        "PrivilegeList": "keyword",
        "AuthenticationPackageName" : "keyword",
        "TargetUserSid" : "keyword",
        "LogonProcessName": "keyword",
        "DnsHostName" : "keyword", 
        "ServiceFileName": "keyword", 
        "ImagePath": "keyword", 
        "TaskName": "keyword", 
        "Status": "keyword",
        "EnabledPrivilegeList": "keyword", 
        "OperationType": "keyword"
      }
    },
    "winlog.logon.type": "keyword", 
    "winlog.logon.id": "keyword",
    "powershell.file.script_block_text": "text"
  },
  "filebeat-*": {
    "o365.audit.NewValue": "keyword"
  },
  "logs-endpoint.events.*": {
    "process.Ext.token.integrity_level_name": "keyword",
    "process.parent.Ext.real.pid": "long", 
    "process.Ext.effective_parent.executable": "keyword",
    "file.Ext.header_bytes": "keyword", 
    "file.Ext.entropy": "long",
    "file.size": "long"
  },
  "logs-windows.*": {
    "powershell.file.script_block_text": "text"
  },
  "logs-kubernetes.*": {
    "kubernetes.audit.objectRef.resource": "keyword",
    "kubernetes.audit.objectRef.subresource": "keyword",
    "kubernetes.audit.verb": "keyword",
    "kubernetes.audit.user.username": "keyword",
    "kubernetes.audit.impersonatedUser.username": "keyword",
    "kubernetes.audit.annotations.authorization_k8s_io/decision": "keyword",
    "kubernetes.audit.annotations.authorization_k8s_io/reason": "keyword",
    "kubernetes.audit.user.groups": "text",
    "kubernetes.audit.requestObject.spec.containers.securityContext.privileged": "boolean",
    "kubernetes.audit.requestObject.spec.containers.securityContext.allowPrivilegeEscalation": "boolean",
    "kubernetes.audit.requestObject.spec.securityContext.runAsUser": "long",
    "kubernetes.audit.requestObject.spec.containers.securityContext.runAsUser": "long",
    "kubernetes.audit.requestObject.spec.hostPID": "boolean",
    "kubernetes.audit.requestObject.spec.hostNetwork": "boolean",
    "kubernetes.audit.requestObject.spec.hostIPC": "boolean",
    "kubernetes.audit.requestObject.spec.volumes.hostPath.path": "keyword",
    "kubernetes.audit.requestObject.spec.type": "keyword",
    "kubernetes.audit.requestObject.rules.resources": "keyword",
    "kubernetes.audit.requestObject.rules.verb": "keyword",
    "kubernetes.audit.objectRef.namespace": "keyword",
    "kubernetes.audit.objectRef.serviceAccountName": "keyword",
    "kubernetes.audit.requestObject.spec.serviceAccountName": "keyword",
    "kubernetes.audit.responseStatus.reason": "keyword",
    "kubernetes.audit.requestObject.spec.containers.securityContext.capabilities.add": "keyword", 
    "kubernetes.audit.requestObject.spec.containers.image": "text"
  },
<<<<<<< HEAD
  ".alerts-*": {
=======
  ".alerts-security.*": {
>>>>>>> e3ff45e2
    "signal.rule.name": "keyword",
    "kibana.alert.rule.threat.tactic.id": "keyword"
  }
}<|MERGE_RESOLUTION|>--- conflicted
+++ resolved
@@ -99,11 +99,7 @@
     "kubernetes.audit.requestObject.spec.containers.securityContext.capabilities.add": "keyword", 
     "kubernetes.audit.requestObject.spec.containers.image": "text"
   },
-<<<<<<< HEAD
-  ".alerts-*": {
-=======
   ".alerts-security.*": {
->>>>>>> e3ff45e2
     "signal.rule.name": "keyword",
     "kibana.alert.rule.threat.tactic.id": "keyword"
   }
