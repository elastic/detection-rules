---
package:
<<<<<<< HEAD
=======
  name: "8.7"
  release: true
  # exclude rules which have any of the following index <-> field pairs
  #  exclude_fields:
  #    # special field to apply to all indexes
  #    any:
  #    - process.args
  #    - network.direction
  #    logs-endpoint.events.*:
  #    - file.name
>>>>>>> c6f5d47c
  filter:
    maturity:
    - production
  log_deprecated: true
  name: '8.6'
  registry_data:
    categories:
    - security
    conditions:
<<<<<<< HEAD
      kibana.version: ^8.6.0
=======
      kibana.version: "^8.7.0"
>>>>>>> c6f5d47c
    description: Prebuilt detection rules for Elastic Security
    format_version: 1.0.0
    icons:
    - size: 16x16
      src: /img/security-logo-color-64px.svg
      type: image/svg+xml
    license: basic
    name: security_detection_engine
    owner:
      github: elastic/protections
    release: ga
    title: Prebuilt Security Detection Rules
    type: integration
<<<<<<< HEAD
    version: 8.6.0-dev.0
  release: true
=======
    # as of 8.4 / 1.0.3, we are transitioning from 1.x to 8.x (and 0.x to 7.x) due to changes in fleet where 0.x is a pre package
    version: 8.7.0-dev.0
>>>>>>> c6f5d47c
<|MERGE_RESOLUTION|>--- conflicted
+++ resolved
@@ -1,7 +1,5 @@
 ---
 package:
-<<<<<<< HEAD
-=======
   name: "8.7"
   release: true
   # exclude rules which have any of the following index <-> field pairs
@@ -12,21 +10,15 @@
   #    - network.direction
   #    logs-endpoint.events.*:
   #    - file.name
->>>>>>> c6f5d47c
   filter:
     maturity:
     - production
   log_deprecated: true
-  name: '8.6'
   registry_data:
     categories:
     - security
     conditions:
-<<<<<<< HEAD
-      kibana.version: ^8.6.0
-=======
       kibana.version: "^8.7.0"
->>>>>>> c6f5d47c
     description: Prebuilt detection rules for Elastic Security
     format_version: 1.0.0
     icons:
@@ -40,10 +32,5 @@
     release: ga
     title: Prebuilt Security Detection Rules
     type: integration
-<<<<<<< HEAD
-    version: 8.6.0-dev.0
-  release: true
-=======
     # as of 8.4 / 1.0.3, we are transitioning from 1.x to 8.x (and 0.x to 7.x) due to changes in fleet where 0.x is a pre package
-    version: 8.7.0-dev.0
->>>>>>> c6f5d47c
+    version: 8.7.0-dev.0