--- conflicted
+++ resolved
@@ -29,12 +29,8 @@
     "all_versions",
 )
 
-<<<<<<< HEAD
 RULES_CONFIG = parse_rules_config()
-SCHEMA_DIR = Path(get_etc_path("api_schemas"))
-=======
 SCHEMA_DIR = get_etc_path("api_schemas")
->>>>>>> f43fbfba
 migrations = {}
 
 
