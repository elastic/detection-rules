--- conflicted
+++ resolved
@@ -49,11 +49,8 @@
     'e70679c2-6cde-4510-9764-4823df18f7db': 'Comprehensive Process Timeline',
     '300afc76-072d-4261-864d-4149714bf3f1': 'Comprehensive Network Timeline',
     '3e47ef71-ebfc-4520-975c-cb27fc090799': 'Comprehensive Registry Timeline',
-<<<<<<< HEAD
-    '3e827bab-838a-469f-bd1e-5e19a2bff2fd': 'Alerts Involving a Single User Timeline'
-=======
+    '3e827bab-838a-469f-bd1e-5e19a2bff2fd': 'Alerts Involving a Single User Timeline',
     '4434b91a-94ca-4a89-83cb-a37cdc0532b7': 'Alerts Involving a Single Host Timeline'
->>>>>>> c6f5d47c
 }
 
 
