--- conflicted
+++ resolved
@@ -232,7 +232,6 @@
         if view_events and events.events:
             events.echo_events(pager=True)
 
-<<<<<<< HEAD
     return events
 
 
@@ -289,9 +288,7 @@
 
         rules = RuleResource.bulk_create(api_payloads)
         click.echo(f"Successfully uploaded {len(rules)} rules")
-=======
         return events
     except AssertionError as e:
         error_msg = 'No events collected! Verify events are streaming and that the agent-hostname is correct'
-        client_error(error_msg, e, ctx=ctx)
->>>>>>> 60b3d47e
+        client_error(error_msg, e, ctx=ctx)