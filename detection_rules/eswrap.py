--- conflicted
+++ resolved
@@ -236,28 +236,17 @@
 
 @root.command("kibana-upload")
 @click.argument("toml-files", nargs=-1, required=True)
-<<<<<<< HEAD
-@click.option('--kibana-url', '-u', callback=set_param_values, expose_value=True)
-@click.option('--cloud-id', callback=set_param_values, expose_value=True)
-@click.option('--user', '-u', callback=set_param_values, expose_value=True, hide_input=False)
-@click.option('--password', '-p', callback=set_param_values, expose_value=True, hide_input=True)
-@click.option('--space', callback=set_param_values, expose_value=True, hide_input=False)
-def kibana_upload(toml_files, kibana_url, cloud_id, user, password, space):
-=======
 @click.option('--kibana-url', '-u', default=getdefault("kibana_url"))
 @click.option('--cloud-id', default=getdefault("cloud_id"))
 @click.option('--user', '-u', default=getdefault("user"))
 @click.option('--password', '-p', default=getdefault("password"))
+@click.option('--space', default=None)
 def kibana_upload(toml_files, kibana_url, cloud_id, user, password):
->>>>>>> a212008f
     """Upload a list of rule .toml files to Kibana."""
     from uuid import uuid4
     from .packaging import manage_versions
     from .schemas import downgrade
 
-<<<<<<< HEAD
-    with Kibana(cloud_id=cloud_id, url=kibana_url, kibana_space=space) as kibana:
-=======
     if not (cloud_id or kibana_url):
         raise click.ClickException("Missing required --cloud-id or --kibana-url")
 
@@ -265,8 +254,7 @@
     user = user or click.prompt("user")
     password = password or click.prompt("password", hide_input=True)
 
-    with Kibana(cloud_id=cloud_id, url=kibana_url) as kibana:
->>>>>>> a212008f
+    with Kibana(cloud_id=cloud_id, url=kibana_url, kibana_space=space) as kibana:
         kibana.login(user, password)
 
         file_lookup = load_rule_files(paths=toml_files)
