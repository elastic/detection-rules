# Copyright Elasticsearch B.V. and/or licensed to Elasticsearch B.V. under one
# or more contributor license agreements. Licensed under the Elastic License;
# you may not use this file except in compliance with the Elastic License.

"""Elasticsearch cli commands."""
import json
import os
import time
from contextlib import contextmanager
from pathlib import Path

import click
import elasticsearch
from elasticsearch import AuthenticationException, Elasticsearch
from elasticsearch.client import IngestClient, LicenseClient, MlClient

from .main import root
from .misc import client_error, getdefault
from .utils import format_command_options, normalize_timing_and_sort, unix_time_to_formatted, get_path
from .rule_loader import get_rule, rta_mappings

COLLECTION_DIR = get_path('collections')


def get_es_client(es_user, es_password, elasticsearch_url=None, cloud_id=None, **kwargs):
<<<<<<< HEAD
    """Get an auth-validated elasticsearch client."""
=======
    """Get an auth-validated elsticsearch client."""
>>>>>>> 8ca32f14
    assert elasticsearch_url or cloud_id, \
        'You must specify a host or cloud_id to authenticate to an elasticsearch instance'

    hosts = [elasticsearch_url] if elasticsearch_url else elasticsearch_url

<<<<<<< HEAD
    timeout = kwargs.pop('timeout', 60)
    client = Elasticsearch(hosts=hosts, cloud_id=cloud_id, http_auth=(es_user, es_password), timeout=timeout, **kwargs)
=======
    client = Elasticsearch(hosts=hosts, cloud_id=cloud_id, http_auth=(es_user, es_password), **kwargs)
>>>>>>> 8ca32f14
    # force login to test auth
    client.info()
    return client


class Events(object):
    """Events collected from Elasticsearch."""

    def __init__(self, agent_hostname, events):
        self.agent_hostname = agent_hostname
        self.events = self._normalize_event_timing(events)

    @staticmethod
    def _normalize_event_timing(events):
        """Normalize event timestamps and sort."""
        for agent_type, _events in events.items():
            events[agent_type] = normalize_timing_and_sort(_events)

        return events

    def _get_dump_dir(self, rta_name=None):
        """Prepare and get the dump path."""
        if rta_name:
            dump_dir = get_path('unit_tests', 'data', 'true_positives', rta_name)
            os.makedirs(dump_dir, exist_ok=True)
            return dump_dir
        else:
            time_str = time.strftime('%Y%m%dT%H%M%SL')
            dump_dir = os.path.join(COLLECTION_DIR, self.agent_hostname, time_str)
            os.makedirs(dump_dir, exist_ok=True)
            return dump_dir

    def evaluate_against_rule_and_update_mapping(self, rule_id, rta_name, verbose=True):
        """Evaluate a rule against collected events and update mapping."""
        from .utils import combine_sources, evaluate

        rule = get_rule(rule_id, verbose=False)
        merged_events = combine_sources(*self.events.values())
        filtered = evaluate(rule, merged_events)

        if filtered:
            sources = [e['agent']['type'] for e in filtered]
            mapping_update = rta_mappings.add_rule_to_mapping_file(rule, len(filtered), rta_name, *sources)

            if verbose:
                click.echo('Updated rule-mapping file with: \n{}'.format(json.dumps(mapping_update, indent=2)))
        else:
            if verbose:
                click.echo('No updates to rule-mapping file; No matching results')

    def echo_events(self, pager=False, pretty=True):
        """Print events to stdout."""
        echo_fn = click.echo_via_pager if pager else click.echo
        echo_fn(json.dumps(self.events, indent=2 if pretty else None, sort_keys=True))

    def save(self, rta_name=None, dump_dir=None):
        """Save collected events."""
        assert self.events, 'Nothing to save. Run Collector.run() method first'

        dump_dir = dump_dir or self._get_dump_dir(rta_name)

        for source, events in self.events.items():
            path = os.path.join(dump_dir, source + '.jsonl')
            with open(path, 'w') as f:
                f.writelines([json.dumps(e, sort_keys=True) + '\n' for e in events])
                click.echo('{} events saved to: {}'.format(len(events), path))


class CollectEvents(object):
    """Event collector for elastic stack."""

    def __init__(self, client, max_events=3000):
        self.client = client
        self.MAX_EVENTS = max_events

    def _build_timestamp_map(self, index_str):
        """Build a mapping of indexes to timestamp data formats."""
        mappings = self.client.indices.get_mapping(index=index_str)
        timestamp_map = {n: m['mappings'].get('properties', {}).get('@timestamp', {}) for n, m in mappings.items()}
        return timestamp_map

    def _get_current_time(self, agent_hostname, index_str):
        """Get timestamp of most recent event."""
        # https://www.elastic.co/guide/en/elasticsearch/reference/current/mapping-date-format.html
        timestamp_map = self._build_timestamp_map(index_str)

        last_event = self._search_window(agent_hostname, index_str, start_time='now-1m', size=1, sort='@timestamp:desc')
        last_event = last_event['hits']['hits'][0]

        index = last_event['_index']
        timestamp = last_event['_source']['@timestamp']
        event_date_format = timestamp_map[index].get('format', '').split('||')

        # there are many native supported date formats and even custom data formats, but most, including beats use the
        # default `strict_date_optional_time`. It would be difficult to try to account for all possible formats, so this
        # will work on the default and unix time.
        if set(event_date_format) & {'epoch_millis', 'epoch_second'}:
            timestamp = unix_time_to_formatted(timestamp)

        return timestamp

    def _search_window(self, agent_hostname, index_str, start_time, end_time='now', size=None, sort='@timestamp:asc',
                       **match):
        """Collect all events within a time window and parse by source."""
        match = match.copy()
        match.update({"agent.hostname": agent_hostname})
        body = {"query": {"bool": {"filter": [
            {"match": {"agent.hostname": agent_hostname}},
            {"range": {"@timestamp": {"gt": start_time, "lte": end_time, "format": "strict_date_optional_time"}}}]
        }}}

        if match:
            body['query']['bool']['filter'].extend([{'match': {k: v}} for k, v in match.items()])

        return self.client.search(index=index_str, body=body, size=size or self.MAX_EVENTS, sort=sort)

    @staticmethod
    def _group_events_by_type(events):
        """Group events by agent.type."""
        event_by_type = {}

        for event in events['hits']['hits']:
            event_by_type.setdefault(event['_source']['agent']['type'], []).append(event['_source'])

        return event_by_type

    def run(self, agent_hostname, indexes, verbose=True, **match):
        """Collect the events."""
        index_str = ','.join(indexes)
        start_time = self._get_current_time(agent_hostname, index_str)

        if verbose:
            click.echo('Setting start of event capture to: {}'.format(click.style(start_time, fg='yellow')))

        click.pause('Press any key once detonation is complete ...')
        time.sleep(5)
        events = self._group_events_by_type(self._search_window(agent_hostname, index_str, start_time, **match))

        return Events(agent_hostname, events)


@root.command('normalize-data')
@click.argument('events-file', type=click.File('r'))
def normalize_data(events_file):
    """Normalize Elasticsearch data timestamps and sort."""
    file_name = os.path.splitext(os.path.basename(events_file.name))[0]
    events = Events('_', {file_name: [json.loads(e) for e in events_file.readlines()]})
    events.save(dump_dir=os.path.dirname(events_file.name))


@root.group('es')
@click.option('--elasticsearch-url', '-e', default=getdefault("elasticsearch_url"))
@click.option('--cloud-id', default=getdefault("cloud_id"))
@click.option('--es-user', '-u', default=getdefault("es_user"))
@click.option('--es-password', '-p', default=getdefault("es_password"))
@click.option('--timeout', '-t', default=60, help='Timeout for elasticsearch client')
@click.pass_context
def es_group(ctx: click.Context, **es_kwargs):
    """Commands for integrating with Elasticsearch."""
    ctx.ensure_object(dict)

    # only initialize an es client if the subcommand is invoked without help (hacky)
    if click.get_os_args()[-1] in ctx.help_option_names:
        click.echo('Elasticsearch client:')
        click.echo(format_command_options(ctx))

    else:
        if not (es_kwargs['cloud_id'] or es_kwargs['elasticsearch_url']):
            client_error("Missing required --cloud-id or --elasticsearch-url")

        # don't prompt for these until there's a cloud id or elasticsearch URL
        es_kwargs['es_user'] = es_kwargs['es_user'] or click.prompt("es_user")
        es_kwargs['es_password'] = es_kwargs['es_password'] or click.prompt("es_password", hide_input=True)

        try:
            client = get_es_client(use_ssl=True, **es_kwargs)
            ctx.obj['es'] = client
        except AuthenticationException as e:
            error_msg = f'Failed authentication for {es_kwargs.get("elasticsearch_url") or es_kwargs.get("cloud_id")}'
            client_error(error_msg, e, ctx=ctx, err=True)


@es_group.command('collect-events')
@click.argument('agent-hostname')
@click.option('--index', '-i', multiple=True, help='Index(es) to search against (default: all indexes)')
@click.option('--agent-type', '-a', help='Restrict results to a source type (agent.type) ex: auditbeat')
@click.option('--rta-name', '-r', help='Name of RTA in order to save events directly to unit tests data directory')
@click.option('--rule-id', help='Updates rule mapping in rule-mapping.yml file (requires --rta-name)')
@click.option('--view-events', is_flag=True, help='Print events after saving')
@click.pass_context
def collect_events(ctx, agent_hostname, index, agent_type, rta_name, rule_id, view_events):
    """Collect events from Elasticsearch."""
    match = {'agent.type': agent_type} if agent_type else {}
    client = ctx.obj['es']

    try:
        collector = CollectEvents(client)
        events = collector.run(agent_hostname, index, **match)
        events.save(rta_name)

        if rta_name and rule_id:
            events.evaluate_against_rule_and_update_mapping(rule_id, rta_name)

        if view_events and events.events:
            events.echo_events(pager=True)

        return events
    except AssertionError as e:
        error_msg = 'No events collected! Verify events are streaming and that the agent-hostname is correct'
        client_error(error_msg, e, ctx=ctx)


@es_group.group('experimental')
def es_experimental():
    """[Experimental] helper commands for integrating with Elasticsearch."""


@es_experimental.command('remove-dga-model')
@click.argument('model-id')
@click.option('--force', '-f', is_flag=True, help='Force the attempted delete without checking if model exists')
@click.pass_context
def remove_dga_model(ctx, model_id, force, es_client: Elasticsearch = None, ml_client: MlClient = None,
                     ingest_client: IngestClient = None):
    """Remove ML DGA files."""
    from elasticsearch.client import IngestClient, MlClient

    es_client = es_client or ctx.obj['es']
    ml_client = ml_client or MlClient(es_client)
    ingest_client = ingest_client or IngestClient(es_client)

    def safe_delete(func, fid, verbose=True):
        try:
            func(fid)
        except elasticsearch.NotFoundError:
            return False
        if verbose:
            click.echo(f' - {fid} deleted')
        return True

    model_exists = False
    if not force:
        existing_models = ml_client.get_trained_models()
        model_exists = model_id in [m['model_id'] for m in existing_models.get('trained_model_configs', [])]

    if model_exists or force:
        if model_exists:
            click.secho('[-] Existing model detected - deleting files', fg='yellow')

        deleted = [
            safe_delete(ingest_client.delete_pipeline, 'dns_dga_inference_enrich_pipeline'),
            safe_delete(ingest_client.delete_pipeline, 'dns_enrich_pipeline'),
            safe_delete(es_client.delete_script, 'dga_ngrams_transform_delete'),
            # f'{model_id}_dga_ngrams_transform_delete'
            safe_delete(es_client.delete_script, 'dga_ngrams_create'),
            # f'{model_id}_dga_ngrams_create'
            safe_delete(ml_client.delete_trained_model, model_id)
        ]

        if not any(deleted):
            click.echo('No files deleted')
    else:
        click.echo(f'Model: {model_id} not found')


@es_experimental.command('setup-dga-model')
@click.option('--model-tag', '-t',
              help='Release tag for model files staged in detection-rules (required to download files)')
@click.option('--repo', '-r', default='elastic/detection-rules',
              help='GitHub repository hosting the model file releases (owner/repo)')
@click.option('--model-dir', '-d', type=click.Path(exists=True, file_okay=False),
              help='Directory containing local model files')
@click.option('--overwrite', is_flag=True, help='Overwrite all files if already in the stack')
@click.pass_context
def setup_dga_model(ctx, model_tag, repo, model_dir, overwrite):
    """Upload ML DGA model and dependencies and enrich DNS data."""
    import io
    import requests
    import shutil
    import zipfile

    es_client: Elasticsearch = ctx.obj['es']
    client_info = es_client.info()
    license_client = LicenseClient(es_client)

    if license_client.get()['license']['type'] not in ('platinum', 'Enterprise'):
        client_error('You must have a platinum or enterprise subscription in order to use these ML features')

    # download files if necessary
    if not model_dir:
        if not model_tag:
            client_error('model-tag or model-dir required to download model files')

        click.echo(f'Downloading artifact: {model_tag}')

        release_url = f'https://api.github.com/repos/{repo}/releases/tags/{model_tag}'
        release = requests.get(release_url)
        release.raise_for_status()

        zipped_url = release.json()['assets'][0]['browser_download_url']
        zipped = requests.get(zipped_url)
        z = zipfile.ZipFile(io.BytesIO(zipped.content))

        dga_dir = get_path('ML-models', 'DGA')
        model_dir = os.path.join(dga_dir, model_tag)
        os.makedirs(dga_dir, exist_ok=True)
        shutil.rmtree(model_dir, ignore_errors=True)
        z.extractall(dga_dir)
        click.echo(f'files saved to {model_dir}')

        # read files as needed
        z.close()

    def get_model_filename(pattern):
        paths = list(Path(model_dir).glob(pattern))
        if not paths:
            client_error(f'{model_dir} missing files matching the pattern: {pattern}')
        if len(paths) > 1:
            client_error(f'{model_dir} contains multiple files matching the pattern: {pattern}')

        return paths[0]

    @contextmanager
    def open_model_file(pattern):
        with open(get_model_filename(pattern), 'r') as f:
            yield json.load(f)

    model_id, _ = os.path.basename(get_model_filename('dga_*_model.json')).rsplit('_', maxsplit=1)

    click.echo(f'Setting up DGA model: "{model_id}" on {client_info["name"]} ({client_info["version"]["number"]})')

    # upload model
    ml_client = MlClient(es_client)
    ingest_client = IngestClient(es_client)

    existing_models = ml_client.get_trained_models()
    if model_id in [m['model_id'] for m in existing_models.get('trained_model_configs', [])]:
        if overwrite:
            ctx.invoke(remove_dga_model, model_id=model_id, es_client=es_client, ml_client=ml_client,
                       ingest_client=ingest_client, force=True)
        else:
            client_error(f'Model: {model_id} already exists on stack! Try --overwrite to force the upload')

    click.secho('[+] Uploading model (may take a while)')

    with open_model_file('dga_*_model.json') as model_file:
        try:
            ml_client.put_trained_model(model_id=model_id, body=model_file)
        except elasticsearch.ConnectionTimeout:
            msg = 'Connection timeout, try increasing timeout using `es --timeout <secs> experimental setup_dga_model`.'
            client_error(msg)

    # install scripts
    click.secho('[+] Uploading painless scripts')

    with open_model_file('dga_*_ngrams_create.json') as painless_install:
        es_client.put_script(id='dga_ngrams_create', body=painless_install)
        # f'{model_id}_dga_ngrams_create'

    with open_model_file('dga_*_ngrams_transform_delete.json') as painless_delete:
        es_client.put_script(id='dga_ngrams_transform_delete', body=painless_delete)
        # f'{model_id}_dga_ngrams_transform_delete'

    # Install ingest pipelines
    click.secho('[+] Uploading pipelines')

    def _build_es_script_error(err, pipeline_file):
        error = err.info['error']
        cause = error['caused_by']

        error_msg = [
            f'Script error while uploading {pipeline_file}: {cause["type"]} - {cause["reason"]}',
            ' '.join(f'{k}: {v}' for k, v in error['position'].items()),
            '\n'.join(error['script_stack'])
        ]

        return click.style('\n'.join(error_msg), fg='red')

    with open_model_file('dga_*_ingest_pipeline1.json') as ingest_pipeline1:
        try:
            ingest_client.put_pipeline(id='dns_enrich_pipeline', body=ingest_pipeline1)
        except elasticsearch.RequestError as e:
            if e.error == 'script_exception':
                client_error(_build_es_script_error(e, 'ingest_pipeline1'), e, ctx=ctx)
            else:
                raise

    with open_model_file('dga_*_ingest_pipeline2.json') as ingest_pipeline2:
        # try:
        #     processors = ingest_pipeline2['processors']
        #     inference_processor = next(p for p in processors if 'inference' in p)
        #     inference_processor['inference']['model_id'] = model_id
        # except StopIteration:
        #     client_error(f'{get_model_filename("dga_*_ingest_pipeline2.json")} may be malformed - check file')
        try:
            ingest_client.put_pipeline(id='dns_dga_inference_enrich_pipeline', body=ingest_pipeline2)
        except elasticsearch.RequestError as e:
            if e.error == 'script_exception':
                client_error(_build_es_script_error(e, 'ingest_pipeline2'), e, ctx=ctx)
            else:
                raise

    click.echo('Ensure that you have updated your packetbeat.yml config file.')
    click.echo('    - reference: ML_DGA.md #2-update-packetbeat-configuration')
    click.echo('To upload rules, run: kibana upload-rule <dga-rule-files>')
    click.echo('To upload ML jobs, run: es experimental upload-ml-job <dga-job-files>')


@es_experimental.command('upload-ml-job')
@click.argument('job-file', type=click.Path(exists=True, dir_okay=False))
@click.option('--overwrite', '-o', is_flag=True, help='Overwrite job if exists by name')
@click.pass_context
def upload_ml_job(ctx: click.Context, job_file, overwrite):
    """Upload experimental ML jobs."""
    es_client: Elasticsearch = ctx.obj['es']
    ml_client = MlClient(es_client)

    with open(job_file, 'r') as f:
        job = json.load(f)

    def safe_upload(func):
        try:
            func(name, body)
        except (elasticsearch.ConflictError, elasticsearch.RequestError) as err:
            if isinstance(err, elasticsearch.RequestError) and err.error != 'resource_already_exists_exception':
                client_error(str(err), err, ctx=ctx)

            if overwrite:
                ctx.invoke(delete_ml_job, job_name=name, job_type=job_type)
                func(name, body)
            else:
                client_error(str(err), err, ctx=ctx)

    try:
        job_type = job['type']
        name = job['name']
        body = job['body']

        if job_type == 'anomaly_detection':
            safe_upload(ml_client.put_job)
        elif job_type == 'data_frame_analytic':
            safe_upload(ml_client.put_data_frame_analytics)
        elif job_type == 'datafeed':
            safe_upload(ml_client.put_datafeed)
        else:
            client_error(f'Unknown ML job type: {job_type}')

        click.echo(f'Uploaded {job_type} job: {name}')
    except KeyError as e:
        client_error(f'{job_file} missing required info: {e}')


@es_experimental.command('delete-ml-job')
@click.argument('job-name')
@click.argument('job-type')
@click.pass_context
def delete_ml_job(ctx: click.Context, job_name, job_type, verbose=True):
    """Remove experimental ML jobs."""
    es_client: Elasticsearch = ctx.obj['es']
    ml_client = MlClient(es_client)

    try:
        if job_type == 'anomaly_detection':
            ml_client.delete_job(job_name)
        elif job_type == 'data_frame_analytic':
            ml_client.delete_data_frame_analytics(job_name)
        elif job_type == 'datafeed':
            ml_client.delete_datafeed(job_name)
        else:
            client_error(f'Unknown ML job type: {job_type}')
    except (elasticsearch.NotFoundError, elasticsearch.ConflictError) as e:
        client_error(str(e), e, ctx=ctx)

    if verbose:
        click.echo(f'Deleted {job_type} job: {job_name}')<|MERGE_RESOLUTION|>--- conflicted
+++ resolved
@@ -23,22 +23,14 @@
 
 
 def get_es_client(es_user, es_password, elasticsearch_url=None, cloud_id=None, **kwargs):
-<<<<<<< HEAD
     """Get an auth-validated elasticsearch client."""
-=======
-    """Get an auth-validated elsticsearch client."""
->>>>>>> 8ca32f14
     assert elasticsearch_url or cloud_id, \
         'You must specify a host or cloud_id to authenticate to an elasticsearch instance'
 
     hosts = [elasticsearch_url] if elasticsearch_url else elasticsearch_url
 
-<<<<<<< HEAD
     timeout = kwargs.pop('timeout', 60)
     client = Elasticsearch(hosts=hosts, cloud_id=cloud_id, http_auth=(es_user, es_password), timeout=timeout, **kwargs)
-=======
-    client = Elasticsearch(hosts=hosts, cloud_id=cloud_id, http_auth=(es_user, es_password), **kwargs)
->>>>>>> 8ca32f14
     # force login to test auth
     client.info()
     return client
