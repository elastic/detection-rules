--- conflicted
+++ resolved
@@ -232,7 +232,6 @@
         if view_events and events.events:
             events.echo_events(pager=True)
 
-<<<<<<< HEAD
     return events
 
 
@@ -265,7 +264,7 @@
     user = user or click.prompt("user")
     password = password or click.prompt("password", hide_input=True)
 
-    with Kibana(cloud_id=cloud_id, url=kibana_url, kibana_space=space) as kibana:
+    with Kibana(cloud_id=cloud_id, url=kibana_url, space=space) as kibana:
         kibana.login(user, password)
 
         file_lookup = load_rule_files(paths=toml_files)
@@ -289,9 +288,7 @@
 
         rules = RuleResource.bulk_create(api_payloads)
         click.echo(f"Successfully uploaded {len(rules)} rules")
-=======
         return events
     except AssertionError as e:
         error_msg = 'No events collected! Verify events are streaming and that the agent-hostname is correct'
-        client_error(error_msg, e, ctx=ctx)
->>>>>>> bd680a2b
+        client_error(error_msg, e, ctx=ctx)