--- conflicted
+++ resolved
@@ -12,13 +12,8 @@
 from kibana import Kibana, RuleResource
 
 from .main import root
-<<<<<<< HEAD
-from .misc import set_param_values
+from .misc import getdefault, set_param_values
 from .utils import format_command_options, normalize_timing_and_sort, unix_time_to_formatted, get_path
-=======
-from .misc import getdefault
-from .utils import normalize_timing_and_sort, unix_time_to_formatted, get_path
->>>>>>> 453553f6
 from .rule_loader import get_rule, rta_mappings, load_rule_files, load_rules
 
 COLLECTION_DIR = get_path('collections')
@@ -178,7 +173,6 @@
         return Events(agent_hostname, events)
 
 
-<<<<<<< HEAD
 @root.command('normalize-data')
 @click.argument('events-file', type=click.File('r'))
 def normalize_file(events_file):
@@ -189,10 +183,10 @@
 
 
 @root.group('es')
-@click.option('--elasticsearch-url', '-e', callback=set_param_values, expose_value=True)
-@click.option('--cloud-id', callback=set_param_values, expose_value=True)
-@click.option('--user', '-u', callback=set_param_values, expose_value=True, hide_input=False)
-@click.option('--password', '-p', callback=set_param_values, expose_value=True, hide_input=True)
+@click.option('--elasticsearch-url', '-u', default=getdefault("elasticsearch_url"))
+@click.option('--cloud-id', default=getdefault("cloud_id"))
+@click.option('--user', '-u', default=getdefault("user"))
+@click.option('--password', '-p', default=getdefault("password"))
 @click.pass_context
 def es_group(ctx: click.Context, **es_auth):
     """Helper commands for integrating with Elasticsearch."""
@@ -204,6 +198,13 @@
         click.echo(format_command_options(ctx))
 
     else:
+        if not es_auth['cloud_id'] or es_auth['elasticsearch_url']:
+            raise click.ClickException("Missing required --cloud-id or --elasticsearch-url")
+
+        # don't prompt for these until there's a cloud id or elasticsearch URL
+        es_auth['user'] = es_auth['user'] or click.prompt("user")
+        es_auth['password'] = es_auth['password'] or click.prompt("password", hide_input=True)
+
         try:
             client = get_es_client(use_ssl=True, **es_auth)
             ctx.obj['es'] = client
@@ -215,14 +216,6 @@
 
 @es_group.command('collect-events')
 @click.argument('agent-hostname')
-=======
-@es_group.command('collect-events')
-@click.argument('agent-hostname')
-@click.option('--elasticsearch-url', '-u', default=getdefault("elasticsearch_url"))
-@click.option('--cloud-id', default=getdefault("cloud_id"))
-@click.option('--user', '-u', default=getdefault("user"))
-@click.option('--password', '-p', default=getdefault("password"))
->>>>>>> 453553f6
 @click.option('--index', '-i', multiple=True, help='Index(es) to search against (default: all indexes)')
 @click.option('--agent-type', '-a', help='Restrict results to a source type (agent.type) ex: auditbeat')
 @click.option('--rta-name', '-r', help='Name of RTA in order to save events directly to unit tests data directory')
@@ -232,24 +225,7 @@
 def collect_events(ctx, agent_hostname, index, agent_type, rta_name, rule_id, view_events):
     """Collect events from Elasticsearch."""
     match = {'agent.type': agent_type} if agent_type else {}
-<<<<<<< HEAD
     client = ctx.obj['es']
-=======
-
-    if not cloud_id or elasticsearch_url:
-        raise click.ClickException("Missing required --cloud-id or --elasticsearch-url")
-
-    # don't prompt for these until there's a cloud id or elasticsearch URL
-    user = user or click.prompt("user")
-    password = password or click.prompt("password", hide_input=True)
-
-    try:
-        client = get_es_client(elasticsearch_url=elasticsearch_url, use_ssl=True, cloud_id=cloud_id, user=user,
-                               password=password)
-    except AuthenticationException:
-        click.secho('Failed authentication for {}'.format(elasticsearch_url or cloud_id), fg='red', err=True)
-        return ERRORS['FAILED_ES_AUTH']
->>>>>>> 453553f6
 
     try:
         collector = CollectEvents(client)
