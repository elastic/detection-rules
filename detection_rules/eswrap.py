# Copyright Elasticsearch B.V. and/or licensed to Elasticsearch B.V. under one
# or more contributor license agreements. Licensed under the Elastic License;
# you may not use this file except in compliance with the Elastic License.

"""Elasticsearch cli commands."""
import json
import os
import time
<<<<<<< HEAD
from contextlib import contextmanager
from pathlib import Path

import click
import elasticsearch
from elasticsearch import AuthenticationException, Elasticsearch
from elasticsearch.client import IngestClient, LicenseClient, MlClient
=======
from collections import defaultdict
from typing import Union

import click
import elasticsearch
from elasticsearch import Elasticsearch
from elasticsearch.client import AsyncSearchClient
>>>>>>> ad4a2ef0

import kql
from .main import root
from .misc import add_params, client_error, elasticsearch_options
from .utils import format_command_options, normalize_timing_and_sort, unix_time_to_formatted, get_path
from .rule import Rule
from .rule_loader import get_rule, rta_mappings

COLLECTION_DIR = get_path('collections')
MATCH_ALL = {'bool': {'filter': [{'match_all': {}}]}}


<<<<<<< HEAD
def get_es_client(es_user, es_password, elasticsearch_url=None, cloud_id=None, **kwargs):
    """Get an auth-validated elasticsearch client."""
    assert elasticsearch_url or cloud_id, \
        'You must specify a host or cloud_id to authenticate to an elasticsearch instance'
=======
def get_elasticsearch_client(cloud_id=None, elasticsearch_url=None, es_user=None, es_password=None, ctx=None, **kwargs):
    """Get an authenticated elasticsearch client."""
    if not (cloud_id or elasticsearch_url):
        client_error("Missing required --cloud-id or --elasticsearch-url")
>>>>>>> ad4a2ef0

    # don't prompt for these until there's a cloud id or elasticsearch URL
    es_user = es_user or click.prompt("es_user")
    es_password = es_password or click.prompt("es_password", hide_input=True)
    hosts = [elasticsearch_url] if elasticsearch_url else None

    try:
        client = Elasticsearch(hosts=hosts, cloud_id=cloud_id, http_auth=(es_user, es_password), **kwargs)
        # force login to test auth
        client.info()
        return client
    except elasticsearch.AuthenticationException as e:
        error_msg = f'Failed authentication for {elasticsearch_url or cloud_id}'
        client_error(error_msg, e, ctx=ctx, err=True)

<<<<<<< HEAD
    timeout = kwargs.pop('timeout', 60)
    client = Elasticsearch(hosts=hosts, cloud_id=cloud_id, http_auth=(es_user, es_password), timeout=timeout, **kwargs)
    # force login to test auth
    client.info()
    return client
=======
>>>>>>> ad4a2ef0

def add_range_to_dsl(dsl_filter, start_time, end_time='now'):
    dsl_filter.append(
        {"range": {"@timestamp": {"gt": start_time, "lte": end_time, "format": "strict_date_optional_time"}}}
    )


class RtaEvents(object):
    """Events collected from Elasticsearch."""

    def __init__(self, events):
        self.events: dict = self._normalize_event_timing(events)

    @staticmethod
    def _normalize_event_timing(events):
        """Normalize event timestamps and sort."""
        for agent_type, _events in events.items():
            events[agent_type] = normalize_timing_and_sort(_events)

        return events

    @staticmethod
    def _get_dump_dir(rta_name=None, host_id=None):
        """Prepare and get the dump path."""
        if rta_name:
            dump_dir = get_path('unit_tests', 'data', 'true_positives', rta_name)
            os.makedirs(dump_dir, exist_ok=True)
            return dump_dir
        else:
            time_str = time.strftime('%Y%m%dT%H%M%SL')
            dump_dir = os.path.join(COLLECTION_DIR, host_id or 'unknown_host', time_str)
            os.makedirs(dump_dir, exist_ok=True)
            return dump_dir

    def evaluate_against_rule_and_update_mapping(self, rule_id, rta_name, verbose=True):
        """Evaluate a rule against collected events and update mapping."""
        from .utils import combine_sources, evaluate

        rule = get_rule(rule_id, verbose=False)
        merged_events = combine_sources(*self.events.values())
        filtered = evaluate(rule, merged_events)

        if filtered:
            sources = [e['agent']['type'] for e in filtered]
            mapping_update = rta_mappings.add_rule_to_mapping_file(rule, len(filtered), rta_name, *sources)

            if verbose:
                click.echo('Updated rule-mapping file with: \n{}'.format(json.dumps(mapping_update, indent=2)))
        else:
            if verbose:
                click.echo('No updates to rule-mapping file; No matching results')

    def echo_events(self, pager=False, pretty=True):
        """Print events to stdout."""
        echo_fn = click.echo_via_pager if pager else click.echo
        echo_fn(json.dumps(self.events, indent=2 if pretty else None, sort_keys=True))

    def save(self, rta_name=None, dump_dir=None, host_id=None):
        """Save collected events."""
        assert self.events, 'Nothing to save. Run Collector.run() method first or verify logging'

        dump_dir = dump_dir or self._get_dump_dir(rta_name=rta_name, host_id=host_id)

        for source, events in self.events.items():
            path = os.path.join(dump_dir, source + '.jsonl')
            with open(path, 'w') as f:
                f.writelines([json.dumps(e, sort_keys=True) + '\n' for e in events])
                click.echo('{} events saved to: {}'.format(len(events), path))


class CollectEvents(object):
    """Event collector for elastic stack."""

    def __init__(self, client, max_events=3000):
        self.client: Elasticsearch = client
        self.max_events = max_events

    def _build_timestamp_map(self, index_str):
        """Build a mapping of indexes to timestamp data formats."""
        mappings = self.client.indices.get_mapping(index=index_str)
        timestamp_map = {n: m['mappings'].get('properties', {}).get('@timestamp', {}) for n, m in mappings.items()}
        return timestamp_map

    def _get_last_event_time(self, index_str, dsl=None):
        """Get timestamp of most recent event."""
        last_event = self.client.search(dsl, index_str, size=1, sort='@timestamp:desc')['hits']['hits']
        if not last_event:
            return

        last_event = last_event[0]
        index = last_event['_index']
        timestamp = last_event['_source']['@timestamp']

        timestamp_map = self._build_timestamp_map(index_str)
        event_date_format = timestamp_map[index].get('format', '').split('||')

        # there are many native supported date formats and even custom data formats, but most, including beats use the
        # default `strict_date_optional_time`. It would be difficult to try to account for all possible formats, so this
        # will work on the default and unix time.
        if set(event_date_format) & {'epoch_millis', 'epoch_second'}:
            timestamp = unix_time_to_formatted(timestamp)

        return timestamp

    @staticmethod
    def _prep_query(query, language, index, start_time=None, end_time=None):
        """Prep a query for search."""
        index_str = ','.join(index if isinstance(index, (list, tuple)) else index.split(','))
        lucene_query = query if language == 'lucene' else None

        if language in ('kql', 'kuery'):
            formatted_dsl = {'query': kql.to_dsl(query)}
        elif language == 'eql':
            formatted_dsl = {'query': query, 'filter': MATCH_ALL}
        elif language == 'lucene':
            formatted_dsl = {'query': {'bool': {'filter': []}}}
        elif language == 'dsl':
            formatted_dsl = {'query': query}
        else:
            raise ValueError('Unknown search language')

        if start_time or end_time:
            end_time = end_time or 'now'
            dsl = formatted_dsl['filter']['bool']['filter'] if language == 'eql' else \
                formatted_dsl['query']['bool'].setdefault('filter', [])
            add_range_to_dsl(dsl, start_time, end_time)

        return index_str, formatted_dsl, lucene_query

    def search(self, query, language, index: Union[str, list] = '*', start_time=None, end_time=None, size=None,
               **kwargs):
        """Search an elasticsearch instance."""
        index_str, formatted_dsl, lucene_query = self._prep_query(query=query, language=language, index=index,
                                                                  start_time=start_time, end_time=end_time)
        formatted_dsl.update(size=size or self.max_events)

        if language == 'eql':
            results = self.client.eql.search(body=formatted_dsl, index=index_str, **kwargs)['hits']
            results = results.get('events') or results.get('sequences', [])
        else:
            results = self.client.search(body=formatted_dsl, q=lucene_query, index=index_str,
                                         allow_no_indices=True, ignore_unavailable=True, **kwargs)['hits']['hits']

        return results

    def search_from_rule(self, *rules: Rule, start_time=None, end_time='now', size=None):
        """Search an elasticsearch instance using a rule."""
        from .misc import nested_get

        async_client = AsyncSearchClient(self.client)
        survey_results = {}

        def parse_unique_field_results(rule_type, unique_fields, search_results):
            parsed_results = defaultdict(lambda: defaultdict(int))
            hits = search_results['hits']
            hits = hits['hits'] if rule_type != 'eql' else hits.get('events') or hits.get('sequences', [])
            for hit in hits:
                for field in unique_fields:
                    match = nested_get(hit['_source'], field)
                    match = ','.join(sorted(match)) if isinstance(match, list) else match
                    parsed_results[field][match] += 1
            # if rule.type == eql, structure is different
            return {'results': parsed_results} if parsed_results else {}

        multi_search = []
        multi_search_rules = []
        async_searches = {}
        eql_searches = {}

        for rule in rules:
            if not rule.query:
                continue

            index_str, formatted_dsl, lucene_query = self._prep_query(query=rule.query,
                                                                      language=rule.contents.get('language'),
                                                                      index=rule.contents.get('index', '*'),
                                                                      start_time=start_time,
                                                                      end_time=end_time)
            formatted_dsl.update(size=size or self.max_events)

            # prep for searches: msearch for kql | async search for lucene | eql client search for eql
            if rule.contents['language'] == 'kuery':
                multi_search_rules.append(rule)
                multi_search.append(json.dumps(
                    {'index': index_str, 'allow_no_indices': 'true', 'ignore_unavailable': 'true'}))
                multi_search.append(json.dumps(formatted_dsl))
            elif rule.contents['language'] == 'lucene':
                # wait for 0 to try and force async with no immediate results (not guaranteed)
                result = async_client.submit(body=formatted_dsl, q=rule.query, index=index_str,
                                             allow_no_indices=True, ignore_unavailable=True,
                                             wait_for_completion_timeout=0)
                if result['is_running'] is True:
                    async_searches[rule] = result['id']
                else:
                    survey_results[rule.id] = parse_unique_field_results(rule.type, rule.unique_fields,
                                                                         result['response'])
            elif rule.contents['language'] == 'eql':
                eql_body = {
                    'index': index_str,
                    'params': {'ignore_unavailable': 'true', 'allow_no_indices': 'true'},
                    'body': {'query': rule.query, 'filter': formatted_dsl['filter']}
                }
                eql_searches[rule] = eql_body

        # assemble search results
        multi_search_results = self.client.msearch('\n'.join(multi_search) + '\n')
        for index, result in enumerate(multi_search_results['responses']):
            try:
                rule = multi_search_rules[index]
                survey_results[rule.id] = parse_unique_field_results(rule.type, rule.unique_fields, result)
            except KeyError:
                survey_results[multi_search_rules[index].id] = {'error_retrieving_results': True}

        for rule, search_args in eql_searches.items():
            try:
                result = self.client.eql.search(**search_args)
                survey_results[rule.id] = parse_unique_field_results(rule.type, rule.unique_fields, result)
            except (elasticsearch.NotFoundError, elasticsearch.RequestError) as e:
                survey_results[rule.id] = {'error_retrieving_results': True, 'error': e.info['error']['reason']}

        for rule, async_id in async_searches.items():
            result = async_client.get(async_id)['response']
            survey_results[rule.id] = parse_unique_field_results(rule.type, rule.unique_fields, result)

        return survey_results

    def count(self, query, language, index: Union[str, list], start_time=None, end_time='now'):
        """Get a count of documents from elasticsearch."""
        index_str, formatted_dsl, lucene_query = self._prep_query(query=query, language=language, index=index,
                                                                  start_time=start_time, end_time=end_time)

        # EQL API has no count endpoint
        if language == 'eql':
            results = self.search(query=query, language=language, index=index, start_time=start_time, end_time=end_time,
                                  size=1000)
            return len(results)
        else:
            return self.client.count(body=formatted_dsl, index=index_str, q=lucene_query, allow_no_indices=True,
                                     ignore_unavailable=True)['count']

    def count_from_rule(self, *rules, start_time=None, end_time='now'):
        """Get a count of documents from elasticsearch using a rule."""
        survey_results = {}

        for rule in rules:
            rule_results = {'rule_id': rule.id, 'name': rule.name}

            if not rule.query:
                continue

            try:
                rule_results['search_count'] = self.count(query=rule.query, language=rule.contents.get('language'),
                                                          index=rule.contents.get('index', '*'), start_time=start_time,
                                                          end_time=end_time)
            except (elasticsearch.NotFoundError, elasticsearch.RequestError):
                rule_results['search_count'] = -1

            survey_results[rule.id] = rule_results

        return survey_results


class CollectRtaEvents(CollectEvents):
    """Collect RTA events from elasticsearch."""

    @staticmethod
    def _group_events_by_type(events):
        """Group events by agent.type."""
        event_by_type = {}

        for event in events:
            event_by_type.setdefault(event['_source']['agent']['type'], []).append(event['_source'])

        return event_by_type

    def run(self, dsl, indexes, start_time):
        """Collect the events."""
        results = self.search(dsl, language='dsl', index=indexes, start_time=start_time, end_time='now', size=5000,
                              sort='@timestamp:asc')
        events = self._group_events_by_type(results)
        return RtaEvents(events)


@root.command('normalize-data')
@click.argument('events-file', type=click.File('r'))
def normalize_data(events_file):
    """Normalize Elasticsearch data timestamps and sort."""
    file_name = os.path.splitext(os.path.basename(events_file.name))[0]
    events = RtaEvents({file_name: [json.loads(e) for e in events_file.readlines()]})
    events.save(dump_dir=os.path.dirname(events_file.name))


@root.group('es')
@add_params(*elasticsearch_options)
@click.pass_context
def es_group(ctx: click.Context, **kwargs):
    """Commands for integrating with Elasticsearch."""
    ctx.ensure_object(dict)

    # only initialize an es client if the subcommand is invoked without help (hacky)
    if click.get_os_args()[-1] in ctx.help_option_names:
        click.echo('Elasticsearch client:')
        click.echo(format_command_options(ctx))

    else:
        ctx.obj['es'] = get_elasticsearch_client(ctx=ctx, **kwargs)


@es_group.command('collect-events')
@click.argument('host-id')
@click.option('--query', '-q', help='KQL query to scope search')
@click.option('--index', '-i', multiple=True, help='Index(es) to search against (default: all indexes)')
@click.option('--rta-name', '-r', help='Name of RTA in order to save events directly to unit tests data directory')
@click.option('--rule-id', help='Updates rule mapping in rule-mapping.yml file (requires --rta-name)')
@click.option('--view-events', is_flag=True, help='Print events after saving')
@click.pass_context
def collect_events(ctx, host_id, query, index, rta_name, rule_id, view_events):
    """Collect events from Elasticsearch."""
    client = ctx.obj['es']
    dsl = kql.to_dsl(query) if query else MATCH_ALL
    dsl['bool'].setdefault('filter', []).append({'bool': {'should': [{'match_phrase': {'host.id': host_id}}]}})

    try:
        collector = CollectRtaEvents(client)
        start = time.time()
        click.pause('Press any key once detonation is complete ...')
        start_time = f'now-{round(time.time() - start) + 5}s'
        events = collector.run(dsl, index or '*', start_time)
        events.save(rta_name=rta_name, host_id=host_id)

        if rta_name and rule_id:
            events.evaluate_against_rule_and_update_mapping(rule_id, rta_name)

        if view_events and events.events:
            events.echo_events(pager=True)

        return events
    except AssertionError as e:
        error_msg = 'No events collected! Verify events are streaming and that the agent-hostname is correct'
        client_error(error_msg, e, ctx=ctx)


@es_group.group('experimental')
def es_experimental():
    """[Experimental] helper commands for integrating with Elasticsearch."""


@es_experimental.command('check-model-files')
@click.pass_context
def check_model_files(ctx):
    """Check ML model files on an elasticsearch instance."""
    from elasticsearch.client import IngestClient, MlClient
    from .misc import get_ml_model_manifests_by_model_id

    es_client: Elasticsearch = ctx.obj['es']
    ml_client = MlClient(es_client)
    ingest_client = IngestClient(es_client)

    def safe_get(func, arg):
        try:
            return func(arg)
        except elasticsearch.NotFoundError:
            return None

    models = [m for m in ml_client.get_trained_models().get('trained_model_configs', [])
              if not m['created_by'] == '_xpack']

    if models:
        if len([m for m in models if m['model_id'].startswith('dga_')]) > 1:
            click.secho('Multiple DGA models detected! It is not recommended to run more than one DGA model at a time',
                        fg='yellow')

        manifests = get_ml_model_manifests_by_model_id()

        click.echo(f'DGA Model{"s" if len(models) > 1 else ""} found:')
        for model in models:
            manifest = manifests.get(model['model_id'])
            click.echo(f'    - {model["model_id"]}, associated release: {manifest.html_url if manifest else None}')
    else:
        click.echo('No DGA Models found')

    support_files = {
        'create_script': safe_get(es_client.get_script, 'dga_ngrams_create'),
        'delete_script': safe_get(es_client.get_script, 'dga_ngrams_transform_delete'),
        'enrich_pipeline': safe_get(ingest_client.get_pipeline, 'dns_enrich_pipeline'),
        'inference_pipeline': safe_get(ingest_client.get_pipeline, 'dns_dga_inference_enrich_pipeline')
    }

    click.echo('Support Files:')
    for support_file, results in support_files.items():
        click.echo(f'    - {support_file}: {"found" if results else "not found"}')


@es_experimental.command('remove-dga-model')
@click.argument('model-id')
@click.option('--force', '-f', is_flag=True, help='Force the attempted delete without checking if model exists')
@click.pass_context
def remove_dga_model(ctx, model_id, force, es_client: Elasticsearch = None, ml_client: MlClient = None,
                     ingest_client: IngestClient = None):
    """Remove ML DGA files."""
    from elasticsearch.client import IngestClient, MlClient

    es_client = es_client or ctx.obj['es']
    ml_client = ml_client or MlClient(es_client)
    ingest_client = ingest_client or IngestClient(es_client)

    def safe_delete(func, fid, verbose=True):
        try:
            func(fid)
        except elasticsearch.NotFoundError:
            return False
        if verbose:
            click.echo(f' - {fid} deleted')
        return True

    model_exists = False
    if not force:
        existing_models = ml_client.get_trained_models()
        model_exists = model_id in [m['model_id'] for m in existing_models.get('trained_model_configs', [])]

    if model_exists or force:
        if model_exists:
            click.secho('[-] Existing model detected - deleting files', fg='yellow')

        deleted = [
            safe_delete(ingest_client.delete_pipeline, 'dns_dga_inference_enrich_pipeline'),
            safe_delete(ingest_client.delete_pipeline, 'dns_enrich_pipeline'),
            safe_delete(es_client.delete_script, 'dga_ngrams_transform_delete'),
            # f'{model_id}_dga_ngrams_transform_delete'
            safe_delete(es_client.delete_script, 'dga_ngrams_create'),
            # f'{model_id}_dga_ngrams_create'
            safe_delete(ml_client.delete_trained_model, model_id)
        ]

        if not any(deleted):
            click.echo('No files deleted')
    else:
        click.echo(f'Model: {model_id} not found')


expected_ml_dga_patterns = {
    'model':                                'dga_*_model.json',  # noqa: E241
    'dga_ngrams_create':                    'dga_*_ngrams_create.json',  # noqa: E241
    'dga_ngrams_transform_delete':          'dga_*_ngrams_transform_delete.json',  # noqa: E241
    'dns_enrich_pipeline':                  'dga_*_ingest_pipeline1.json',  # noqa: E241
    'dns_dga_inference_enrich_pipeline':    'dga_*_ingest_pipeline2.json'  # noqa: E241
}


@es_experimental.command('setup-dga-model')
@click.option('--model-tag', '-t',
              help='Release tag for model files staged in detection-rules (required to download files)')
@click.option('--repo', '-r', default='elastic/detection-rules',
              help='GitHub repository hosting the model file releases (owner/repo)')
@click.option('--model-dir', '-d', type=click.Path(exists=True, file_okay=False),
              help='Directory containing local model files')
@click.option('--overwrite', is_flag=True, help='Overwrite all files if already in the stack')
@click.pass_context
def setup_dga_model(ctx, model_tag, repo, model_dir, overwrite):
    """Upload ML DGA model and dependencies and enrich DNS data."""
    import io
    import requests
    import shutil
    import zipfile

    es_client: Elasticsearch = ctx.obj['es']
    client_info = es_client.info()
    license_client = LicenseClient(es_client)

    if license_client.get()['license']['type'] not in ('platinum', 'Enterprise'):
        client_error('You must have a platinum or enterprise subscription in order to use these ML features')

    # download files if necessary
    if not model_dir:
        if not model_tag:
            client_error('model-tag or model-dir required to download model files')

        click.echo(f'Downloading artifact: {model_tag}')

        release_url = f'https://api.github.com/repos/{repo}/releases/tags/{model_tag}'
        release = requests.get(release_url)
        release.raise_for_status()
        assets = [a for a in release.json()['assets'] if a['name'].startswith('ML-DGA') and a['name'].endswith('.zip')]

        if len(assets) != 1:
            client_error(f'Malformed release: expected 1 match ML-DGA zip, found: {len(assets)}!')

        zipped_url = assets[0]['browser_download_url']
        zipped = requests.get(zipped_url)
        z = zipfile.ZipFile(io.BytesIO(zipped.content))

        dga_dir = get_path('ML-models', 'DGA')
        model_dir = os.path.join(dga_dir, model_tag)
        os.makedirs(dga_dir, exist_ok=True)
        shutil.rmtree(model_dir, ignore_errors=True)
        z.extractall(dga_dir)
        click.echo(f'files saved to {model_dir}')

        # read files as needed
        z.close()

    def get_model_filename(pattern):
        paths = list(Path(model_dir).glob(pattern))
        if not paths:
            client_error(f'{model_dir} missing files matching the pattern: {pattern}')
        if len(paths) > 1:
            client_error(f'{model_dir} contains multiple files matching the pattern: {pattern}')

        return paths[0]

    @contextmanager
    def open_model_file(name):
        pattern = expected_ml_dga_patterns[name]
        with open(get_model_filename(pattern), 'r') as f:
            yield json.load(f)

    model_id, _ = os.path.basename(get_model_filename('dga_*_model.json')).rsplit('_', maxsplit=1)

    click.echo(f'Setting up DGA model: "{model_id}" on {client_info["name"]} ({client_info["version"]["number"]})')

    # upload model
    ml_client = MlClient(es_client)
    ingest_client = IngestClient(es_client)

    existing_models = ml_client.get_trained_models()
    if model_id in [m['model_id'] for m in existing_models.get('trained_model_configs', [])]:
        if overwrite:
            ctx.invoke(remove_dga_model, model_id=model_id, es_client=es_client, ml_client=ml_client,
                       ingest_client=ingest_client, force=True)
        else:
            client_error(f'Model: {model_id} already exists on stack! Try --overwrite to force the upload')

    click.secho('[+] Uploading model (may take a while)')

    with open_model_file('model') as model_file:
        try:
            ml_client.put_trained_model(model_id=model_id, body=model_file)
        except elasticsearch.ConnectionTimeout:
            msg = 'Connection timeout, try increasing timeout using `es --timeout <secs> experimental setup_dga_model`.'
            client_error(msg)

    # install scripts
    click.secho('[+] Uploading painless scripts')

    with open_model_file('dga_ngrams_create') as painless_install:
        es_client.put_script(id='dga_ngrams_create', body=painless_install)
        # f'{model_id}_dga_ngrams_create'

    with open_model_file('dga_ngrams_transform_delete') as painless_delete:
        es_client.put_script(id='dga_ngrams_transform_delete', body=painless_delete)
        # f'{model_id}_dga_ngrams_transform_delete'

    # Install ingest pipelines
    click.secho('[+] Uploading pipelines')

    def _build_es_script_error(err, pipeline_file):
        error = err.info['error']
        cause = error['caused_by']

        error_msg = [
            f'Script error while uploading {pipeline_file}: {cause["type"]} - {cause["reason"]}',
            ' '.join(f'{k}: {v}' for k, v in error['position'].items()),
            '\n'.join(error['script_stack'])
        ]

        return click.style('\n'.join(error_msg), fg='red')

    with open_model_file('dns_enrich_pipeline') as ingest_pipeline1:
        try:
            ingest_client.put_pipeline(id='dns_enrich_pipeline', body=ingest_pipeline1)
        except elasticsearch.RequestError as e:
            if e.error == 'script_exception':
                client_error(_build_es_script_error(e, 'ingest_pipeline1'), e, ctx=ctx)
            else:
                raise

    with open_model_file('dns_dga_inference_enrich_pipeline') as ingest_pipeline2:
        # try:
        #     processors = ingest_pipeline2['processors']
        #     inference_processor = next(p for p in processors if 'inference' in p)
        #     inference_processor['inference']['model_id'] = model_id
        # except StopIteration:
        #     client_error(f'{get_model_filename("dga_*_ingest_pipeline2.json")} may be malformed - check file')
        try:
            ingest_client.put_pipeline(id='dns_dga_inference_enrich_pipeline', body=ingest_pipeline2)
        except elasticsearch.RequestError as e:
            if e.error == 'script_exception':
                client_error(_build_es_script_error(e, 'ingest_pipeline2'), e, ctx=ctx)
            else:
                raise

    click.echo('Ensure that you have updated your packetbeat.yml config file.')
    click.echo('    - reference: ML_DGA.md #2-update-packetbeat-configuration')
    click.echo('To upload rules, run: kibana upload-rule <dga-rule-files>')
    click.echo('To upload ML jobs, run: es experimental upload-ml-job <dga-job-files>')


@es_experimental.command('upload-ml-job')
@click.argument('job-file', type=click.Path(exists=True, dir_okay=False))
@click.option('--overwrite', '-o', is_flag=True, help='Overwrite job if exists by name')
@click.pass_context
def upload_ml_job(ctx: click.Context, job_file, overwrite):
    """Upload experimental ML jobs."""
    es_client: Elasticsearch = ctx.obj['es']
    ml_client = MlClient(es_client)

    with open(job_file, 'r') as f:
        job = json.load(f)

    def safe_upload(func):
        try:
            func(name, body)
        except (elasticsearch.ConflictError, elasticsearch.RequestError) as err:
            if isinstance(err, elasticsearch.RequestError) and err.error != 'resource_already_exists_exception':
                client_error(str(err), err, ctx=ctx)

            if overwrite:
                ctx.invoke(delete_ml_job, job_name=name, job_type=job_type)
                func(name, body)
            else:
                client_error(str(err), err, ctx=ctx)

    try:
        job_type = job['type']
        name = job['name']
        body = job['body']

        if job_type == 'anomaly_detection':
            safe_upload(ml_client.put_job)
        elif job_type == 'data_frame_analytic':
            safe_upload(ml_client.put_data_frame_analytics)
        elif job_type == 'datafeed':
            safe_upload(ml_client.put_datafeed)
        else:
            client_error(f'Unknown ML job type: {job_type}')

        click.echo(f'Uploaded {job_type} job: {name}')
    except KeyError as e:
        client_error(f'{job_file} missing required info: {e}')


@es_experimental.command('delete-ml-job')
@click.argument('job-name')
@click.argument('job-type')
@click.pass_context
def delete_ml_job(ctx: click.Context, job_name, job_type, verbose=True):
    """Remove experimental ML jobs."""
    es_client: Elasticsearch = ctx.obj['es']
    ml_client = MlClient(es_client)

    try:
        if job_type == 'anomaly_detection':
            ml_client.delete_job(job_name)
        elif job_type == 'data_frame_analytic':
            ml_client.delete_data_frame_analytics(job_name)
        elif job_type == 'datafeed':
            ml_client.delete_datafeed(job_name)
        else:
            client_error(f'Unknown ML job type: {job_type}')
    except (elasticsearch.NotFoundError, elasticsearch.ConflictError) as e:
        client_error(str(e), e, ctx=ctx)

    if verbose:
        click.echo(f'Deleted {job_type} job: {job_name}')<|MERGE_RESOLUTION|>--- conflicted
+++ resolved
@@ -6,23 +6,15 @@
 import json
 import os
 import time
-<<<<<<< HEAD
 from contextlib import contextmanager
+from collections import defaultdict
 from pathlib import Path
+from typing import Union
 
 import click
 import elasticsearch
 from elasticsearch import AuthenticationException, Elasticsearch
-from elasticsearch.client import IngestClient, LicenseClient, MlClient
-=======
-from collections import defaultdict
-from typing import Union
-
-import click
-import elasticsearch
-from elasticsearch import Elasticsearch
-from elasticsearch.client import AsyncSearchClient
->>>>>>> ad4a2ef0
+from elasticsearch.client import AsyncSearchClient, IngestClient, LicenseClient, MlClient
 
 import kql
 from .main import root
@@ -35,25 +27,20 @@
 MATCH_ALL = {'bool': {'filter': [{'match_all': {}}]}}
 
 
-<<<<<<< HEAD
-def get_es_client(es_user, es_password, elasticsearch_url=None, cloud_id=None, **kwargs):
-    """Get an auth-validated elasticsearch client."""
-    assert elasticsearch_url or cloud_id, \
-        'You must specify a host or cloud_id to authenticate to an elasticsearch instance'
-=======
 def get_elasticsearch_client(cloud_id=None, elasticsearch_url=None, es_user=None, es_password=None, ctx=None, **kwargs):
     """Get an authenticated elasticsearch client."""
     if not (cloud_id or elasticsearch_url):
         client_error("Missing required --cloud-id or --elasticsearch-url")
->>>>>>> ad4a2ef0
 
     # don't prompt for these until there's a cloud id or elasticsearch URL
     es_user = es_user or click.prompt("es_user")
     es_password = es_password or click.prompt("es_password", hide_input=True)
     hosts = [elasticsearch_url] if elasticsearch_url else None
+    timeout = kwargs.pop('timeout', 60)
 
     try:
-        client = Elasticsearch(hosts=hosts, cloud_id=cloud_id, http_auth=(es_user, es_password), **kwargs)
+        client = Elasticsearch(hosts=hosts, cloud_id=cloud_id, http_auth=(es_user, es_password), timeout=timeout,
+                               **kwargs)
         # force login to test auth
         client.info()
         return client
@@ -61,14 +48,6 @@
         error_msg = f'Failed authentication for {elasticsearch_url or cloud_id}'
         client_error(error_msg, e, ctx=ctx, err=True)
 
-<<<<<<< HEAD
-    timeout = kwargs.pop('timeout', 60)
-    client = Elasticsearch(hosts=hosts, cloud_id=cloud_id, http_auth=(es_user, es_password), timeout=timeout, **kwargs)
-    # force login to test auth
-    client.info()
-    return client
-=======
->>>>>>> ad4a2ef0
 
 def add_range_to_dsl(dsl_filter, start_time, end_time='now'):
     dsl_filter.append(
