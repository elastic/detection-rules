# Copyright Elasticsearch B.V. and/or licensed to Elasticsearch B.V. under one
# or more contributor license agreements. Licensed under the Elastic License
# 2.0; you may not use this file except in compliance with the Elastic License
# 2.0.

"""CLI commands for detection_rules."""
import dataclasses
import glob
import json
import os
import time
from datetime import datetime

import pytoml
from marshmallow_dataclass import class_schema
from pathlib import Path
from semver import Version
from typing import Dict, Iterable, List, Optional
from uuid import uuid4

import click

from .attack import build_threat_map_entry
from .cli_utils import rule_prompt, multi_collection
from .config import load_current_package_version, parse_rules_config
<<<<<<< HEAD
from .generic_loader import GenericCollection
=======
from .exception import (TOMLException, TOMLExceptionContents,
                        parse_exceptions_results_from_api)
>>>>>>> 828a9b58
from .mappings import build_coverage_map, get_triggered_rules, print_converage_summary
from .misc import (
    add_client, client_error, nested_set, parse_user_config
)
from .rule import TOMLRule, TOMLRuleContents, QueryRuleData
from .rule_formatter import toml_write
from .rule_loader import RuleCollection
from .schemas import all_versions, definitions, get_incompatible_fields, get_schema_file
from .utils import Ndjson, get_path, get_etc_path, clear_caches, load_dump, load_rule_contents, rulename_to_filename

RULES_CONFIG = parse_rules_config()
RULES_DIRS = RULES_CONFIG.rule_dirs


@click.group('detection-rules', context_settings={'help_option_names': ['-h', '--help']})
@click.option('--debug/--no-debug', '-D/-N', is_flag=True, default=None,
              help='Print full exception stacktrace on errors')
@click.pass_context
def root(ctx, debug):
    """Commands for detection-rules repository."""
    debug = debug if debug is not None else parse_user_config().get('debug')
    ctx.obj = {'debug': debug, 'rules_config': RULES_CONFIG}
    if debug:
        click.secho('DEBUG MODE ENABLED', fg='yellow')


@root.command('create-rule')
@click.argument('path', type=Path)
@click.option('--config', '-c', type=click.Path(exists=True, dir_okay=False, path_type=Path),
              help='Rule or config file')
@click.option('--required-only', is_flag=True, help='Only prompt for required fields')
@click.option('--rule-type', '-t', type=click.Choice(sorted(TOMLRuleContents.all_rule_types())),
              help='Type of rule to create')
def create_rule(path, config, required_only, rule_type):
    """Create a detection rule."""
    contents = load_rule_contents(config, single_only=True)[0] if config else {}
    return rule_prompt(path, rule_type=rule_type, required_only=required_only, save=True, **contents)


@root.command('generate-rules-index')
@click.option('--query', '-q', help='Optional KQL query to limit to specific rules')
@click.option('--overwrite', is_flag=True, help='Overwrite files in an existing folder')
@click.pass_context
def generate_rules_index(ctx: click.Context, query, overwrite, save_files=True):
    """Generate enriched indexes of rules, based on a KQL search, for indexing/importing into elasticsearch/kibana."""
    from .packaging import Package

    if query:
        rule_paths = [r['file'] for r in ctx.invoke(search_rules, query=query, verbose=False)]
        rules = RuleCollection()
        rules.load_files(Path(p) for p in rule_paths)
    else:
        rules = RuleCollection.default()

    rule_count = len(rules)
    package = Package(rules, name=load_current_package_version(), verbose=False)
    package_hash = package.get_package_hash()
    bulk_upload_docs, importable_rules_docs = package.create_bulk_index_body()

    if save_files:
        path = get_path('enriched-rule-indexes', package_hash)
        path.mkdir(parents=True, exist_ok=overwrite)
        bulk_upload_docs.dump(path.joinpath('enriched-rules-index-uploadable.ndjson'), sort_keys=True)
        importable_rules_docs.dump(path.joinpath('enriched-rules-index-importable.ndjson'), sort_keys=True)

        click.echo(f'files saved to: {path}')

    click.echo(f'{rule_count} rules included')

    return bulk_upload_docs, importable_rules_docs


@root.command("import-rules-to-repo")
@click.argument("input-file", type=click.Path(dir_okay=False, exists=True), nargs=-1, required=False)
@click.option("--export-exceptions", "-e", is_flag=True, help="Include exceptions in export")
@click.option("--required-only", is_flag=True, help="Only prompt for required fields")
@click.option("--directory", "-d", type=click.Path(file_okay=False, exists=True), help="Load files from a directory")
@click.option(
    "--save-directory", "-s", type=click.Path(file_okay=False, exists=True), help="Save imported rules to a directory"
)
@click.option(
    "--exceptions-directory",
    "-se",
    type=click.Path(file_okay=False, exists=True),
    help="Save imported exceptions to a directory",
)
def import_rules_into_repo(
    input_file: click.Path,
    required_only: bool,
    export_exceptions: bool,
    directory: click.Path,
    save_directory: click.Path,
    exceptions_directory: click.Path,
):
    """Import rules from json, toml, yaml, or Kibana exported rule file(s)."""
    rule_files = glob.glob(os.path.join(directory, "**", "*.*"), recursive=True) if directory else []
    rule_files = sorted(set(rule_files + list(input_file)))

    file_contents = []
    for rule_file in rule_files:
        file_contents.extend(load_rule_contents(Path(rule_file)))

    if not file_contents:
        click.echo("Must specify at least one file!")

    exceptions_containers = {}
    exceptions_items = {}
    if export_exceptions:

        exceptions_containers, exceptions_items, _, unparsed_results = parse_exceptions_results_from_api(
            file_contents, skip_errors=True
        )

        file_contents = unparsed_results

    exception_list_rule_table = {}
    for contents in file_contents:
        base_path = contents.get("name") or contents.get("rule", {}).get("name")
        base_path = rulename_to_filename(base_path) if base_path else base_path
        rule_path = os.path.join(save_directory if save_directory is not None else RULES_DIRS[0], base_path)
        additional = ["index"] if not contents.get("data_view_id") else ["data_view_id"]
        rule_prompt(
            rule_path, required_only=required_only, save=True, verbose=True, additional_required=additional, **contents
        )
        if contents["exceptions_list"]:
            # For each item in rule.contents.data.exceptions_list to the exception_list_rule_table under the list_id
            for exception in contents["exceptions_list"]:
                exception_id = exception["list_id"]
                if exception_id not in exception_list_rule_table:
                    exception_list_rule_table[exception_id] = []
                exception_list_rule_table[exception_id].append({"id": contents["id"], "name": contents["name"]})

    # Build TOMLException Objects
    for container in exceptions_containers.values():
        try:
            list_id = container.get("list_id")
            contents = TOMLExceptionContents.from_exceptions_dict(
                {"container": container, "items": exceptions_items[list_id]},
                exception_list_rule_table.get(list_id),
            )
            filename = f"{list_id}_exceptions.toml"
            exceptions_path = (
                Path(exceptions_directory) / filename if exceptions_directory else RULES_CONFIG.exception_dir / filename
            )
            click.echo(f"[+] Building exception(s) for {exceptions_path}")
            TOMLException(
                contents=contents,
                path=exceptions_path,
            ).save_toml()
        except Exception:
            raise


@root.command('build-limited-rules')
@click.option('--stack-version', type=click.Choice(all_versions()), required=True,
              help='Version to downgrade to be compatible with the older instance of Kibana')
@click.option('--output-file', '-o', type=click.Path(dir_okay=False, exists=False), required=True)
def build_limited_rules(stack_version: str, output_file: str):
    """
    Import rules from json, toml, or Kibana exported rule file(s),
    filter out unsupported ones, and write to output NDJSON file.
    """

    # Schema generation and incompatible fields detection
    query_rule_data = class_schema(QueryRuleData)()
    fields = getattr(query_rule_data, 'fields', {})
    incompatible_fields = get_incompatible_fields(list(fields.values()),
                                                  Version.parse(stack_version, optional_minor_and_patch=True))

    # Load all rules
    rules = RuleCollection.default()

    # Define output path
    output_path = Path(output_file)

    # Define ndjson instance for output
    ndjson_output = Ndjson()

    # Get API schema for rule type
    api_schema = get_schema_file(stack_version, "base")["properties"]["type"]["enum"]

    # Function to process each rule
    def process_rule(rule, incompatible_fields: List[str]):
        if rule.contents.type not in api_schema:
            click.secho(f'{rule.contents.name} - Skipping unsupported rule type: {rule.contents.get("type")}',
                        fg='yellow')
            return None

        # Remove unsupported fields from rule
        rule_contents = rule.contents.to_api_format()
        for field in incompatible_fields:
            rule_contents.pop(field, None)

        return rule_contents

    # Process each rule and add to ndjson_output
    for rule in rules.rules:
        processed_rule = process_rule(rule, incompatible_fields)
        if processed_rule is not None:
            ndjson_output.append(processed_rule)

    # Write ndjson_output to file
    ndjson_output.dump(output_path)

    click.echo(f'Success: Rules written to {output_file}')


@root.command('toml-lint')
@click.option('--rule-file', '-f', multiple=True, type=click.Path(exists=True),
              help='Specify one or more rule files.')
def toml_lint(rule_file):
    """Cleanup files with some simple toml formatting."""
    if rule_file:
        rules = RuleCollection()
        rules.load_files(Path(p) for p in rule_file)
    else:
        rules = RuleCollection.default()

    # re-save the rules to force TOML reformatting
    for rule in rules:
        rule.save_toml()

    click.echo('TOML file linting complete')


@root.command('mass-update')
@click.argument('query')
@click.option('--metadata', '-m', is_flag=True, help='Make an update to the rule metadata rather than contents.')
@click.option('--language', type=click.Choice(["eql", "kql"]), default="kql")
@click.option('--field', type=(str, str), multiple=True,
              help='Use rule-search to retrieve a subset of rules and modify values '
                   '(ex: --field management.ecs_version 1.1.1).\n'
                   'Note this is limited to string fields only. Nested fields should use dot notation.')
@click.pass_context
def mass_update(ctx, query, metadata, language, field):
    """Update multiple rules based on eql results."""
    rules = RuleCollection().default()
    results = ctx.invoke(search_rules, query=query, language=language, verbose=False)
    matching_ids = set(r["rule_id"] for r in results)
    rules = rules.filter(lambda r: r.id in matching_ids)

    for rule in rules:
        for key, value in field:
            nested_set(rule.metadata if metadata else rule.contents, key, value)

        rule.validate(as_rule=True)
        rule.save(as_rule=True)

    return ctx.invoke(search_rules, query=query, language=language,
                      columns=['rule_id', 'name'] + [k[0].split('.')[-1] for k in field])


@root.command('view-rule')
@click.argument('rule-file', type=Path)
@click.option('--api-format/--rule-format', default=True, help='Print the rule in final api or rule format')
@click.pass_context
def view_rule(ctx, rule_file, api_format):
    """View an internal rule or specified rule file."""
    rule = RuleCollection().load_file(rule_file)

    if api_format:
        click.echo(json.dumps(rule.contents.to_api_format(), indent=2, sort_keys=True))
    else:
        click.echo(toml_write(rule.contents.to_dict()))

    return rule


def _export_rules(
    rules: RuleCollection,
    outfile: Path,
    downgrade_version: Optional[definitions.SemVer] = None,
    verbose=True,
    skip_unsupported=False,
    include_metadata: bool = False,
    include_exceptions: bool = False,
):
    """Export rules and exceptions into a consolidated ndjson file."""
    from .rule import downgrade_contents_from_rule

    outfile = outfile.with_suffix('.ndjson')
    unsupported = []

    if downgrade_version:
        if skip_unsupported:
            output_lines = []

            for rule in rules:
                try:
                    output_lines.append(json.dumps(downgrade_contents_from_rule(rule, downgrade_version,
                                                                                include_metadata=include_metadata),
                                                   sort_keys=True))
                except ValueError as e:
                    unsupported.append(f'{e}: {rule.id} - {rule.name}')
                    continue

        else:
            output_lines = [json.dumps(downgrade_contents_from_rule(r, downgrade_version,
                                                                    include_metadata=include_metadata), sort_keys=True)
                            for r in rules]
    else:
        output_lines = [json.dumps(r.contents.to_api_format(include_metadata=include_metadata),
                                   sort_keys=True) for r in rules]

    # Add exceptions to api format here and add to output_lines
    if include_exceptions:
        cl = GenericCollection.default()
        # Get exceptions in API format
        exceptions = [d.contents.to_api_format() for d in cl.items]
        # Flatten list of lists
        exceptions = [e for sublist in exceptions for e in sublist]
        # Append to Rules List
        output_lines.extend(json.dumps(e, sort_keys=True) for e in exceptions)

    outfile.write_text('\n'.join(output_lines) + '\n')

    if verbose:
        click.echo(f'Exported {len(rules) - len(unsupported)} rules into {outfile}')

        if skip_unsupported and unsupported:
            unsupported_str = '\n- '.join(unsupported)
            click.echo(f'Skipped {len(unsupported)} unsupported rules: \n- {unsupported_str}')


@root.command("export-rules-from-repo")
@multi_collection
@click.option(
    "--outfile",
    "-o",
    default=Path(get_path("exports", f'{time.strftime("%Y%m%dT%H%M%SL")}.ndjson')),
    type=Path,
    help="Name of file for exported rules",
)
@click.option("--replace-id", "-r", is_flag=True, help="Replace rule IDs with new IDs before export")
@click.option(
    "--stack-version",
    type=click.Choice(all_versions()),
    help="Downgrade a rule version to be compatible with older instances of Kibana",
)
@click.option(
    "--skip-unsupported",
    "-s",
    is_flag=True,
    help="If `--stack-version` is passed, skip rule types which are unsupported " "(an error will be raised otherwise)",
)
@click.option("--include-metadata", type=bool, is_flag=True, default=False, help="Add metadata to the exported rules")
@click.option(
    "--include-exceptions", "-e", type=bool, is_flag=True, default=False, help="Include Exceptions Lists in export"
)
def export_rules_from_repo(
    rules, outfile: Path, replace_id, stack_version, skip_unsupported, include_metadata: bool, include_exceptions: bool
) -> RuleCollection:
    """Export rule(s) and exception(s) into an importable ndjson file."""
    assert len(rules) > 0, "No rules found"

    if replace_id:
        # if we need to replace the id, take each rule object and create a copy
        # of it, with only the rule_id field changed
        old_rules = rules
        rules = RuleCollection()

        for rule in old_rules:
            new_data = dataclasses.replace(rule.contents.data, rule_id=str(uuid4()))
            new_contents = dataclasses.replace(rule.contents, data=new_data)
            rules.add_rule(TOMLRule(contents=new_contents))

    outfile.parent.mkdir(exist_ok=True)
    _export_rules(
        rules=rules,
        outfile=outfile,
        downgrade_version=stack_version,
        skip_unsupported=skip_unsupported,
        include_metadata=include_metadata,
        include_exceptions=include_exceptions,
    )

    return rules


@root.command('validate-rule')
@click.argument('path')
@click.pass_context
def validate_rule(ctx, path):
    """Check if a rule staged in rules dir validates against a schema."""
    rule = RuleCollection().load_file(Path(path))
    click.echo('Rule validation successful')
    return rule


@root.command('validate-all')
def validate_all():
    """Check if all rules validates against a schema."""
    RuleCollection.default()
    click.echo('Rule validation successful')


@root.command('rule-search')
@click.argument('query', required=False)
@click.option('--columns', '-c', multiple=True, help='Specify columns to add the table')
@click.option('--language', type=click.Choice(["eql", "kql"]), default="kql")
@click.option('--count', is_flag=True, help='Return a count rather than table')
def search_rules(query, columns, language, count, verbose=True, rules: Dict[str, TOMLRule] = None, pager=False):
    """Use KQL or EQL to find matching rules."""
    from kql import get_evaluator
    from eql.table import Table
    from eql.build import get_engine
    from eql import parse_query
    from eql.pipes import CountPipe
    from .rule import get_unique_query_fields

    flattened_rules = []
    rules = rules or {str(rule.path): rule for rule in RuleCollection.default()}

    for file_name, rule in rules.items():
        flat: dict = {"file": os.path.relpath(file_name)}
        flat.update(rule.contents.to_dict())
        flat.update(flat["metadata"])
        flat.update(flat["rule"])

        tactic_names = []
        technique_ids = []
        subtechnique_ids = []

        for entry in flat['rule'].get('threat', []):
            if entry["framework"] != "MITRE ATT&CK":
                continue

            techniques = entry.get('technique', [])
            tactic_names.append(entry['tactic']['name'])
            technique_ids.extend([t['id'] for t in techniques])
            subtechnique_ids.extend([st['id'] for t in techniques for st in t.get('subtechnique', [])])

        flat.update(techniques=technique_ids, tactics=tactic_names, subtechniques=subtechnique_ids,
                    unique_fields=get_unique_query_fields(rule))
        flattened_rules.append(flat)

    flattened_rules.sort(key=lambda dct: dct["name"])

    filtered = []
    if language == "kql":
        evaluator = get_evaluator(query) if query else lambda x: True
        filtered = list(filter(evaluator, flattened_rules))
    elif language == "eql":
        parsed = parse_query(query, implied_any=True, implied_base=True)
        evaluator = get_engine(parsed)
        filtered = [result.events[0].data for result in evaluator(flattened_rules)]

        if not columns and any(isinstance(pipe, CountPipe) for pipe in parsed.pipes):
            columns = ["key", "count", "percent"]

    if count:
        click.echo(f'{len(filtered)} rules')
        return filtered

    if columns:
        columns = ",".join(columns).split(",")
    else:
        columns = ["rule_id", "file", "name"]

    table = Table.from_list(columns, filtered)

    if verbose:
        click.echo_via_pager(table) if pager else click.echo(table)

    return filtered


@root.command('build-threat-map-entry')
@click.argument('tactic')
@click.argument('technique-ids', nargs=-1)
def build_threat_map(tactic: str, technique_ids: Iterable[str]):
    """Build a threat map entry."""
    entry = build_threat_map_entry(tactic, *technique_ids)
    rendered = pytoml.dumps({'rule': {'threat': [entry]}})
    # strip out [rule]
    cleaned = '\n'.join(rendered.splitlines()[2:])
    print(cleaned)
    return entry


@root.command("test")
@click.pass_context
def test_rules(ctx):
    """Run unit tests over all of the rules."""
    import pytest

    rules_config = ctx.obj['rules_config']
    test_config = rules_config.test_config
    tests, skipped = test_config.get_test_names(formatted=True)

    if skipped:
        click.echo(f'Tests skipped per config ({len(skipped)}):')
        click.echo('\n'.join(skipped))

    clear_caches()
    if tests:
        ctx.exit(pytest.main(['-v'] + tests))
    else:
        click.echo('No tests found to execute!')


@root.group('typosquat')
def typosquat_group():
    """Commands for generating typosquat detections."""


@typosquat_group.command('create-dnstwist-index')
@click.argument('input-file', type=click.Path(exists=True, dir_okay=False), required=True)
@click.pass_context
@add_client('elasticsearch', add_func_arg=False)
def create_dnstwist_index(ctx: click.Context, input_file: click.Path):
    """Create a dnstwist index in Elasticsearch to work with a threat match rule."""
    from elasticsearch import Elasticsearch

    es_client: Elasticsearch = ctx.obj['es']

    click.echo(f'Attempting to load dnstwist data from {input_file}')
    dnstwist_data: dict = load_dump(str(input_file))
    click.echo(f'{len(dnstwist_data)} records loaded')

    original_domain = next(r['domain-name'] for r in dnstwist_data if r.get('fuzzer', '') == 'original*')
    click.echo(f'Original domain name identified: {original_domain}')

    domain = original_domain.split('.')[0]
    domain_index = f'dnstwist-{domain}'
    # If index already exists, prompt user to confirm if they want to overwrite
    if es_client.indices.exists(index=domain_index):
        if click.confirm(
                f"dnstwist index: {domain_index} already exists for {original_domain}. Do you want to overwrite?",
                abort=True):
            es_client.indices.delete(index=domain_index)

    fields = [
        "dns-a",
        "dns-aaaa",
        "dns-mx",
        "dns-ns",
        "banner-http",
        "fuzzer",
        "original-domain",
        "dns.question.registered_domain"
    ]
    timestamp_field = "@timestamp"
    mappings = {"mappings": {"properties": {f: {"type": "keyword"} for f in fields}}}
    mappings["mappings"]["properties"][timestamp_field] = {"type": "date"}

    es_client.indices.create(index=domain_index, body=mappings)

    # handle dns.question.registered_domain separately
    fields.pop()
    es_updates = []
    now = datetime.utcnow()

    for item in dnstwist_data:
        if item['fuzzer'] == 'original*':
            continue

        record = item.copy()
        record.setdefault('dns', {}).setdefault('question', {}).setdefault('registered_domain', item.get('domain-name'))

        for field in fields:
            record.setdefault(field, None)

        record['@timestamp'] = now

        es_updates.extend([{'create': {'_index': domain_index}}, record])

    click.echo(f'Indexing data for domain {original_domain}')

    results = es_client.bulk(body=es_updates)
    if results['errors']:
        error = {r['create']['result'] for r in results['items'] if r['create']['status'] != 201}
        client_error(f'Errors occurred during indexing:\n{error}')

    click.echo(f'{len(results["items"])} watchlist domains added to index')
    click.echo('Run `prep-rule` and import to Kibana to create alerts on this index')


@typosquat_group.command('prep-rule')
@click.argument('author')
def prep_rule(author: str):
    """Prep the detection threat match rule for dnstwist data with a rule_id and author."""
    rule_template_file = get_etc_path('rule_template_typosquatting_domain.json')
    template_rule = json.loads(rule_template_file.read_text())
    template_rule.update(author=[author], rule_id=str(uuid4()))
    updated_rule = get_path('rule_typosquatting_domain.ndjson')
    updated_rule.write_text(json.dumps(template_rule, sort_keys=True))
    click.echo(f'Rule saved to: {updated_rule}. Import this to Kibana to create alerts on all dnstwist-* indexes')
    click.echo('Note: you only need to import and enable this rule one time for all dnstwist-* indexes')


@root.group('rta')
def rta_group():
    """Commands related to Red Team Automation (RTA) scripts."""


# create command to show rule-rta coverage
@rta_group.command('coverage')
@click.option("-o", "--os-filter", default="all",
              help="Filter rule coverage summary by OS. (E.g. windows) Default: all")
def rta_coverage(os_filter: str):
    """Show coverage of RTA / rules by os type."""

    # get all rules
    all_rules = RuleCollection.default()

    # get rules triggered by RTA
    triggered_rules = get_triggered_rules()

    # build coverage map
    coverage_map = build_coverage_map(triggered_rules, all_rules)

    # # print summary
    all_rule_count = len(all_rules.rules)
    print_converage_summary(coverage_map, all_rule_count, os_filter)<|MERGE_RESOLUTION|>--- conflicted
+++ resolved
@@ -23,12 +23,9 @@
 from .attack import build_threat_map_entry
 from .cli_utils import rule_prompt, multi_collection
 from .config import load_current_package_version, parse_rules_config
-<<<<<<< HEAD
 from .generic_loader import GenericCollection
-=======
 from .exception import (TOMLException, TOMLExceptionContents,
                         parse_exceptions_results_from_api)
->>>>>>> 828a9b58
 from .mappings import build_coverage_map, get_triggered_rules, print_converage_summary
 from .misc import (
     add_client, client_error, nested_set, parse_user_config
