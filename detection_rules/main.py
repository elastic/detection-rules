--- conflicted
+++ resolved
@@ -187,12 +187,8 @@
 @click.argument('query', required=False)
 @click.option('--columns', '-c', multiple=True, help='Specify columns to add the table')
 @click.option('--language', type=click.Choice(["eql", "kql"]), default="kql")
-<<<<<<< HEAD
-def search_rules(query, columns, language, verbose=True, rules: Dict[str, dict] = None, pager=False):
-=======
 @click.option('--count', is_flag=True, help='Return a count rather than table')
-def search_rules(query, columns, language, count, verbose=True):
->>>>>>> e2c86069
+def search_rules(query, columns, language, count, verbose=True, rules: Dict[str, dict] = None, pager=False):
     """Use KQL or EQL to find matching rules."""
     from kql import get_evaluator
     from eql.table import Table
