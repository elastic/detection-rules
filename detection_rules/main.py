# Copyright Elasticsearch B.V. and/or licensed to Elasticsearch B.V. under one
# or more contributor license agreements. Licensed under the Elastic License
# 2.0; you may not use this file except in compliance with the Elastic License
# 2.0.

"""CLI commands for detection_rules."""
import dataclasses
import glob
import json
import os
import time
from datetime import datetime

import pytoml
from marshmallow_dataclass import class_schema
from pathlib import Path
from semver import Version
from typing import Dict, Iterable, List, Optional
from uuid import uuid4

import click

from .attack import build_threat_map_entry
from .cli_utils import rule_prompt, multi_collection
from .config import load_current_package_version, parse_rules_config
from .generic_loader import GenericCollection
from .exception import (TOMLException, TOMLExceptionContents,
                        parse_exceptions_results_from_api)
from .mappings import build_coverage_map, get_triggered_rules, print_converage_summary
from .misc import (
    add_client, client_error, nested_set, parse_user_config
)
from .rule import TOMLRule, TOMLRuleContents, QueryRuleData
from .rule_formatter import toml_write
from .rule_loader import RuleCollection
from .schemas import all_versions, definitions, get_incompatible_fields, get_schema_file
from .utils import Ndjson, get_path, get_etc_path, clear_caches, load_dump, load_rule_contents, rulename_to_filename

RULES_CONFIG = parse_rules_config()
RULES_DIRS = RULES_CONFIG.rule_dirs


@click.group('detection-rules', context_settings={'help_option_names': ['-h', '--help']})
@click.option('--debug/--no-debug', '-D/-N', is_flag=True, default=None,
              help='Print full exception stacktrace on errors')
@click.pass_context
def root(ctx, debug):
    """Commands for detection-rules repository."""
    debug = debug if debug is not None else parse_user_config().get('debug')
    ctx.obj = {'debug': debug, 'rules_config': RULES_CONFIG}
    if debug:
        click.secho('DEBUG MODE ENABLED', fg='yellow')


@root.command('create-rule')
@click.argument('path', type=Path)
@click.option('--config', '-c', type=click.Path(exists=True, dir_okay=False, path_type=Path),
              help='Rule or config file')
@click.option('--required-only', is_flag=True, help='Only prompt for required fields')
@click.option('--rule-type', '-t', type=click.Choice(sorted(TOMLRuleContents.all_rule_types())),
              help='Type of rule to create')
def create_rule(path, config, required_only, rule_type):
    """Create a detection rule."""
    contents = load_rule_contents(config, single_only=True)[0] if config else {}
    return rule_prompt(path, rule_type=rule_type, required_only=required_only, save=True, **contents)


@root.command('generate-rules-index')
@click.option('--query', '-q', help='Optional KQL query to limit to specific rules')
@click.option('--overwrite', is_flag=True, help='Overwrite files in an existing folder')
@click.pass_context
def generate_rules_index(ctx: click.Context, query, overwrite, save_files=True):
    """Generate enriched indexes of rules, based on a KQL search, for indexing/importing into elasticsearch/kibana."""
    from .packaging import Package

    if query:
        rule_paths = [r['file'] for r in ctx.invoke(search_rules, query=query, verbose=False)]
        rules = RuleCollection()
        rules.load_files(Path(p) for p in rule_paths)
    else:
        rules = RuleCollection.default()

    rule_count = len(rules)
    package = Package(rules, name=load_current_package_version(), verbose=False)
    package_hash = package.get_package_hash()
    bulk_upload_docs, importable_rules_docs = package.create_bulk_index_body()

    if save_files:
        path = get_path('enriched-rule-indexes', package_hash)
        path.mkdir(parents=True, exist_ok=overwrite)
        bulk_upload_docs.dump(path.joinpath('enriched-rules-index-uploadable.ndjson'), sort_keys=True)
        importable_rules_docs.dump(path.joinpath('enriched-rules-index-importable.ndjson'), sort_keys=True)

        click.echo(f'files saved to: {path}')

    click.echo(f'{rule_count} rules included')

    return bulk_upload_docs, importable_rules_docs


@root.command("import-rules-to-repo")
@click.argument("input-file", type=click.Path(dir_okay=False, exists=True), nargs=-1, required=False)
@click.option("--exceptions-import", "-e", is_flag=True, help="Include exceptions in export")
@click.option("--required-only", is_flag=True, help="Only prompt for required fields")
@click.option("--directory", "-d", type=click.Path(file_okay=False, exists=True), help="Load files from a directory")
@click.option(
    "--save-directory", "-s", type=click.Path(file_okay=False, exists=True), help="Save imported rules to a directory"
)
@click.option(
    "--exceptions-directory",
    "-se",
    type=click.Path(file_okay=False, exists=True),
    help="Save imported exceptions to a directory",
)
def import_rules_into_repo(
    input_file: click.Path,
    required_only: bool,
    exceptions_import: bool,
    directory: click.Path,
    save_directory: click.Path,
    exceptions_directory: click.Path,
):
    """Import rules from json, toml, yaml, or Kibana exported rule file(s)."""
    rule_files = glob.glob(os.path.join(directory, "**", "*.*"), recursive=True) if directory else []
    rule_files = sorted(set(rule_files + list(input_file)))

    file_contents = []
    for rule_file in rule_files:
        file_contents.extend(load_rule_contents(Path(rule_file)))

    if not file_contents:
        click.echo("Must specify at least one file!")

    exceptions_containers = {}
    exceptions_items = {}

    exceptions_containers, exceptions_items, _, unparsed_results = parse_exceptions_results_from_api(
        file_contents, skip_errors=True
    )

    file_contents = unparsed_results

    exception_list_rule_table = {}
    for contents in file_contents:
        base_path = contents.get("name") or contents.get("rule", {}).get("name")
        base_path = rulename_to_filename(base_path) if base_path else base_path
        rule_path = os.path.join(save_directory if save_directory is not None else RULES_DIRS[0], base_path)
<<<<<<< HEAD
        data_view_id = contents.get("data_view_id") or contents.get("rule", {}).get("data_view_id")
        additional = ["index"] if not data_view_id else ["data_view_id"]
        rule_prompt(
            rule_path, required_only=required_only, save=True, verbose=True, additional_required=additional, **contents
        )
        if contents.get("exceptions_list"):
=======
        
        # handle both rule json formats loaded from kibana and toml
        data_view_id = contents.get("data_view_id") or contents.get("rule", {}).get("data_view_id")
        additional = ["index"] if not data_view_id else ["data_view_id"]
        rule_prompt(rule_path, required_only=required_only, save=True, verbose=True,
                    additional_required=additional, **contents)
        if contents["exceptions_list"]:
>>>>>>> 7e77522f
            # For each item in rule.contents.data.exceptions_list to the exception_list_rule_table under the list_id
            for exception in contents["exceptions_list"]:
                exception_id = exception["list_id"]
                if exception_id not in exception_list_rule_table:
                    exception_list_rule_table[exception_id] = []
                exception_list_rule_table[exception_id].append({"id": contents["id"], "name": contents["name"]})

    # Build TOMLException Objects
    if exceptions_import:
        for container in exceptions_containers.values():
            try:
                list_id = container.get("list_id")
                contents = TOMLExceptionContents.from_exceptions_dict(
                    {"container": container, "items": exceptions_items[list_id]},
                    exception_list_rule_table.get(list_id),
                )
                filename = f"{list_id}_exceptions.toml"
                if RULES_CONFIG.exception_dir is None and not exceptions_directory:
                    raise FileNotFoundError("No Exceptions directory is specified. Please specify either in the config or CLI.")
                exceptions_path = (
                    Path(exceptions_directory) / filename if exceptions_directory else RULES_CONFIG.exception_dir / filename
                )
                click.echo(f"[+] Building exception(s) for {exceptions_path}")
                TOMLException(
                    contents=contents,
                    path=exceptions_path,
                ).save_toml()
            except Exception:
                raise


@root.command('build-limited-rules')
@click.option('--stack-version', type=click.Choice(all_versions()), required=True,
              help='Version to downgrade to be compatible with the older instance of Kibana')
@click.option('--output-file', '-o', type=click.Path(dir_okay=False, exists=False), required=True)
def build_limited_rules(stack_version: str, output_file: str):
    """
    Import rules from json, toml, or Kibana exported rule file(s),
    filter out unsupported ones, and write to output NDJSON file.
    """

    # Schema generation and incompatible fields detection
    query_rule_data = class_schema(QueryRuleData)()
    fields = getattr(query_rule_data, 'fields', {})
    incompatible_fields = get_incompatible_fields(list(fields.values()),
                                                  Version.parse(stack_version, optional_minor_and_patch=True))

    # Load all rules
    rules = RuleCollection.default()

    # Define output path
    output_path = Path(output_file)

    # Define ndjson instance for output
    ndjson_output = Ndjson()

    # Get API schema for rule type
    api_schema = get_schema_file(stack_version, "base")["properties"]["type"]["enum"]

    # Function to process each rule
    def process_rule(rule, incompatible_fields: List[str]):
        if rule.contents.type not in api_schema:
            click.secho(f'{rule.contents.name} - Skipping unsupported rule type: {rule.contents.get("type")}',
                        fg='yellow')
            return None

        # Remove unsupported fields from rule
        rule_contents = rule.contents.to_api_format()
        for field in incompatible_fields:
            rule_contents.pop(field, None)

        return rule_contents

    # Process each rule and add to ndjson_output
    for rule in rules.rules:
        processed_rule = process_rule(rule, incompatible_fields)
        if processed_rule is not None:
            ndjson_output.append(processed_rule)

    # Write ndjson_output to file
    ndjson_output.dump(output_path)

    click.echo(f'Success: Rules written to {output_file}')


@root.command('toml-lint')
@click.option('--rule-file', '-f', multiple=True, type=click.Path(exists=True),
              help='Specify one or more rule files.')
def toml_lint(rule_file):
    """Cleanup files with some simple toml formatting."""
    if rule_file:
        rules = RuleCollection()
        rules.load_files(Path(p) for p in rule_file)
    else:
        rules = RuleCollection.default()

    # re-save the rules to force TOML reformatting
    for rule in rules:
        rule.save_toml()

    click.echo('TOML file linting complete')


@root.command('mass-update')
@click.argument('query')
@click.option('--metadata', '-m', is_flag=True, help='Make an update to the rule metadata rather than contents.')
@click.option('--language', type=click.Choice(["eql", "kql"]), default="kql")
@click.option('--field', type=(str, str), multiple=True,
              help='Use rule-search to retrieve a subset of rules and modify values '
                   '(ex: --field management.ecs_version 1.1.1).\n'
                   'Note this is limited to string fields only. Nested fields should use dot notation.')
@click.pass_context
def mass_update(ctx, query, metadata, language, field):
    """Update multiple rules based on eql results."""
    rules = RuleCollection().default()
    results = ctx.invoke(search_rules, query=query, language=language, verbose=False)
    matching_ids = set(r["rule_id"] for r in results)
    rules = rules.filter(lambda r: r.id in matching_ids)

    for rule in rules:
        for key, value in field:
            nested_set(rule.metadata if metadata else rule.contents, key, value)

        rule.validate(as_rule=True)
        rule.save(as_rule=True)

    return ctx.invoke(search_rules, query=query, language=language,
                      columns=['rule_id', 'name'] + [k[0].split('.')[-1] for k in field])


@root.command('view-rule')
@click.argument('rule-file', type=Path)
@click.option('--api-format/--rule-format', default=True, help='Print the rule in final api or rule format')
@click.pass_context
def view_rule(ctx, rule_file, api_format):
    """View an internal rule or specified rule file."""
    rule = RuleCollection().load_file(rule_file)

    if api_format:
        click.echo(json.dumps(rule.contents.to_api_format(), indent=2, sort_keys=True))
    else:
        click.echo(toml_write(rule.contents.to_dict()))

    return rule


def _export_rules(
    rules: RuleCollection,
    outfile: Path,
    downgrade_version: Optional[definitions.SemVer] = None,
    verbose=True,
    skip_unsupported=False,
    include_metadata: bool = False,
    include_exceptions: bool = False,
):
    """Export rules and exceptions into a consolidated ndjson file."""
    from .rule import downgrade_contents_from_rule

    outfile = outfile.with_suffix('.ndjson')
    unsupported = []

    if downgrade_version:
        if skip_unsupported:
            output_lines = []

            for rule in rules:
                try:
                    output_lines.append(json.dumps(downgrade_contents_from_rule(rule, downgrade_version,
                                                                                include_metadata=include_metadata),
                                                   sort_keys=True))
                except ValueError as e:
                    unsupported.append(f'{e}: {rule.id} - {rule.name}')
                    continue

        else:
            output_lines = [json.dumps(downgrade_contents_from_rule(r, downgrade_version,
                                                                    include_metadata=include_metadata), sort_keys=True)
                            for r in rules]
    else:
        output_lines = [json.dumps(r.contents.to_api_format(include_metadata=include_metadata),
                                   sort_keys=True) for r in rules]

    # Add exceptions to api format here and add to output_lines
    if include_exceptions:
        cl = GenericCollection.default()
        # Get exceptions in API format
        exceptions = [d.contents.to_api_format() for d in cl.items]
        # Flatten list of lists
        exceptions = [e for sublist in exceptions for e in sublist]
        # Append to Rules List
        output_lines.extend(json.dumps(e, sort_keys=True) for e in exceptions)

    outfile.write_text('\n'.join(output_lines) + '\n')

    if verbose:
        click.echo(f'Exported {len(rules) - len(unsupported)} rules into {outfile}')

        if skip_unsupported and unsupported:
            unsupported_str = '\n- '.join(unsupported)
            click.echo(f'Skipped {len(unsupported)} unsupported rules: \n- {unsupported_str}')


@root.command("export-rules-from-repo")
@multi_collection
@click.option(
    "--outfile",
    "-o",
    default=Path(get_path("exports", f'{time.strftime("%Y%m%dT%H%M%SL")}.ndjson')),
    type=Path,
    help="Name of file for exported rules",
)
@click.option("--replace-id", "-r", is_flag=True, help="Replace rule IDs with new IDs before export")
@click.option(
    "--stack-version",
    type=click.Choice(all_versions()),
    help="Downgrade a rule version to be compatible with older instances of Kibana",
)
@click.option(
    "--skip-unsupported",
    "-s",
    is_flag=True,
    help="If `--stack-version` is passed, skip rule types which are unsupported " "(an error will be raised otherwise)",
)
@click.option("--include-metadata", type=bool, is_flag=True, default=False, help="Add metadata to the exported rules")
@click.option(
    "--include-exceptions", "-e", type=bool, is_flag=True, default=False, help="Include Exceptions Lists in export"
)
def export_rules_from_repo(
    rules, outfile: Path, replace_id, stack_version, skip_unsupported, include_metadata: bool, include_exceptions: bool
) -> RuleCollection:
    """Export rule(s) and exception(s) into an importable ndjson file."""
    assert len(rules) > 0, "No rules found"

    if replace_id:
        # if we need to replace the id, take each rule object and create a copy
        # of it, with only the rule_id field changed
        old_rules = rules
        rules = RuleCollection()

        for rule in old_rules:
            new_data = dataclasses.replace(rule.contents.data, rule_id=str(uuid4()))
            new_contents = dataclasses.replace(rule.contents, data=new_data)
            rules.add_rule(TOMLRule(contents=new_contents))

    outfile.parent.mkdir(exist_ok=True)
    _export_rules(
        rules=rules,
        outfile=outfile,
        downgrade_version=stack_version,
        skip_unsupported=skip_unsupported,
        include_metadata=include_metadata,
        include_exceptions=include_exceptions,
    )

    return rules


@root.command('validate-rule')
@click.argument('path')
@click.pass_context
def validate_rule(ctx, path):
    """Check if a rule staged in rules dir validates against a schema."""
    rule = RuleCollection().load_file(Path(path))
    click.echo('Rule validation successful')
    return rule


@root.command('validate-all')
def validate_all():
    """Check if all rules validates against a schema."""
    RuleCollection.default()
    click.echo('Rule validation successful')


@root.command('rule-search')
@click.argument('query', required=False)
@click.option('--columns', '-c', multiple=True, help='Specify columns to add the table')
@click.option('--language', type=click.Choice(["eql", "kql"]), default="kql")
@click.option('--count', is_flag=True, help='Return a count rather than table')
def search_rules(query, columns, language, count, verbose=True, rules: Dict[str, TOMLRule] = None, pager=False):
    """Use KQL or EQL to find matching rules."""
    from kql import get_evaluator
    from eql.table import Table
    from eql.build import get_engine
    from eql import parse_query
    from eql.pipes import CountPipe
    from .rule import get_unique_query_fields

    flattened_rules = []
    rules = rules or {str(rule.path): rule for rule in RuleCollection.default()}

    for file_name, rule in rules.items():
        flat: dict = {"file": os.path.relpath(file_name)}
        flat.update(rule.contents.to_dict())
        flat.update(flat["metadata"])
        flat.update(flat["rule"])

        tactic_names = []
        technique_ids = []
        subtechnique_ids = []

        for entry in flat['rule'].get('threat', []):
            if entry["framework"] != "MITRE ATT&CK":
                continue

            techniques = entry.get('technique', [])
            tactic_names.append(entry['tactic']['name'])
            technique_ids.extend([t['id'] for t in techniques])
            subtechnique_ids.extend([st['id'] for t in techniques for st in t.get('subtechnique', [])])

        flat.update(techniques=technique_ids, tactics=tactic_names, subtechniques=subtechnique_ids,
                    unique_fields=get_unique_query_fields(rule))
        flattened_rules.append(flat)

    flattened_rules.sort(key=lambda dct: dct["name"])

    filtered = []
    if language == "kql":
        evaluator = get_evaluator(query) if query else lambda x: True
        filtered = list(filter(evaluator, flattened_rules))
    elif language == "eql":
        parsed = parse_query(query, implied_any=True, implied_base=True)
        evaluator = get_engine(parsed)
        filtered = [result.events[0].data for result in evaluator(flattened_rules)]

        if not columns and any(isinstance(pipe, CountPipe) for pipe in parsed.pipes):
            columns = ["key", "count", "percent"]

    if count:
        click.echo(f'{len(filtered)} rules')
        return filtered

    if columns:
        columns = ",".join(columns).split(",")
    else:
        columns = ["rule_id", "file", "name"]

    table = Table.from_list(columns, filtered)

    if verbose:
        click.echo_via_pager(table) if pager else click.echo(table)

    return filtered


@root.command('build-threat-map-entry')
@click.argument('tactic')
@click.argument('technique-ids', nargs=-1)
def build_threat_map(tactic: str, technique_ids: Iterable[str]):
    """Build a threat map entry."""
    entry = build_threat_map_entry(tactic, *technique_ids)
    rendered = pytoml.dumps({'rule': {'threat': [entry]}})
    # strip out [rule]
    cleaned = '\n'.join(rendered.splitlines()[2:])
    print(cleaned)
    return entry


@root.command("test")
@click.pass_context
def test_rules(ctx):
    """Run unit tests over all of the rules."""
    import pytest

    rules_config = ctx.obj['rules_config']
    test_config = rules_config.test_config
    tests, skipped = test_config.get_test_names(formatted=True)

    if skipped:
        click.echo(f'Tests skipped per config ({len(skipped)}):')
        click.echo('\n'.join(skipped))

    clear_caches()
    if tests:
        ctx.exit(pytest.main(['-v'] + tests))
    else:
        click.echo('No tests found to execute!')


@root.group('typosquat')
def typosquat_group():
    """Commands for generating typosquat detections."""


@typosquat_group.command('create-dnstwist-index')
@click.argument('input-file', type=click.Path(exists=True, dir_okay=False), required=True)
@click.pass_context
@add_client('elasticsearch', add_func_arg=False)
def create_dnstwist_index(ctx: click.Context, input_file: click.Path):
    """Create a dnstwist index in Elasticsearch to work with a threat match rule."""
    from elasticsearch import Elasticsearch

    es_client: Elasticsearch = ctx.obj['es']

    click.echo(f'Attempting to load dnstwist data from {input_file}')
    dnstwist_data: dict = load_dump(str(input_file))
    click.echo(f'{len(dnstwist_data)} records loaded')

    original_domain = next(r['domain-name'] for r in dnstwist_data if r.get('fuzzer', '') == 'original*')
    click.echo(f'Original domain name identified: {original_domain}')

    domain = original_domain.split('.')[0]
    domain_index = f'dnstwist-{domain}'
    # If index already exists, prompt user to confirm if they want to overwrite
    if es_client.indices.exists(index=domain_index):
        if click.confirm(
                f"dnstwist index: {domain_index} already exists for {original_domain}. Do you want to overwrite?",
                abort=True):
            es_client.indices.delete(index=domain_index)

    fields = [
        "dns-a",
        "dns-aaaa",
        "dns-mx",
        "dns-ns",
        "banner-http",
        "fuzzer",
        "original-domain",
        "dns.question.registered_domain"
    ]
    timestamp_field = "@timestamp"
    mappings = {"mappings": {"properties": {f: {"type": "keyword"} for f in fields}}}
    mappings["mappings"]["properties"][timestamp_field] = {"type": "date"}

    es_client.indices.create(index=domain_index, body=mappings)

    # handle dns.question.registered_domain separately
    fields.pop()
    es_updates = []
    now = datetime.utcnow()

    for item in dnstwist_data:
        if item['fuzzer'] == 'original*':
            continue

        record = item.copy()
        record.setdefault('dns', {}).setdefault('question', {}).setdefault('registered_domain', item.get('domain-name'))

        for field in fields:
            record.setdefault(field, None)

        record['@timestamp'] = now

        es_updates.extend([{'create': {'_index': domain_index}}, record])

    click.echo(f'Indexing data for domain {original_domain}')

    results = es_client.bulk(body=es_updates)
    if results['errors']:
        error = {r['create']['result'] for r in results['items'] if r['create']['status'] != 201}
        client_error(f'Errors occurred during indexing:\n{error}')

    click.echo(f'{len(results["items"])} watchlist domains added to index')
    click.echo('Run `prep-rule` and import to Kibana to create alerts on this index')


@typosquat_group.command('prep-rule')
@click.argument('author')
def prep_rule(author: str):
    """Prep the detection threat match rule for dnstwist data with a rule_id and author."""
    rule_template_file = get_etc_path('rule_template_typosquatting_domain.json')
    template_rule = json.loads(rule_template_file.read_text())
    template_rule.update(author=[author], rule_id=str(uuid4()))
    updated_rule = get_path('rule_typosquatting_domain.ndjson')
    updated_rule.write_text(json.dumps(template_rule, sort_keys=True))
    click.echo(f'Rule saved to: {updated_rule}. Import this to Kibana to create alerts on all dnstwist-* indexes')
    click.echo('Note: you only need to import and enable this rule one time for all dnstwist-* indexes')


@root.group('rta')
def rta_group():
    """Commands related to Red Team Automation (RTA) scripts."""


# create command to show rule-rta coverage
@rta_group.command('coverage')
@click.option("-o", "--os-filter", default="all",
              help="Filter rule coverage summary by OS. (E.g. windows) Default: all")
def rta_coverage(os_filter: str):
    """Show coverage of RTA / rules by os type."""

    # get all rules
    all_rules = RuleCollection.default()

    # get rules triggered by RTA
    triggered_rules = get_triggered_rules()

    # build coverage map
    coverage_map = build_coverage_map(triggered_rules, all_rules)

    # # print summary
    all_rule_count = len(all_rules.rules)
    print_converage_summary(coverage_map, all_rule_count, os_filter)<|MERGE_RESOLUTION|>--- conflicted
+++ resolved
@@ -145,22 +145,14 @@
         base_path = contents.get("name") or contents.get("rule", {}).get("name")
         base_path = rulename_to_filename(base_path) if base_path else base_path
         rule_path = os.path.join(save_directory if save_directory is not None else RULES_DIRS[0], base_path)
-<<<<<<< HEAD
-        data_view_id = contents.get("data_view_id") or contents.get("rule", {}).get("data_view_id")
-        additional = ["index"] if not data_view_id else ["data_view_id"]
-        rule_prompt(
-            rule_path, required_only=required_only, save=True, verbose=True, additional_required=additional, **contents
-        )
-        if contents.get("exceptions_list"):
-=======
         
         # handle both rule json formats loaded from kibana and toml
         data_view_id = contents.get("data_view_id") or contents.get("rule", {}).get("data_view_id")
         additional = ["index"] if not data_view_id else ["data_view_id"]
         rule_prompt(rule_path, required_only=required_only, save=True, verbose=True,
                     additional_required=additional, **contents)
-        if contents["exceptions_list"]:
->>>>>>> 7e77522f
+        if contents.get("exceptions_list"):
+
             # For each item in rule.contents.data.exceptions_list to the exception_list_rule_table under the list_id
             for exception in contents["exceptions_list"]:
                 exception_id = exception["list_id"]
