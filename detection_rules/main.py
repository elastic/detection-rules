# Copyright Elasticsearch B.V. and/or licensed to Elasticsearch B.V. under one
# or more contributor license agreements. Licensed under the Elastic License;
# you may not use this file except in compliance with the Elastic License.

"""CLI commands for detection_rules."""
import glob
import json
import os
import re

import click
import jsonschema
import pytoml

from . import rule_loader
from .misc import client_error, nested_set, parse_config
from .rule import Rule
from .rule_formatter import toml_write
from .schemas import CurrentSchema
from .utils import get_path, clear_caches, load_rule_contents


RULES_DIR = get_path('rules')


@click.group('detection-rules', context_settings={'help_option_names': ['-h', '--help']})
@click.option('--debug/--no-debug', '-D/-N', is_flag=True, default=None,
              help='Print full exception stacktrace on errors')
@click.pass_context
def root(ctx, debug):
    """Commands for detection-rules repository."""
    debug = debug if debug is not None else parse_config().get('debug')
    ctx.obj = {'debug': debug}
    if debug:
        click.secho('DEBUG MODE ENABLED', fg='yellow')


@root.command('create-rule')
@click.argument('path', type=click.Path(dir_okay=False))
@click.option('--config', '-c', type=click.Path(exists=True, dir_okay=False), help='Rule or config file')
@click.option('--required-only', is_flag=True, help='Only prompt for required fields')
@click.option('--rule-type', '-t', type=click.Choice(CurrentSchema.RULE_TYPES), help='Type of rule to create')
def create_rule(path, config, required_only, rule_type):
    """Create a detection rule."""
    contents = load_rule_contents(config, single_only=True)[0] if config else {}
    try:
        return Rule.build(path, rule_type=rule_type, required_only=required_only, save=True, **contents)
    finally:
        rule_loader.reset()


@root.command('import-rules')
@click.argument('infile', type=click.Path(dir_okay=False, exists=True), nargs=-1, required=False)
@click.option('--directory', '-d', type=click.Path(file_okay=False, exists=True), help='Load files from a directory')
def import_rules(infile, directory):
    """Import rules from json, toml, or Kibana exported rule file(s)."""
    rule_files = glob.glob(os.path.join(directory, '**', '*.*'), recursive=True) if directory else []
    rule_files = sorted(set(rule_files + list(infile)))

    rule_contents = []
    for rule_file in rule_files:
        rule_contents.extend(load_rule_contents(rule_file))

    if not rule_contents:
        click.echo('Must specify at least one file!')

    def name_to_filename(name):
        return re.sub(r'[^_a-z0-9]+', '_', name.strip().lower()).strip('_') + '.toml'

    for contents in rule_contents:
        base_path = contents.get('name') or contents.get('rule', {}).get('name')
        base_path = name_to_filename(base_path) if base_path else base_path
        rule_path = os.path.join(RULES_DIR, base_path) if base_path else None
        Rule.build(rule_path, required_only=True, save=True, verbose=True, **contents)


@root.command('toml-lint')
@click.option('--rule-file', '-f', type=click.File('r'), help='Optionally specify a specific rule file only')
def toml_lint(rule_file):
    """Cleanup files with some simple toml formatting."""
    if rule_file:
        contents = pytoml.load(rule_file)
        rule = Rule(path=rule_file.name, contents=contents)

        # removed unneeded defaults
        for field in rule_loader.find_unneeded_defaults(rule):
            rule.contents.pop(field, None)

        rule.save(as_rule=True)
    else:
        for rule in rule_loader.load_rules().values():

            # removed unneeded defaults
            for field in rule_loader.find_unneeded_defaults(rule):
                rule.contents.pop(field, None)

            rule.save(as_rule=True)

    rule_loader.reset()
    click.echo('Toml file linting complete')


@root.command('mass-update')
@click.argument('query')
@click.option('--metadata', '-m', is_flag=True, help='Make an update to the rule metadata rather than contents.')
@click.option('--language', type=click.Choice(["eql", "kql"]), default="kql")
@click.option('--field', type=(str, str), multiple=True,
              help='Use rule-search to retrieve a subset of rules and modify values '
                   '(ex: --field management.ecs_version 1.1.1).\n'
                   'Note this is limited to string fields only. Nested fields should use dot notation.')
@click.pass_context
def mass_update(ctx, query, metadata, language, field):
    """Update multiple rules based on eql results."""
    results = ctx.invoke(search_rules, query=query, language=language, verbose=False)
    rules = [rule_loader.get_rule(r['rule_id'], verbose=False) for r in results]

    for rule in rules:
        for key, value in field:
            nested_set(rule.metadata if metadata else rule.contents, key, value)

        rule.validate(as_rule=True)
        rule.save(as_rule=True)

    return ctx.invoke(search_rules, query=query, language=language,
                      columns=['rule_id', 'name'] + [k[0].split('.')[-1] for k in field])


@root.command('view-rule')
@click.argument('rule-id', required=False)
@click.option('--rule-file', '-f', type=click.Path(dir_okay=False), help='Optionally view a rule from a specified file')
@click.option('--api-format/--rule-format', default=True, help='Print the rule in final api or rule format')
@click.pass_context
def view_rule(ctx, rule_id, rule_file, api_format):
    """View an internal rule or specified rule file."""
    rule = None

    if rule_id:
        rule = rule_loader.get_rule(rule_id, verbose=False)
    elif rule_file:
        contents = {k: v for k, v in load_rule_contents(rule_file, single_only=True)[0].items() if v}

        try:
            rule = Rule(rule_file, contents)
        except jsonschema.ValidationError as e:
            client_error(f'Rule: {rule_id or os.path.basename(rule_file)} failed validation', e, ctx=ctx)
    else:
        client_error('Unknown rule!')

    if not rule:
        client_error('Unknown format!')

    click.echo(toml_write(rule.rule_format()) if not api_format else
               json.dumps(rule.contents, indent=2, sort_keys=True))

    return rule


@root.command('validate-rule')
@click.argument('rule-id', required=False)
@click.option('--rule-name', '-n')
@click.option('--path', '-p', type=click.Path(dir_okay=False))
@click.pass_context
def validate_rule(ctx, rule_id, rule_name, path):
    """Check if a rule staged in rules dir validates against a schema."""
    try:
        rule = rule_loader.get_rule(rule_id, rule_name, path, verbose=False)
        if not rule:
            client_error('Rule not found!')

        rule.validate(as_rule=True)
        click.echo('Rule validation successful')
        return rule
    except jsonschema.ValidationError as e:
<<<<<<< HEAD
        click.echo(e)

    click.echo('Rule validation successful')

    return rule
=======
        client_error(e.args[0], e, ctx=ctx)
>>>>>>> bd680a2b


@root.command('validate-all')
@click.option('--fail/--no-fail', default=True, help='Fail on first failure or process through all printing errors.')
def validate_all(fail):
    """Check if all rules validates against a schema."""
    rule_loader.load_rules(verbose=True, error=fail)
    click.echo('Rule validation successful')


@root.command('rule-search')
@click.argument('query', required=False)
@click.option('--columns', '-c', multiple=True, help='Specify columns to add the table')
@click.option('--language', type=click.Choice(["eql", "kql"]), default="kql")
def search_rules(query, columns, language, verbose=True):
    """Use KQL or EQL to find matching rules."""
    from kql import get_evaluator
    from eql.table import Table
    from eql.build import get_engine
    from eql import parse_query
    from eql.pipes import CountPipe

    flattened_rules = []

    for file_name, rule_doc in rule_loader.load_rule_files(verbose=verbose).items():
        flat = {"file": os.path.relpath(file_name)}
        flat.update(rule_doc)
        flat.update(rule_doc["metadata"])
        flat.update(rule_doc["rule"])
        attacks = [threat for threat in rule_doc["rule"].get("threat", []) if threat["framework"] == "MITRE ATT&CK"]
        techniques = [t["id"] for threat in attacks for t in threat.get("technique", [])]
        tactics = [threat["tactic"]["name"] for threat in attacks]
        flat.update(techniques=techniques, tactics=tactics,
                    unique_fields=Rule.get_unique_query_fields(rule_doc['rule']))
        flattened_rules.append(flat)

    flattened_rules.sort(key=lambda dct: dct["name"])

    filtered = []
    if language == "kql":
        evaluator = get_evaluator(query) if query else lambda x: True
        filtered = list(filter(evaluator, flattened_rules))
    elif language == "eql":
        parsed = parse_query(query, implied_any=True, implied_base=True)
        evaluator = get_engine(parsed)
        filtered = [result.events[0].data for result in evaluator(flattened_rules)]

        if not columns and any(isinstance(pipe, CountPipe) for pipe in parsed.pipes):
            columns = ["key", "count", "percent"]

    if columns:
        columns = ",".join(columns).split(",")
    else:
        columns = ["rule_id", "file", "name"]

    table = Table.from_list(columns, filtered)

    if verbose:
        click.echo(table)

    return filtered


@root.command("test")
@click.pass_context
def test_rules(ctx):
    """Run unit tests over all of the rules."""
    import pytest

    clear_caches()
<<<<<<< HEAD
    ctx.exit(pytest.main(["-v"]))


@root.group('dev')
def dev():
    """Commands for development and management by internal Elastic team."""


@dev.command('license-check')
@click.pass_context
def license_check(ctx):
    """Check that all code files contain a valid license."""

    failed = False

    for path in glob.glob(get_path("**", "*.py"), recursive=True):
        if path.startswith(get_path("env", "")):
            continue

        relative_path = os.path.relpath(path)

        with io.open(path, "rt", encoding="utf-8") as f:
            contents = f.read()

            # skip over shebang lines
            if contents.startswith("#!/"):
                _, _, contents = contents.partition("\n")

            if not contents.lstrip("\r\n").startswith(PYTHON_LICENSE):
                if not failed:
                    click.echo("Missing license headers for:", err=True)

                failed = True
                click.echo(relative_path, err=True)

    ctx.exit(int(failed))


@dev.command('build-release')
@click.argument('config-file', type=click.Path(exists=True, dir_okay=False), required=False, default=PACKAGE_FILE)
@click.option('--update-version-lock', '-u', is_flag=True,
              help='Save version.lock.json file with updated rule versions in the package')
def build_release(config_file, update_version_lock):
    """Assemble all the rules into Kibana-ready release files."""
    config = load_dump(config_file)['package']
    click.echo('[+] Building package {}'.format(config.get('name')))
    package = Package.from_config(config, update_version_lock=update_version_lock, verbose=True)
    package.save()
    package.get_package_hash(verbose=True)
    click.echo('- {} rules included'.format(len(package.rules)))


@dev.command('update-lock-versions')
@click.argument('rule-ids', nargs=-1, required=True)
def update_lock_versions(rule_ids):
    """Update rule hashes in version.lock.json file without bumping version."""
    from .packaging import manage_versions

    if not click.confirm('Are you sure you want to update hashes without a version bump?'):
        return

    rules = [r for r in rule_loader.load_rules(verbose=False).values() if r.id in rule_ids]
    changed, new = manage_versions(rules, exclude_version_update=True, add_new=False, save_changes=True)

    if not changed:
        click.echo('No hashes updated')

    return changed


@dev.command('kibana-diff')
@click.option('--rule-id', '-r', multiple=True, help='Optionally specify rule ID')
@click.option('--branch', '-b', default='master', help='Specify the kibana branch to diff against')
@click.option('--threads', '-t', type=click.IntRange(1), default=50, help='Number of threads to use to download rules')
def kibana_diff(rule_id, branch, threads):
    """Diff rules against their version represented in kibana if exists."""
    from .misc import get_kibana_rules

    if rule_id:
        rules = {r.id: r for r in rule_loader.load_rules(verbose=False).values() if r.id in rule_id}
    else:
        rules = {r.id: r for r in rule_loader.get_production_rules()}

    # add versions to the rules
    manage_versions(list(rules.values()), verbose=False)
    repo_hashes = {r.id: r.get_hash() for r in rules.values()}

    kibana_rules = {r['rule_id']: r for r in get_kibana_rules(branch=branch, threads=threads).values()}
    kibana_hashes = {r['rule_id']: Rule.dict_hash(r) for r in kibana_rules.values()}

    missing_from_repo = list(set(kibana_hashes).difference(set(repo_hashes)))
    missing_from_kibana = list(set(repo_hashes).difference(set(kibana_hashes)))

    rule_diff = []
    for rid, rhash in repo_hashes.items():
        if rid in missing_from_kibana:
            continue
        if rhash != kibana_hashes[rid]:
            rule_diff.append(
                f'versions - repo: {rules[rid].contents["version"]}, kibana: {kibana_rules[rid]["version"]} -> '
                f'{rid} - {rules[rid].name}'
            )

    diff = {
        'missing_from_kibana': [f'{r} - {rules[r].name}' for r in missing_from_kibana],
        'diff': rule_diff,
        'missing_from_repo': [f'{r} - {kibana_rules[r]["name"]}' for r in missing_from_repo]
    }

    diff['stats'] = {k: len(v) for k, v in diff.items()}
    diff['stats'].update(total_repo_prod_rules=len(rules), total_gh_prod_rules=len(kibana_rules))

    click.echo(json.dumps(diff, indent=2, sort_keys=True))
    return diff


@dev.command("kibana-commit")
@click.argument("local-repo", default=get_path("..", "kibana"))
@click.option("--kibana-directory", "-d", help="Directory to overwrite in Kibana",
              default="x-pack/plugins/security_solution/server/lib/detection_engine/rules/prepackaged_rules")
@click.option("--base-branch", "-b", help="Base branch in Kibana", default="master")
@click.option("--ssh/--http", is_flag=True, help="Method to use for cloning")
@click.option("--github-repo", "-r", help="Repository to use for the branch", default="elastic/kibana")
@click.option("--message", "-m", help="Override default commit message")
@click.pass_context
def kibana_commit(ctx, local_repo, github_repo, ssh, kibana_directory, base_branch, message):
    """Prep a commit and push to Kibana."""
    git_exe = shutil.which("git")

    package_name = load_dump(PACKAGE_FILE)['package']["name"]
    release_dir = os.path.join(RELEASE_DIR, package_name)
    message = message or f"[Detection Rules] Add {package_name} rules"

    if not os.path.exists(release_dir):
        click.secho("Release directory doesn't exist.", fg="red", err=True)
        click.echo(f"Run {click.style('python -m detection_rules build-release', bold=True)} to populate", err=True)
        ctx.exit(1)

    if not git_exe:
        click.secho("Unable to find git", err=True, fg="red")
        ctx.exit(1)

    try:
        if not os.path.exists(local_repo):
            if not click.confirm(f"Kibana repository doesn't exist at {local_repo}. Clone?"):
                ctx.exit(1)

            url = f"git@github.com:{github_repo}.git" if ssh else f"https://github.com/{github_repo}.git"
            subprocess.check_call([git_exe, "clone", url, local_repo, "--depth", 1])

        def git(*args, show_output=False):
            method = subprocess.call if show_output else subprocess.check_output
            return method([git_exe, "-C", local_repo] + list(args), encoding="utf-8")

        git("checkout", base_branch)
        git("pull")
        git("checkout", "-b", f"rules/{package_name}", show_output=True)
        git("rm", "-r", kibana_directory)

        source_dir = os.path.join(release_dir, "rules")
        target_dir = os.path.join(local_repo, kibana_directory)
        os.makedirs(target_dir)

        for name in os.listdir(source_dir):
            _, ext = os.path.splitext(name)
            path = os.path.join(source_dir, name)

            if ext in (".ts", ".json"):
                shutil.copyfile(path, os.path.join(target_dir, name))

        git("add", kibana_directory)

        git("commit", "-S", "-m", message)
        git("status", show_output=True)

        click.echo(f"Kibana repository {local_repo} prepped. Push changes when ready")
        click.secho(f"cd {local_repo}", bold=True)

    except subprocess.CalledProcessError as exc:
        ctx.exit(exc.returncode)
=======
    ctx.exit(pytest.main(["-v"]))
>>>>>>> bd680a2b
<|MERGE_RESOLUTION|>--- conflicted
+++ resolved
@@ -171,15 +171,7 @@
         click.echo('Rule validation successful')
         return rule
     except jsonschema.ValidationError as e:
-<<<<<<< HEAD
-        click.echo(e)
-
-    click.echo('Rule validation successful')
-
-    return rule
-=======
         client_error(e.args[0], e, ctx=ctx)
->>>>>>> bd680a2b
 
 
 @root.command('validate-all')
@@ -250,187 +242,4 @@
     import pytest
 
     clear_caches()
-<<<<<<< HEAD
-    ctx.exit(pytest.main(["-v"]))
-
-
-@root.group('dev')
-def dev():
-    """Commands for development and management by internal Elastic team."""
-
-
-@dev.command('license-check')
-@click.pass_context
-def license_check(ctx):
-    """Check that all code files contain a valid license."""
-
-    failed = False
-
-    for path in glob.glob(get_path("**", "*.py"), recursive=True):
-        if path.startswith(get_path("env", "")):
-            continue
-
-        relative_path = os.path.relpath(path)
-
-        with io.open(path, "rt", encoding="utf-8") as f:
-            contents = f.read()
-
-            # skip over shebang lines
-            if contents.startswith("#!/"):
-                _, _, contents = contents.partition("\n")
-
-            if not contents.lstrip("\r\n").startswith(PYTHON_LICENSE):
-                if not failed:
-                    click.echo("Missing license headers for:", err=True)
-
-                failed = True
-                click.echo(relative_path, err=True)
-
-    ctx.exit(int(failed))
-
-
-@dev.command('build-release')
-@click.argument('config-file', type=click.Path(exists=True, dir_okay=False), required=False, default=PACKAGE_FILE)
-@click.option('--update-version-lock', '-u', is_flag=True,
-              help='Save version.lock.json file with updated rule versions in the package')
-def build_release(config_file, update_version_lock):
-    """Assemble all the rules into Kibana-ready release files."""
-    config = load_dump(config_file)['package']
-    click.echo('[+] Building package {}'.format(config.get('name')))
-    package = Package.from_config(config, update_version_lock=update_version_lock, verbose=True)
-    package.save()
-    package.get_package_hash(verbose=True)
-    click.echo('- {} rules included'.format(len(package.rules)))
-
-
-@dev.command('update-lock-versions')
-@click.argument('rule-ids', nargs=-1, required=True)
-def update_lock_versions(rule_ids):
-    """Update rule hashes in version.lock.json file without bumping version."""
-    from .packaging import manage_versions
-
-    if not click.confirm('Are you sure you want to update hashes without a version bump?'):
-        return
-
-    rules = [r for r in rule_loader.load_rules(verbose=False).values() if r.id in rule_ids]
-    changed, new = manage_versions(rules, exclude_version_update=True, add_new=False, save_changes=True)
-
-    if not changed:
-        click.echo('No hashes updated')
-
-    return changed
-
-
-@dev.command('kibana-diff')
-@click.option('--rule-id', '-r', multiple=True, help='Optionally specify rule ID')
-@click.option('--branch', '-b', default='master', help='Specify the kibana branch to diff against')
-@click.option('--threads', '-t', type=click.IntRange(1), default=50, help='Number of threads to use to download rules')
-def kibana_diff(rule_id, branch, threads):
-    """Diff rules against their version represented in kibana if exists."""
-    from .misc import get_kibana_rules
-
-    if rule_id:
-        rules = {r.id: r for r in rule_loader.load_rules(verbose=False).values() if r.id in rule_id}
-    else:
-        rules = {r.id: r for r in rule_loader.get_production_rules()}
-
-    # add versions to the rules
-    manage_versions(list(rules.values()), verbose=False)
-    repo_hashes = {r.id: r.get_hash() for r in rules.values()}
-
-    kibana_rules = {r['rule_id']: r for r in get_kibana_rules(branch=branch, threads=threads).values()}
-    kibana_hashes = {r['rule_id']: Rule.dict_hash(r) for r in kibana_rules.values()}
-
-    missing_from_repo = list(set(kibana_hashes).difference(set(repo_hashes)))
-    missing_from_kibana = list(set(repo_hashes).difference(set(kibana_hashes)))
-
-    rule_diff = []
-    for rid, rhash in repo_hashes.items():
-        if rid in missing_from_kibana:
-            continue
-        if rhash != kibana_hashes[rid]:
-            rule_diff.append(
-                f'versions - repo: {rules[rid].contents["version"]}, kibana: {kibana_rules[rid]["version"]} -> '
-                f'{rid} - {rules[rid].name}'
-            )
-
-    diff = {
-        'missing_from_kibana': [f'{r} - {rules[r].name}' for r in missing_from_kibana],
-        'diff': rule_diff,
-        'missing_from_repo': [f'{r} - {kibana_rules[r]["name"]}' for r in missing_from_repo]
-    }
-
-    diff['stats'] = {k: len(v) for k, v in diff.items()}
-    diff['stats'].update(total_repo_prod_rules=len(rules), total_gh_prod_rules=len(kibana_rules))
-
-    click.echo(json.dumps(diff, indent=2, sort_keys=True))
-    return diff
-
-
-@dev.command("kibana-commit")
-@click.argument("local-repo", default=get_path("..", "kibana"))
-@click.option("--kibana-directory", "-d", help="Directory to overwrite in Kibana",
-              default="x-pack/plugins/security_solution/server/lib/detection_engine/rules/prepackaged_rules")
-@click.option("--base-branch", "-b", help="Base branch in Kibana", default="master")
-@click.option("--ssh/--http", is_flag=True, help="Method to use for cloning")
-@click.option("--github-repo", "-r", help="Repository to use for the branch", default="elastic/kibana")
-@click.option("--message", "-m", help="Override default commit message")
-@click.pass_context
-def kibana_commit(ctx, local_repo, github_repo, ssh, kibana_directory, base_branch, message):
-    """Prep a commit and push to Kibana."""
-    git_exe = shutil.which("git")
-
-    package_name = load_dump(PACKAGE_FILE)['package']["name"]
-    release_dir = os.path.join(RELEASE_DIR, package_name)
-    message = message or f"[Detection Rules] Add {package_name} rules"
-
-    if not os.path.exists(release_dir):
-        click.secho("Release directory doesn't exist.", fg="red", err=True)
-        click.echo(f"Run {click.style('python -m detection_rules build-release', bold=True)} to populate", err=True)
-        ctx.exit(1)
-
-    if not git_exe:
-        click.secho("Unable to find git", err=True, fg="red")
-        ctx.exit(1)
-
-    try:
-        if not os.path.exists(local_repo):
-            if not click.confirm(f"Kibana repository doesn't exist at {local_repo}. Clone?"):
-                ctx.exit(1)
-
-            url = f"git@github.com:{github_repo}.git" if ssh else f"https://github.com/{github_repo}.git"
-            subprocess.check_call([git_exe, "clone", url, local_repo, "--depth", 1])
-
-        def git(*args, show_output=False):
-            method = subprocess.call if show_output else subprocess.check_output
-            return method([git_exe, "-C", local_repo] + list(args), encoding="utf-8")
-
-        git("checkout", base_branch)
-        git("pull")
-        git("checkout", "-b", f"rules/{package_name}", show_output=True)
-        git("rm", "-r", kibana_directory)
-
-        source_dir = os.path.join(release_dir, "rules")
-        target_dir = os.path.join(local_repo, kibana_directory)
-        os.makedirs(target_dir)
-
-        for name in os.listdir(source_dir):
-            _, ext = os.path.splitext(name)
-            path = os.path.join(source_dir, name)
-
-            if ext in (".ts", ".json"):
-                shutil.copyfile(path, os.path.join(target_dir, name))
-
-        git("add", kibana_directory)
-
-        git("commit", "-S", "-m", message)
-        git("status", show_output=True)
-
-        click.echo(f"Kibana repository {local_repo} prepped. Push changes when ready")
-        click.secho(f"cd {local_repo}", bold=True)
-
-    except subprocess.CalledProcessError as exc:
-        ctx.exit(exc.returncode)
-=======
-    ctx.exit(pytest.main(["-v"]))
->>>>>>> bd680a2b
+    ctx.exit(pytest.main(["-v"]))