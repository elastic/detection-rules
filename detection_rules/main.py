# Copyright Elasticsearch B.V. and/or licensed to Elasticsearch B.V. under one
# or more contributor license agreements. Licensed under the Elastic License
# 2.0; you may not use this file except in compliance with the Elastic License
# 2.0.

"""CLI commands for detection_rules."""
import glob
import json
import os
import re
import time
from pathlib import Path
from typing import Dict, List, Optional

import click

from .cli_utils import rule_prompt, multi_collection
from .misc import nested_set, parse_config
from .rule import TOMLRule, TOMLRuleContents
from .rule_formatter import toml_write
from .rule_loader import RuleCollection
<<<<<<< HEAD
from .schemas import CurrentSchema, available_versions, definitions
=======
from .schemas import all_versions
>>>>>>> e0fa25ae
from .utils import get_path, clear_caches, load_rule_contents

RULES_DIR = get_path('rules')


@click.group('detection-rules', context_settings={'help_option_names': ['-h', '--help']})
@click.option('--debug/--no-debug', '-D/-N', is_flag=True, default=None,
              help='Print full exception stacktrace on errors')
@click.pass_context
def root(ctx, debug):
    """Commands for detection-rules repository."""
    debug = debug if debug is not None else parse_config().get('debug')
    ctx.obj = {'debug': debug}
    if debug:
        click.secho('DEBUG MODE ENABLED', fg='yellow')


@root.command('create-rule')
@click.argument('path', type=click.Path(dir_okay=False))
@click.option('--config', '-c', type=click.Path(exists=True, dir_okay=False), help='Rule or config file')
@click.option('--required-only', is_flag=True, help='Only prompt for required fields')
@click.option('--rule-type', '-t', type=click.Choice(sorted(TOMLRuleContents.all_rule_types())),
              help='Type of rule to create')
def create_rule(path, config, required_only, rule_type):
    """Create a detection rule."""
<<<<<<< HEAD
    contents = load_rule_contents(Path(config), single_only=True)[0] if config else {}
    try:
        return rule_prompt(path, rule_type=rule_type, required_only=required_only, save=True, **contents)
    finally:
        rule_loader.reset()
=======
    contents = load_rule_contents(config, single_only=True)[0] if config else {}
    return rule_prompt(path, rule_type=rule_type, required_only=required_only, save=True, **contents)
>>>>>>> e0fa25ae


@root.command('generate-rules-index')
@click.option('--query', '-q', help='Optional KQL query to limit to specific rules')
@click.option('--overwrite', is_flag=True, help='Overwrite files in an existing folder')
@click.pass_context
def generate_rules_index(ctx: click.Context, query, overwrite, save_files=True):
    """Generate enriched indexes of rules, based on a KQL search, for indexing/importing into elasticsearch/kibana."""
    from .packaging import load_current_package_version, Package

    if query:
        rule_paths = [r['file'] for r in ctx.invoke(search_rules, query=query, verbose=False)]
        rules = RuleCollection()
        rules.load_files(Path(p) for p in rule_paths)
    else:
        rules = RuleCollection.default()

    rule_count = len(rules)
    package = Package(rules, load_current_package_version(), verbose=False)
    package_hash = package.get_package_hash()
    bulk_upload_docs, importable_rules_docs = package.create_bulk_index_body()

    if save_files:
        path = Path(get_path('enriched-rule-indexes', package_hash))
        path.mkdir(parents=True, exist_ok=overwrite)
        bulk_upload_docs.dump(path.joinpath('enriched-rules-index-uploadable.ndjson'), sort_keys=True)
        importable_rules_docs.dump(path.joinpath('enriched-rules-index-importable.ndjson'), sort_keys=True)

        click.echo(f'files saved to: {path}')

    click.echo(f'{rule_count} rules included')

    return bulk_upload_docs, importable_rules_docs


@root.command('import-rules')
@click.argument('input-file', type=click.Path(dir_okay=False, exists=True), nargs=-1, required=False)
@click.option('--directory', '-d', type=click.Path(file_okay=False, exists=True), help='Load files from a directory')
def import_rules(input_file, directory):
    """Import rules from json, toml, or Kibana exported rule file(s)."""
    rule_files = glob.glob(os.path.join(directory, '**', '*.*'), recursive=True) if directory else []
    rule_files = sorted(set(rule_files + list(input_file)))

    rule_contents = []
    for rule_file in rule_files:
        rule_contents.extend(load_rule_contents(Path(rule_file)))

    if not rule_contents:
        click.echo('Must specify at least one file!')

    def name_to_filename(name):
        return re.sub(r'[^_a-z0-9]+', '_', name.strip().lower()).strip('_') + '.toml'

    for contents in rule_contents:
        base_path = contents.get('name') or contents.get('rule', {}).get('name')
        base_path = name_to_filename(base_path) if base_path else base_path
        rule_path = os.path.join(RULES_DIR, base_path) if base_path else None
        rule_prompt(rule_path, required_only=True, save=True, verbose=True, **contents)


@root.command('toml-lint')
@click.option('--rule-file', '-f', multiple=True, type=click.Path(exists=True),
              help='Specify one or more rule files.')
def toml_lint(rule_file):
    """Cleanup files with some simple toml formatting."""
    if rule_file:
        rules = RuleCollection()
        rules.load_files(Path(p) for p in rule_file)
    else:
        rules = RuleCollection.default()

    # re-save the rules to force TOML reformatting
    for rule in rules:
        rule.save_toml()

    click.echo('TOML file linting complete')


@root.command('mass-update')
@click.argument('query')
@click.option('--metadata', '-m', is_flag=True, help='Make an update to the rule metadata rather than contents.')
@click.option('--language', type=click.Choice(["eql", "kql"]), default="kql")
@click.option('--field', type=(str, str), multiple=True,
              help='Use rule-search to retrieve a subset of rules and modify values '
                   '(ex: --field management.ecs_version 1.1.1).\n'
                   'Note this is limited to string fields only. Nested fields should use dot notation.')
@click.pass_context
def mass_update(ctx, query, metadata, language, field):
    """Update multiple rules based on eql results."""
    rules = RuleCollection().default()
    results = ctx.invoke(search_rules, query=query, language=language, verbose=False)
    matching_ids = set(r["rule_id"] for r in results)
    rules = rules.filter(lambda r: r.id in matching_ids)

    for rule in rules:
        for key, value in field:
            nested_set(rule.metadata if metadata else rule.contents, key, value)

        rule.validate(as_rule=True)
        rule.save(as_rule=True)

    return ctx.invoke(search_rules, query=query, language=language,
                      columns=['rule_id', 'name'] + [k[0].split('.')[-1] for k in field])


@root.command('view-rule')
@click.argument('rule-file')
@click.option('--api-format/--rule-format', default=True, help='Print the rule in final api or rule format')
@click.pass_context
def view_rule(ctx, rule_file, api_format, verbose=True):
    """View an internal rule or specified rule file."""
    rule = RuleCollection().load_file(rule_file)

    if verbose:
        if api_format:
            click.echo(json.dumps(rule.contents.to_api_format(), indent=2, sort_keys=True))
        else:
            click.echo(toml_write(rule.contents.to_dict()))

    return rule


def _export_rules(rules: List[TOMLRule], outfile: Path, downgrade_version: Optional[definitions.SemVer] = None,
                  verbose=True, skip_unsupported=False):
    """Export rules into a consolidated ndjson file."""
    from .rule import downgrade_contents_from_rule

    outfile = outfile.with_suffix('.ndjson')
    unsupported = []

    if downgrade_version:
        if skip_unsupported:
            output_lines = []

            for rule in rules:
                try:
                    output_lines.append(json.dumps(downgrade_contents_from_rule(rule, downgrade_version),
                                                   sort_keys=True))
                except ValueError as e:
                    unsupported.append(f'{e}: {rule.id} - {rule.name}')
                    continue

        else:
            output_lines = [json.dumps(downgrade_contents_from_rule(r, downgrade_version), sort_keys=True)
                            for r in rules]
    else:
        output_lines = [json.dumps(r.contents.to_api_format(), sort_keys=True) for r in rules]

    outfile.write_text('\n'.join(output_lines) + '\n')

    if verbose:
        click.echo(f'Exported {len(rules) - len(unsupported)} rules into {outfile}')

        if skip_unsupported and unsupported:
            unsupported_str = '\n- '.join(unsupported)
            click.echo(f'Skipped {len(unsupported)} unsupported rules: \n- {unsupported_str}')


@root.command('export-rules')
@multi_collection
@click.option('--outfile', '-o', default=get_path('exports', f'{time.strftime("%Y%m%dT%H%M%SL")}.ndjson'),
              type=click.Path(dir_okay=False), help='Name of file for exported rules')
@click.option('--replace-id', '-r', is_flag=True, help='Replace rule IDs with new IDs before export')
@click.option('--stack-version', type=click.Choice(all_versions()),
              help='Downgrade a rule version to be compatible with older instances of Kibana')
@click.option('--skip-unsupported', '-s', is_flag=True,
              help='If `--stack-version` is passed, skip rule types which are unsupported '
                   '(an error will be raised otherwise)')
def export_rules(rules, outfile, replace_id, stack_version, skip_unsupported):
    """Export rule(s) into an importable ndjson file."""
    assert len(rules) > 0, "No rules found"

    if replace_id:
        from uuid import uuid4

        new_rules = []
        for rule in rules:
            new_rules.append(rule.new(data=dict(rule_id=str(uuid4()))))

        rules = new_rules

    _export_rules(rules=rules, outfile=Path(outfile), downgrade_version=stack_version,
                  skip_unsupported=skip_unsupported)

    Path(outfile).parent.mkdir(exist_ok=True)
    return rules


@root.command('validate-rule')
@click.argument('path')
@click.pass_context
def validate_rule(ctx, path):
    """Check if a rule staged in rules dir validates against a schema."""
    rule = RuleCollection().load_file(Path(path))
    click.echo('Rule validation successful')
    return rule


@root.command('validate-all')
def validate_all(fail):
    """Check if all rules validates against a schema."""
    RuleCollection.default()
    click.echo('Rule validation successful')


@root.command('rule-search')
@click.argument('query', required=False)
@click.option('--columns', '-c', multiple=True, help='Specify columns to add the table')
@click.option('--language', type=click.Choice(["eql", "kql"]), default="kql")
@click.option('--count', is_flag=True, help='Return a count rather than table')
def search_rules(query, columns, language, count, verbose=True, rules: Dict[str, dict] = None, pager=False):
    """Use KQL or EQL to find matching rules."""
    from kql import get_evaluator
    from eql.table import Table
    from eql.build import get_engine
    from eql import parse_query
    from eql.pipes import CountPipe
    from .rule import get_unique_query_fields

    flattened_rules = []
    rules = rules or {str(rule.path): rule for rule in RuleCollection.default()}

    for file_name, rule_doc in rules.items():
        flat = {"file": os.path.relpath(file_name)}
        flat.update(rule_doc)
        flat.update(rule_doc["metadata"])
        flat.update(rule_doc["rule"])

        tactic_names = []
        technique_ids = []
        subtechnique_ids = []

        for entry in rule_doc['rule'].get('threat', []):
            if entry["framework"] != "MITRE ATT&CK":
                continue

            techniques = entry.get('technique', [])
            tactic_names.append(entry['tactic']['name'])
            technique_ids.extend([t['id'] for t in techniques])
            subtechnique_ids.extend([st['id'] for t in techniques for st in t.get('subtechnique', [])])

        flat.update(techniques=technique_ids, tactics=tactic_names, subtechniques=subtechnique_ids,
                    unique_fields=get_unique_query_fields(rule_doc['rule']))
        flattened_rules.append(flat)

    flattened_rules.sort(key=lambda dct: dct["name"])

    filtered = []
    if language == "kql":
        evaluator = get_evaluator(query) if query else lambda x: True
        filtered = list(filter(evaluator, flattened_rules))
    elif language == "eql":
        parsed = parse_query(query, implied_any=True, implied_base=True)
        evaluator = get_engine(parsed)
        filtered = [result.events[0].data for result in evaluator(flattened_rules)]

        if not columns and any(isinstance(pipe, CountPipe) for pipe in parsed.pipes):
            columns = ["key", "count", "percent"]

    if count:
        click.echo(f'{len(filtered)} rules')
        return filtered

    if columns:
        columns = ",".join(columns).split(",")
    else:
        columns = ["rule_id", "file", "name"]

    table = Table.from_list(columns, filtered)

    if verbose:
        click.echo_via_pager(table) if pager else click.echo(table)

    return filtered


@root.command("test")
@click.pass_context
def test_rules(ctx):
    """Run unit tests over all of the rules."""
    import pytest

    clear_caches()
    ctx.exit(pytest.main(["-v"]))<|MERGE_RESOLUTION|>--- conflicted
+++ resolved
@@ -19,11 +19,7 @@
 from .rule import TOMLRule, TOMLRuleContents
 from .rule_formatter import toml_write
 from .rule_loader import RuleCollection
-<<<<<<< HEAD
-from .schemas import CurrentSchema, available_versions, definitions
-=======
 from .schemas import all_versions
->>>>>>> e0fa25ae
 from .utils import get_path, clear_caches, load_rule_contents
 
 RULES_DIR = get_path('rules')
@@ -49,16 +45,8 @@
               help='Type of rule to create')
 def create_rule(path, config, required_only, rule_type):
     """Create a detection rule."""
-<<<<<<< HEAD
     contents = load_rule_contents(Path(config), single_only=True)[0] if config else {}
-    try:
-        return rule_prompt(path, rule_type=rule_type, required_only=required_only, save=True, **contents)
-    finally:
-        rule_loader.reset()
-=======
-    contents = load_rule_contents(config, single_only=True)[0] if config else {}
     return rule_prompt(path, rule_type=rule_type, required_only=required_only, save=True, **contents)
->>>>>>> e0fa25ae
 
 
 @root.command('generate-rules-index')
