--- conflicted
+++ resolved
@@ -7,13 +7,9 @@
 import json
 import os
 import re
-<<<<<<< HEAD
-from pathlib import Path
-=======
 import time
 from pathlib import Path
 from typing import Dict
->>>>>>> b8116a5b
 
 import click
 import jsonschema
