# Copyright Elasticsearch B.V. and/or licensed to Elasticsearch B.V. under one
# or more contributor license agreements. Licensed under the Elastic License
# 2.0; you may not use this file except in compliance with the Elastic License
# 2.0.

"""Validation logic for rules containing queries."""
from functools import cached_property
from typing import List, Optional, Tuple, Union

import eql
from marshmallow import ValidationError
from semver import Version

import kql

from . import ecs, endgame
from .integrations import (get_integration_schema_data,
                           load_integrations_manifests)
from .misc import load_current_package_version
from .rule import (EQLRuleData, QueryRuleData, QueryValidator, RuleMeta,
                   TOMLRuleContents, set_eql_config)
from .schemas import get_stack_schemas

EQL_ERROR_TYPES = Union[eql.EqlCompileError,
                        eql.EqlError,
                        eql.EqlParseError,
                        eql.EqlSchemaError,
                        eql.EqlSemanticError,
                        eql.EqlSyntaxError,
                        eql.EqlTypeMismatchError]
KQL_ERROR_TYPES = Union[kql.KqlCompileError, kql.KqlParseError]


class KQLValidator(QueryValidator):
    """Specific fields for KQL query event types."""

    @cached_property
    def ast(self) -> kql.ast.Expression:
        return kql.parse(self.query)

    @cached_property
    def unique_fields(self) -> List[str]:
        return list(set(str(f) for f in self.ast if isinstance(f, kql.ast.Field)))

    def to_eql(self) -> eql.ast.Expression:
        return kql.to_eql(self.query)

    def validate(self, data: QueryRuleData, meta: RuleMeta) -> None:
        """Validate the query, called from the parent which contains [metadata] information."""
        if meta.query_schema_validation is False or meta.maturity == "deprecated":
            # syntax only, which is done via self.ast
            return

        if isinstance(data, QueryRuleData) and data.language != 'lucene':
            packages_manifest = load_integrations_manifests()
            package_integrations = TOMLRuleContents.get_packaged_integrations(data, meta, packages_manifest)

            validation_checks = {"stack": None, "integrations": None}
            # validate the query against fields within beats
            validation_checks["stack"] = self.validate_stack_combos(data, meta)

            if package_integrations:
                # validate the query against related integration fields
                validation_checks["integrations"] = self.validate_integration(data, meta, package_integrations)

            if (validation_checks["stack"] and not package_integrations):
                raise validation_checks["stack"]

            if (validation_checks["stack"] and validation_checks["integrations"]):
                raise ValueError(f"Error in both stack and integrations checks: {validation_checks}")

    def validate_stack_combos(self, data: QueryRuleData, meta: RuleMeta) -> Union[KQL_ERROR_TYPES, None, TypeError]:
        """Validate the query against ECS and beats schemas across stack combinations."""
        for stack_version, mapping in meta.get_validation_stack_versions().items():
            beats_version = mapping['beats']
            ecs_version = mapping['ecs']
            err_trailer = f'stack: {stack_version}, beats: {beats_version}, ecs: {ecs_version}'

            beat_types, beat_schema, schema = self.get_beats_schema(data.index or [],
                                                                    beats_version, ecs_version)

            try:
                kql.parse(self.query, schema=schema)
            except kql.KqlParseError as exc:
                message = exc.error_msg
                trailer = err_trailer
                if "Unknown field" in message and beat_types:
                    trailer = f"\nTry adding event.module or event.dataset to specify beats module\n\n{trailer}"

                return kql.KqlParseError(exc.error_msg, exc.line, exc.column, exc.source,
                                         len(exc.caret.lstrip()), trailer=trailer)
            except Exception as exc:
                print(err_trailer)
                return exc

    def validate_integration(self, data: QueryRuleData, meta: RuleMeta, package_integrations: List[dict]) -> Union[
            KQL_ERROR_TYPES, None, TypeError]:
        """Validate the query, called from the parent which contains [metadata] information."""
        if meta.query_schema_validation is False or meta.maturity == "deprecated":
            # syntax only, which is done via self.ast
            return

        error_fields = {}
        current_stack_version = ""
        combined_schema = {}
        for integration_schema_data in get_integration_schema_data(data, meta, package_integrations):
            ecs_version = integration_schema_data['ecs_version']
            integration = integration_schema_data['integration']
            package = integration_schema_data['package']
            package_version = integration_schema_data['package_version']
            integration_schema = integration_schema_data['schema']
            stack_version = integration_schema_data['stack_version']

            if stack_version != current_stack_version:
                # reset the combined schema for each stack version
                current_stack_version = stack_version
                combined_schema = {}

            # add non-ecs-schema fields for edge cases not added to the integration
            for index_name in data.index:
                integration_schema.update(**ecs.flatten(ecs.get_index_schema(index_name)))

            # add endpoint schema fields for multi-line fields
            integration_schema.update(**ecs.flatten(ecs.get_endpoint_schemas()))
            combined_schema.update(**integration_schema)

            try:
                # validate the query against the integration fields with the package version
                kql.parse(self.query, schema=integration_schema)
            except kql.KqlParseError as exc:
                if exc.error_msg == "Unknown field":
                    field = extract_error_field(exc)
                    trailer = (f"\n\tTry adding event.module or event.dataset to specify integration module\n\t"
                               f"Will check against integrations {meta.integration} combined.\n\t"
                               f"{package=}, {integration=}, {package_version=}, "
                               f"{stack_version=}, {ecs_version=}"
                               )
                    error_fields[field] = {"error": exc, "trailer": trailer}
                    if data.get("notify", False):
                        print(f"\nWarning: `{field}` in `{data.name}` not found in schema. {trailer}")
                else:
                    return kql.KqlParseError(exc.error_msg, exc.line, exc.column, exc.source,
                                             len(exc.caret.lstrip()), trailer=trailer)

        # don't error on fields that are in another integration schema
        for field in list(error_fields.keys()):
            if field in combined_schema:
                del error_fields[field]

        # raise the first error
        if error_fields:
            _, data = next(iter(error_fields.items()))
            exc = data["error"]
            trailer = data["trailer"]

            return kql.KqlParseError(exc.error_msg, exc.line, exc.column, exc.source,
                                     len(exc.caret.lstrip()), trailer=trailer)


class EQLValidator(QueryValidator):
    """Specific fields for EQL query event types."""

    @cached_property
    def ast(self) -> eql.ast.Expression:
        latest_version = Version.parse(load_current_package_version(), optional_minor_and_patch=True)
        config = set_eql_config(str(latest_version))
        with eql.parser.elasticsearch_syntax, eql.parser.ignore_missing_functions, config:
            return eql.parse_query(self.query)

    def text_fields(self, eql_schema: Union[ecs.KqlSchema2Eql, endgame.EndgameSchema]) -> List[str]:
        """Return a list of fields of type text."""
        from kql.parser import elasticsearch_type_family
        schema = eql_schema.kql_schema if isinstance(eql_schema, ecs.KqlSchema2Eql) else eql_schema.endgame_schema

        return [f for f in self.unique_fields if elasticsearch_type_family(schema.get(f)) == 'text']

    @cached_property
    def unique_fields(self) -> List[str]:
        return list(set(str(f) for f in self.ast if isinstance(f, eql.ast.Field)))

    def validate(self, data: 'QueryRuleData', meta: RuleMeta) -> None:
        """Validate an EQL query while checking TOMLRule."""
        if meta.query_schema_validation is False or meta.maturity == "deprecated":
            # syntax only, which is done via self.ast
            return

        if isinstance(data, QueryRuleData) and data.language != 'lucene':
            packages_manifest = load_integrations_manifests()
            package_integrations = TOMLRuleContents.get_packaged_integrations(data, meta, packages_manifest)

            validation_checks = {"stack": None, "integrations": None}
            # validate the query against fields within beats
            validation_checks["stack"] = self.validate_stack_combos(data, meta)

            if package_integrations:
                # validate the query against related integration fields
                validation_checks["integrations"] = self.validate_integration(data, meta, package_integrations)

            if validation_checks["stack"] and not package_integrations:
                raise validation_checks["stack"]

            if validation_checks["stack"] and validation_checks["integrations"]:
                raise ValueError(f"Error in both stack and integrations checks: {validation_checks}")

            rule_type_config_fields, rule_type_config_validation_failed = \
                self.validate_rule_type_configurations(data, meta)
            if rule_type_config_validation_failed:
                raise ValueError(f"""Rule type config values are not ECS compliant, check these values:
                                 {rule_type_config_fields}""")

    def validate_stack_combos(self, data: QueryRuleData, meta: RuleMeta) -> Union[EQL_ERROR_TYPES, None, ValueError]:
        """Validate the query against ECS and beats schemas across stack combinations."""
        for stack_version, mapping in meta.get_validation_stack_versions().items():
            beats_version = mapping['beats']
            ecs_version = mapping['ecs']
            endgame_version = mapping['endgame']
            err_trailer = f'stack: {stack_version}, beats: {beats_version},' \
                          f'ecs: {ecs_version}, endgame: {endgame_version}'

            beat_types, beat_schema, schema = self.get_beats_schema(data.index or [],
                                                                    beats_version, ecs_version)
            endgame_schema = self.get_endgame_schema(data.index, endgame_version)
            eql_schema = ecs.KqlSchema2Eql(schema)

            # validate query against the beats and eql schema
            exc = self.validate_query_with_schema(data=data, schema=eql_schema, err_trailer=err_trailer,
                                                  beat_types=beat_types, min_stack_version=meta.min_stack_version)
            if exc:
                return exc

            if endgame_schema:
                # validate query against the endgame schema
                exc = self.validate_query_with_schema(data=data, schema=endgame_schema, err_trailer=err_trailer,
                                                      min_stack_version=meta.min_stack_version)
                if exc:
                    raise exc

    def validate_integration(self, data: QueryRuleData, meta: RuleMeta, package_integrations: List[dict]) -> Union[
            EQL_ERROR_TYPES, None, ValueError]:
        """Validate an EQL query while checking TOMLRule against integration schemas."""
        if meta.query_schema_validation is False or meta.maturity == "deprecated":
            # syntax only, which is done via self.ast
            return

        error_fields = {}
        current_stack_version = ""
        combined_schema = {}
        for integration_schema_data in get_integration_schema_data(data, meta, package_integrations):
            ecs_version = integration_schema_data['ecs_version']
            integration = integration_schema_data['integration']
            package = integration_schema_data['package']
            package_version = integration_schema_data['package_version']
            integration_schema = integration_schema_data['schema']
            stack_version = integration_schema_data['stack_version']

            if stack_version != current_stack_version:
                # reset the combined schema for each stack version
                current_stack_version = stack_version
                combined_schema = {}

            # add non-ecs-schema fields for edge cases not added to the integration
            for index_name in data.index:
                integration_schema.update(**ecs.flatten(ecs.get_index_schema(index_name)))

            # add endpoint schema fields for multi-line fields
            integration_schema.update(**ecs.flatten(ecs.get_endpoint_schemas()))
            combined_schema.update(**integration_schema)

            eql_schema = ecs.KqlSchema2Eql(integration_schema)
            err_trailer = f'stack: {stack_version}, integration: {integration},' \
                          f'ecs: {ecs_version}, package: {package}, package_version: {package_version}'

            exc = self.validate_query_with_schema(data=data, schema=eql_schema, err_trailer=err_trailer,
                                                  min_stack_version=meta.min_stack_version)

            if isinstance(exc, eql.EqlParseError):
                message = exc.error_msg
                if message == "Unknown field" or "Field not recognized" in message:
                    field = extract_error_field(exc)
                    trailer = (f"\n\tTry adding event.module or event.dataset to specify integration module\n\t"
                               f"Will check against integrations {meta.integration} combined.\n\t"
                               f"{package=}, {integration=}, {package_version=}, "
                               f"{stack_version=}, {ecs_version=}"
                               )
                    error_fields[field] = {"error": exc, "trailer": trailer}
                    if data.get("notify", False):
                        print(f"\nWarning: `{field}` in `{data.name}` not found in schema. {trailer}")
                else:
                    return exc

        # don't error on fields that are in another integration schema
        for field in list(error_fields.keys()):
            if field in combined_schema:
                del error_fields[field]

        # raise the first error
        if error_fields:
            _, data = next(iter(error_fields.items()))
            exc = data["error"]
            return exc

    def validate_query_with_schema(self, data: 'QueryRuleData', schema: Union[ecs.KqlSchema2Eql, endgame.EndgameSchema],
                                   err_trailer: str, min_stack_version: str, beat_types: list = None) -> Union[
            EQL_ERROR_TYPES, ValueError, None]:
        """Validate the query against the schema."""
        try:
            config = set_eql_config(min_stack_version)
            with config, schema, eql.parser.elasticsearch_syntax, eql.parser.ignore_missing_functions:
                eql.parse_query(self.query)
        except eql.EqlParseError as exc:
            message = exc.error_msg
            trailer = err_trailer
            if "Unknown field" in message and beat_types:
                trailer = f"\nTry adding event.module or event.dataset to specify beats module\n\n{trailer}"
            elif "Field not recognized" in message:
                text_fields = self.text_fields(schema)
                if text_fields:
                    fields_str = ', '.join(text_fields)
                    trailer = f"\neql does not support text fields: {fields_str}\n\n{trailer}"

            return exc.__class__(exc.error_msg, exc.line, exc.column, exc.source,
                                 len(exc.caret.lstrip()), trailer=trailer)

        except Exception as exc:
            print(err_trailer)
            return exc

    def validate_rule_type_configurations(self, data: EQLRuleData, meta: RuleMeta) -> \
            Tuple[List[Optional[str]], bool]:
        """Validate EQL rule type configurations."""
        if data.timestamp_field or data.event_category_override or data.tiebreaker_field:

            # get a list of rule type configuration fields
            # Get a list of rule type configuration fields
            fields = ["timestamp_field", "event_category_override", "tiebreaker_field"]
            set_fields = list(filter(None, (data.get(field) for field in fields)))

            # get stack_version and ECS schema
            min_stack_version = meta.get("min_stack_version")
            if min_stack_version is None:
                min_stack_version = Version.parse(load_current_package_version(), optional_minor_and_patch=True)
            ecs_version = get_stack_schemas()[str(min_stack_version)]['ecs']
            schema = ecs.get_schema(ecs_version)

            # return a list of rule type config field values and whether any are not in the schema
            return (set_fields, any([f not in schema.keys() for f in set_fields]))
        else:
            # if rule type fields are not set, return an empty list and False
            return [], False


class ESQLValidator(QueryValidator):
<<<<<<< HEAD
    """Specific fields for ESQL query event types."""

    @cached_property
    def ast(self):
=======
    """Validate specific fields for ESQL query event types."""

    @cached_property
    def ast(self):
        """Return an AST."""
>>>>>>> 53583617
        return None

    @cached_property
    def unique_fields(self) -> List[str]:
        """Return a list of unique fields in the query."""
        # return empty list for ES|QL rules until ast is available (friendlier than raising error)
        # raise NotImplementedError('ES|QL query parsing not yet supported')
        return []

    def validate(self, data: 'QueryRuleData', meta: RuleMeta) -> None:
        """Validate an ESQL query while checking TOMLRule."""
        # temporarily override to NOP until ES|QL query parsing is supported

<<<<<<< HEAD
    def validate_integration(self, data: QueryRuleData, meta: RuleMeta, package_integrations: List[dict]) -> Union[
            ValidationError, None, ValueError]:
        return self.validate(data, meta)

=======
>>>>>>> 53583617

def extract_error_field(exc: Union[eql.EqlParseError, kql.KqlParseError]) -> Optional[str]:
    """Extract the field name from an EQL or KQL parse error."""
    lines = exc.source.splitlines()
    mod = -1 if exc.line == len(lines) else 0
    line = lines[exc.line + mod]
    start = exc.column
    stop = start + len(exc.caret.strip())
    return line[start:stop]<|MERGE_RESOLUTION|>--- conflicted
+++ resolved
@@ -350,18 +350,10 @@
 
 
 class ESQLValidator(QueryValidator):
-<<<<<<< HEAD
     """Specific fields for ESQL query event types."""
 
     @cached_property
     def ast(self):
-=======
-    """Validate specific fields for ESQL query event types."""
-
-    @cached_property
-    def ast(self):
-        """Return an AST."""
->>>>>>> 53583617
         return None
 
     @cached_property
@@ -375,13 +367,11 @@
         """Validate an ESQL query while checking TOMLRule."""
         # temporarily override to NOP until ES|QL query parsing is supported
 
-<<<<<<< HEAD
     def validate_integration(self, data: QueryRuleData, meta: RuleMeta, package_integrations: List[dict]) -> Union[
             ValidationError, None, ValueError]:
-        return self.validate(data, meta)
-
-=======
->>>>>>> 53583617
+        # return self.validate(data, meta)
+        pass
+
 
 def extract_error_field(exc: Union[eql.EqlParseError, kql.KqlParseError]) -> Optional[str]:
     """Extract the field name from an EQL or KQL parse error."""
