--- conflicted
+++ resolved
@@ -61,20 +61,11 @@
 def setup_config(directory: Path, kibana_version: str, overwrite: bool):
     """Setup the custom rules configuration directory and files with defaults."""
 
-<<<<<<< HEAD
     config = directory / '_config.yaml'
     if not overwrite and config.exists():
         raise FileExistsError(f'{config} already exists. Use --overwrite to update')
 
     etc_dir = directory / 'etc'
-    config = directory / '_config.yaml'
-=======
-    config = directory / '_config.yaml'
-    if not overwrite and config.exists():
-        raise FileExistsError(f'{config} already exists. Use --overwrite to update')
-
-    etc_dir = directory / 'etc'
->>>>>>> f46ba063
     test_config = etc_dir / 'test_config.yaml'
     package_config = etc_dir / 'packages.yml'
     stack_schema_map_config = etc_dir / 'stack-schema-map.yaml'
