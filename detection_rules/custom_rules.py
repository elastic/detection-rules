--- conflicted
+++ resolved
@@ -11,14 +11,10 @@
 from semver import Version
 
 from .main import root
-<<<<<<< HEAD
-from .utils import ROOT_DIR, get_etc_path, load_etc_dump
-=======
 from .utils import get_etc_path, load_etc_dump, ROOT_DIR
 from .docs import REPO_DOCS_DIR
 
 from semver import Version
->>>>>>> 3bdda091
 
 DEFAULT_CONFIG_PATH = Path(get_etc_path('_config.yaml'))
 CUSTOM_RULES_DOC_PATH = Path(ROOT_DIR).joinpath(REPO_DOCS_DIR, 'custom-rules.md')
