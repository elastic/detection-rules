name: Unit Tests

on:
  push:
    branches: [ "*" ]
  pull_request:
    branches: [ "*" ]

jobs:
  build:

    runs-on: ubuntu-latest

    steps:
    - uses: actions/checkout@v2

    - name: Set up Python 3.7
      uses: actions/setup-python@v2
      with:
        python-version: 3.7

    - name: Install dependencies
      run: |
        python -m pip install --upgrade pip
        pip install -r requirements.txt

    - name: Python Lint
      run: |
        python -m flake8 tests detection_rules --ignore D203 --max-line-length 120

    - name: Python License Check
      run: |
        python -m detection_rules dev license-check
        
    - name: Build release package
      run: |
        python -m detection_rules dev build-release
<<<<<<< HEAD
=======

    - name: Archive production artifacts
      uses: actions/upload-artifact@v2
      with:
        name: release-files
        path: |
          releases
>>>>>>> bd680a2b

    - name: Unit tests
      run: |
        python -m detection_rules test
<|MERGE_RESOLUTION|>--- conflicted
+++ resolved
@@ -35,8 +35,6 @@
     - name: Build release package
       run: |
         python -m detection_rules dev build-release
-<<<<<<< HEAD
-=======
 
     - name: Archive production artifacts
       uses: actions/upload-artifact@v2
@@ -44,7 +42,6 @@
         name: release-files
         path: |
           releases
->>>>>>> bd680a2b
 
     - name: Unit tests
       run: |
